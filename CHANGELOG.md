# Changelog

All notable changes to this project will be documented in this file.

The format is based on [Keep a Changelog](http://keepachangelog.com/en/1.0.0/).

## [Unreleased]

<<<<<<< HEAD
### Replace ElasticSearch Phase 2

- **CUMULUS-3236**
  - Update API AsyncOperation endpoints `POST` and `DEL` to not update
    Elasticsearch
  - Update `@cumlus/api/ecs/async-operation` to not update Elasticsearch index when
    reporting status of async operation

### Replace ElasticSearch Phase 1
=======
### Migration Notes

#### CUMULUS-3792 Add database indexes. Please follow the instructions before upgrading Cumulus
>>>>>>> 73cdc6ba

- The updates in CUMULUS-3792 require a manual update to the postgres database in the production environment.
  Please follow [Update Table Indexes for CUMULUS-3792]
  (https://nasa.github.io/cumulus/docs/next/upgrade-notes/update_table_indexes_CUMULUS_3792)

### Replace ElasticSearch Phase 1
- **CUMULUS-3238**
  - Removed elasticsearch dependency from collections endpoint
- **CUMULUS-3239**
  - Updated `executions` list api endpoint and added `ExecutionSearch` class to query postgres
- **CUMULUS-3240**
  - Removed Elasticsearch dependency from `executions` endpoints
- **CUMULUS-3639**
  - Updated `/collections/active` endpoint to query postgres
- **CUMULUS-3640**
  - Removed elasticsearch dependency from granules endpoint
- **CUMULUS-3641**
  - Updated `collections` api endpoint to query postgres instead of elasticsearch except if `includeStats` is in the query parameters
- **CUMULUS-3642**
  - Adjusted queries to improve performance:
    - Used count(*) over count(id) to count rows
    - Estimated row count for large tables (granules and executions) by default for basic query
  - Updated stats summary to default to the last day
  - Updated ExecutionSearch to not include asyncOperationId by default
- **CUMULUS-3688**
  - Updated `stats` api endpoint to query postgres instead of elasticsearch
- **CUMULUS-3689**
  - Updated `stats/aggregate` api endpoint to query postgres instead of elasticsearch
  - Created a new StatsSearch class for querying postgres with the stats endpoint
- **CUMULUS-3692**
  - Added `@cumulus/db/src/search` `BaseSearch` and `GranuleSearch` classes to
    support basic queries for granules
  - Updated granules List endpoint to query postgres for basic queries
- **CUMULUS-3693**
  - Added functionality to `@cumulus/db/src/search` to support range queries
- **CUMULUS-3694**
  - Added functionality to `@cumulus/db/src/search` to support term queries
  - Updated `BaseSearch` and `GranuleSearch` classes to support term queries for granules
  - Updated granules List endpoint to search postgres
- **CUMULUS-3695**
  - Updated `granule` list api endpoint and BaseSearch class to handle sort fields
- **CUMULUS-3696**
  - Added functionality to `@cumulus/db/src/search` to support terms, `not` and `exists` queries
- **CUMULUS-3699**
  - Updated `collections` api endpoint to be able to support `includeStats` query string parameter
- **CUMULUS-3792**
  - Added database indexes to improve search performance

### Migration Notes

#### CUMULUS-3320 Update executions table

The work for CUMULUS-3320 required index updates as well as a modification of a
table constraint.   To install the update containing these changes you should:

- Pre-generate the indexes on the execution table.  This can be done via manual
  procedure prior to upgrading without downtime, or done more quickly before or
  during upgrade with downtime.
- Update the `executions_parent_cumulus_id_foreign` constraint.   This will
  require downtime as updating the constraint requires a table write lock, and
  the update may take some time.

Deployments with low volume databases and low activity and/or test/development
environments should be able to install these updates via the normal automatic
Cumulus deployment process.

Please *carefully* review the migration [process documentation](https://nasa.github.io/cumulus/docs/next/upgrade-notes/upgrade_execution_table_CUMULUS_3320).    Failure to
make these updates properly will likely result in deployment failure and/or
degraded execution table operations.

#### CUMULUS-3449 Please follow the instructions before upgrading Cumulus

- The updates in CUMULUS-3449 requires manual update to postgres database in
  production environment. Please follow [Update Cumulus_id Type and
  Indexes](https://nasa.github.io/cumulus/docs/next/upgrade-notes/update-cumulus_id-type-indexes-CUMULUS-3449)

### Breaking Changes

### Added

- **CUMULUS-3320**
  - Added endpoint `/executions/bulkDeleteExecutionsByCollection` to allow
    bulk deletion of executions from elasticsearch by collectionId
  - Added `Bulk Execution Delete` migration type to async operations types
- **CUMULUS-3608**
  - Exposes variables for sqs_message_consumer_watcher messageLimit and timeLimit configurations. Descriptions
    of the variables [here](tf-modules/ingest/variables.tf) include notes on usage and what users should
    consider if configuring something other than the default values.
- **CUMULUS-3449**
  - Updated the following database columns to BIGINT: executions.cumulus_id, executions.parent_cumulus_id,
    files.granule_cumulus_id, granules_executions.granule_cumulus_id, granules_executions.execution_cumulus_id
    and pdrs.execution_cumulus_id
  - Changed granules table unique constraint to granules_collection_cumulus_id_granule_id_unique
  - Added indexes granules_granule_id_index and granules_provider_collection_cumulus_id_granule_id_index
    to granules table

### Changed

- **CUMULUS-3320**
  - Updated executions table (please see Migration section and Upgrade
    Instructions for more information) to:
    - Add index on `collection_cumulus_id`
    - Add index on `parent_cumulus_id`
    - Update `executions_parent_cumulus_id_foreign` constraint to add `ON DELETE
      SET NULL`.  This change will cause deletions in the execution table to
      allow deletion of parent executions, when this occurs the child will have
      it's parent reference set to NULL as part of the deletion operations.
- **CUMULUS-3449**
  - Updated `@cumulus/db` package and configure knex hook postProcessResponse to convert the return string
    from columns ending with "cumulus_id" to number.
- **CUMULUS-3824**
  - Changed the ECS docker storage driver to `overlay2`, since `devicemapper` is removed in Docker Engine v25.0.
  - Removed `ecs_docker_storage_driver` property from cumulus module.

### Fixed

- **CUMULUS-3817**
  - updated applicable @aws-sdk dependencies to 3.621.0 to remove inherited vulnerability from fast-xml-parser
- **CUMULUS-3320**
  - Execution database deletions by `cumulus_id` should have greatly improved
    performance as a table scan will no longer be required for each record
    deletion to validate parent-child relationships
- **CUMULUS-3818**
  - Fixes default value (updated to tag 52) for async-operation-image in tf-modules/cumulus.

## [v18.3.2] 2024-07-24

### Added

- **CUMULUS-3700**
  - Added `volume_type` option to `elasticsearch_config` in the
    `data-persistance` module to allow configuration of the EBS volume type for
    Elasticsarch; default remains `gp2`.
- **CUMULUS-3424**
  - Exposed `auto_pause` and `seconds_until_auto_pause` variables in
    `cumulus-rds-tf` module to modify `aws_rds_cluster` scaling_configuration
- **CUMULUS-3760**
  - Added guidance for handling large backlog of es executions
- **CUMULUS-3742**
  - Script for dumping data into postgres database for testing and replicating issues
- **CUMULUS-3385**
  - Added generate_db_executions to dump large scale postgres executions

### Changed

- **CUMULUS-3385**
  - updated cleanExecutions lambda to clean up postgres execution payloads
  - updated cleanExecutions lambda with configurable limit to control for large size
- **NDCUM-1051**
  - Modified addHyraxUrlToUmmG to test whether the provide Hyrax URL is already included in the metadata, and if so return the metadata unaltered.
  - Modified addHyraxUrlToEcho10 to test whether the provide Hyrax URL is already included in the metadata, and if so return the metadata unaltered.

### Fixed

- **CUMULUS-3807**
  - Pinned @aws-sdk/client-s3 to 3.614 to address timeout/bug in s3().listObjectsV2
- **CUMULUS-3787**
  - Fixed developer-side bug causing some ts errors to be swallowed in CI
- **CUMULUS-3785**
  - Fixed `SftpProviderClient` not awaiting `decryptBase64String` with AWS KMS
  - Fixed method typo in `@cumulus/api/endpoints/dashboard.js`
- **CUMULUS-3385**
  - fixed cleanExecutions lambda to clean up elasticsearch execution payloads
- **CUMULUS-3326**
  - Updated update-granules-cmr-metadata-file-links task to update the file size of the update metadata file and remove the invalidated checksum associated with this file.

## [v18.3.1] 2024-07-08

### Migration Notes

#### CUMULUS-3433 Update to node.js v20

The following applies only to users with a custom value configured for
`async-operation`:

- As part of the node v20 update process, a new version (52) of the Core
  async-operation container was published - [cumuluss/async
  operation](https://hub.docker.com/layers/cumuluss/async-operation/52/images/sha256-78c05f9809c29707f9da87c0fc380d39a71379669cbebd227378c8481eb11c3a?context=explore)  The
  default value for `async-operation` has been updated in the `cumulus`
  module, however if you are using an internal image repository such as ECR,
  please make sure to update your deployment configuration with the newly
  provided image.

  Users making use of a custom image configuration should note the base image
  for Core async operations must support node v20.x.

#### CUMULUS-3617 Migration of DLA messages should be performed after Cumulus is upgraded

Instructions for migrating old DLA (Dead Letter Archive) messages to new format:

- `YYYY-MM-DD` subfolders to organize by date
- new top level fields for simplified search and analysis
- captured error message

To invoke the Lambda and start the DLA migration, you can use the AWS Console or CLI:

```bash
aws lambda invoke --function-name $PREFIX-migrationHelperAsyncOperation \
  --payload $(echo '{"operationType": "DLA Migration"}' | base64) $OUTFILE
```

- `PREFIX` is your Cumulus deployment prefix.
- `OUTFILE` (**optional**) is the filepath where the Lambda output will be saved.

The Lambda will trigger an Async Operation and return an `id` such as:

```json
{"id":"41c9fbbf-a031-4dd8-91cc-8ec2d8b5e31a","description":"Migrate Dead Letter Archive Messages",
"operationType":"DLA Migration","status":"RUNNING",
"taskArn":"arn:aws:ecs:us-east-1:AWSID:task/$PREFIX-CumulusECSCluster/123456789"}
```

which you can then query the Async Operations [API
Endpoint](https://nasa.github.io/cumulus-api/#retrieve-async-operation) for the
output or status of your request. If you want to directly observe the progress
of the migration as it runs, you can view the CloudWatch logs for your async
operations (e.g. `PREFIX-AsyncOperationEcsLogs`).

#### CUMULUS-3779 async_operations Docker image version upgrade

The `async-operation` Docker image has been updated to support Node v20 and `aws-sdk` v3. Users of the image will need
to update to at least [async-operations:52](https://hub.docker.com/layers/cumuluss/async-operation/52/images/sha256-78c05f9809c29707f9da87c0fc380d39a71379669cbebd227378c8481eb11c3a?context=explore).

#### CUMULUS-3776 cumulus-ecs-task Docker image version upgrade

The `cumulus-ecs-task` Docker image has been updated to support Node v20 and `aws-sdk` v3. Users of the image will need
to update to at least [cumulus-ecs-task:2.1.0](https://hub.docker.com/layers/cumuluss/cumulus-ecs-task/2.1.0/images/sha256-17bebae3e55171c96272eeb533293b98e573be11dd5371310156b7c2564e691a?context=explore).

### Breaking Changes

- **CUMULUS-3618**
  - Modified @cumulus/es-client/search.BaseSearch:
    - Removed static class method `es` in favor of new class for managing
       elasticsearch clients `EsClient` which allows for credential
       refresh/reset.  Updated api/es-client code to
       utilize new pattern.    Users making use of @cumulus/es-client should
       update their code to make use of the new EsClient create/initialize pattern.
    - Added helper method getEsClient to encapsulate logic to create/initialize
      a new EsClient.

- **CUMULUS-2889**
  - Removed unused CloudWatch Logs AWS SDK client. This change removes the CloudWatch Logs
    client from the `@cumulus/aws-client` package.
- **CUMULUS-2890**
  - Removed unused CloudWatch AWS SDK client. This change removes the CloudWatch client
    from the `@cumulus/aws-client` package.
- **CUMULUS-3323**
  - Updated `@cumulus/db` to by default set the `ssl` option for knex, and
    reject non-SSL connections via use of the `rejectUnauthorized` configuration
    flag.   This causes all Cumulus database connections to require SSL (CA or
    self-signed) and reject connectivity if the database does not provide SSL.
    Users using serverless v1/`cumulus-rds-tf` should not be impacted by this
    change as certs are provided by default.   Users using databases that do not
    provide SSL should update their database secret with the optional value
    `disableSSL` set to `true`
  - Updated `cumulus-rds-tf` to set `rds.force_ssl` to `1`, forcing SSL enabled
    connections in the `db_parameters` configuration.   Users of this module
    defining their own `db_parameters` should make this configuration change to allow only SSL
    connections to the RDS datastore.
- **CUMULUS-2897**
  - Removed unused Systems Manager AWS SDK client. This change removes the Systems Manager client
    from the `@cumulus/aws-client` package.
- **CUMULUS-3779**
  - Updates async_operations Docker image to Node v20 and bumps its cumulus dependencies to v18.3.0 to
    support `aws-sdk` v3 changes.

### Added

- **CUMULUS-3614**
  - `tf-modules/monitoring` module now deploys Glue table for querying dead-letter-archive messages.
- **CUMULUS-3616**
  - Added user guide on querying dead-letter-archive messages using AWS Athena.
- **CUMULUS-3433**
  - Added `importGot` helper method to import `got` as an ESM module in
    CommmonJS typescript/webpack clients.
- **CUMULUS-3606**
  - Updated  with additional documentation covering tunneling configuration
    using a PKCS11 provider

### Changed

- **CUMULUS-3735**
  - Remove unused getGranuleIdsForPayload from `@cumulus/api/lib`
- **CUMULUS-3746**
  - cicd unit test error log changed to environment unique name
- **CUMULUS-3717**
  - Update `@cumulus/ingest/HttpProviderClient` to use direct injection test mocks, and remove rewire from unit tests
- **CUMULUS-3720**
  - add cicd unit test error logging to s3 for testing improvements
- **CUMULUS-3433**
  - Updated all node.js lambda dependencies to node 20.x/20.12.2
  - Modified `@cumulus/ingest` unit test HTTPs server to accept localhost POST
    requests, and removed nock dependency from tests involving `fs.Readstream`
    and `got` due to a likely incompatibility with changes in node v18, `got`,
    fs.Readstream and nock when used in combination in units
    (https://github.com/sindresorhus/got/issues/2341)
  - Updated `got` dependency in `@cumulus/ingest` to use `@cumulus/common`
    dynamic import helper / `got` > v10 in CommonJS.
  - Updated all Core lambdas to use [cumulus-message-adapter-js](https://github.com/nasa/cumulus-message-adapter-js) v2.2.0
- **CUMULUS-3629**
  - dla guarantees de-nested SQS message bodies, preferring outermost metadata as found.
  - dla uses execution Name as filename and ensures no ':' or '/' characters in name
- **CUMULUS-3570**
  - Updated Kinesis docs to support latest AWS UI and recommend server-side encryption.
- **CUMULUS-3519**
  - Updates SQS and SNS code to AWS SDK V3 Syntax
- **CUMULUS-3609**
  - Adds dla-migration lambda to async-operations to be used for updating existing DLA records
  - Moved hoistCumulusMessageDetails function from write-db-dlq-records-to-s3 lambda to @cumulus/message/DeadLetterMessage
- **CUMULUS-3613**
  - Updated writeDbRecordsDLQtoS3 lambda to write messages to `YYYY-MM-DD` subfolder of S3 dead letter archive.
- **CUMULUS-3518**
  - Update existing usage of `@cumulus/aws-client` lambda service to use AWS SDK v3 `send` syntax
  - Update Discover Granules lambda default memory to 1024 MB
- **CUMULUS-3600**
  - Update docs to clarify CloudFront HTTPS DIT requirements.
- **CUMULUS-2892**
  - Updates `aws-client`'s EC2 client to use AWS SDK v3.
- **CUMULUS-2896**
  - Updated Secrets Manager code to AWS SDK v3.
- **CUMULUS-2901**
  - Updated STS code to AWS SDK v3.
- **CUMULUS-2898**
  - Update Step Functions code to AWS SDK v3
- **CUMULUS-2902**
  - Removes `aws-sdk` from `es-client` package by replacing credential fetching with
  the `@aws-sdk/credential-providers` AWS SDK v3 package.
  - Removes `aws-sdk` from all cumulus packages and replaces usages with AWS SDK v3 clients.
- **CUMULUS-3456**
  - Added stateMachineArn, executionArn, collectionId, providerId, granules, status, time, and error fields to Dead Letter Archive message
  - Added cumulusError field to records in sfEventSqsToDbRecordsDeadLetterQueue
- **CUMULUS-3323**
  - Added `disableSSL` as a valid database secret key - setting this in your database credentials will
    disable SSL for all Core database connection attempts.
  - Added `rejectUnauthorized` as a valid database secret key - setting
    this to `false` in your database credentials will allow self-signed certs/certs with an unrecognized authority.
  - Updated the default parameter group for `cumulus-rds-tf` to set `force_ssl`
    to 1.   This setting for the Aurora Serverless v1 database disallows non-SSL
    connections to the database, and is intended to help enforce security
    compliance rules.  This update can be opted-out by supplying a non-default
    `db_parameters` set in the terraform configuration.
- **CUMULUS-3425**
  - Update `@cumulus/lzards-backup` task to either respect the `lzards_provider`
    terraform configuration value or utilize `lzardsProvider` as part of the task
    workflow configuration
  - Minor refactor of `@cumulus/lzards-api-client` to:
    - Use proper ECMAScript import for `@cumulus/launchpad-auth`
    - Update incorrect docstring
- **CUMULUS-3497**
  - Updated `example/cumulus-tf/orca.tf` to use v9.0.4
- **CUMULUS-3610**
  - Updated `aws-client`'s ES client to use AWS SDK v3.
- **CUMULUS-3617**
  - Added lambdas to migrate DLA messages to `YYYY-MM-DD` subfolder
  - Updated `@cumulus/aws-client/S3/recursivelyDeleteS3Bucket` to handle bucket with more than 1000 objects.
- **CUMULUS-2891**
  - Updated ECS code to aws sdk v3

### Fixed

- **CUMULUS-3715**
  - Update `ProvisionUserDatabase` lambda to correctly pass in knex/node debug
    flags to knex custom code
- **CUMULUS-3721**
  - Update lambda:GetFunctionConfiguration policy statement to fix error related to resource naming
- **CUMULUS-3701**
  - Updated `@cumulus/api` to no longer improperly pass PATCH/PUT null values to Eventbridge rules
- **CUMULUS-3618**
  - Fixed `@cumulus/es-client` credentialing issue in instance where
    lambda/Fargate task runtime would exceed the timeout for the es-client. Added retry/credential
    refresh behavior to `@cumulus/es-client/indexer.genericRecordUpdate` to ensure record indexing
    does not fail in those instances.
  - Updated `index-from-database` lambda to utilize updated es-client to prevent
    credentialing timeout in long-running ECS jobs.
- **CUMULUS-3323**
  - Minor edits to errant integration test titles (dyanmo->postgres)
- **AWS-SDK v3 Exclusion (v18.3.0 fix)***
  - Excludes aws-sdk v3 from packages to reduce overall package size. With the requirement of Node v20
    packaging the aws-sdk v3 with our code is no longer necessary and prevented some packages from being
    published to npm.

## [v18.2.2] 2024-06-4

### Migration Notes

#### CUMULUS-3591 - SNS topics set to use encrypted storage

As part of the requirements for this ticket Cumulus Core created SNS topics are
being updated to use server-side encryption with an AWS managed key.    No user
action is required, this note is being added to increase visibility re: this
modification.

### Changed

- **CUMULUS-3591**
  - Enable server-side encryption for all SNS topcis deployed by Cumulus Core
  - Update all integration/unit tests to use encrypted SNS topics

### Fixed

- **CUMULUS-3547**
  - Updated ECS Cluster `/dev/xvdcz` EBS volumes so they're encrypted.
- **CUMULUS-3527**
  - Added suppport for additional kex algorithms in the sftp-client.
- **CUMULUS-3587**
  - Ported https://github.com/scottcorgan/express-boom into API/lib to allow
    updates of sub-dependencies and maintain without refactoring errors in
    API/etc wholesale
  - Addresses [CVE-2020-36604](https://github.com/advisories/GHSA-c429-5p7v-vgjp)
- **CUMULUS-3673**
  - Fixes Granules API so that paths containing a granule and/or collection ID properly URI encode the ID.
- **Audit Issues**
  - Addressed [CVE-2023-45133](https://github.com/advisories/GHSA-67hx-6x53-jw92) by
    updating babel packages and .babelrc

## [v18.2.1] 2024-05-08

**Please note** changes in 18.2.1 may not yet be released in future versions, as this
is a backport/patch release on the 18.2.x series of releases.  Updates that are
included in the future will have a corresponding CHANGELOG entry in future releases.

### Fixed

- **CUMULUS-3721**
  - Update lambda:GetFunctionConfiguration policy statement to fix error related to resource naming
- **CUMULUS-3701**
  - Updated `@cumulus/api` to no longer improperly pass PATCH/PUT null values to Eventbridge rules

## [v18.2.0] 2024-02-02

### Migration Notes

From this release forward, Cumulus Core will be tested against PostgreSQL v13. Users
should migrate their datastores to Aurora PostgreSQL 13.9+ compatible data
stores as soon as possible after upgrading to this release.

#### Database Upgrade

Users utilizing the `cumulus-rds-tf` module should reference [cumulus-rds-tf
upgrade
instructions](https://nasa.github.io/cumulus/docs/upgrade-notes/upgrade-rds-cluster-tf-postgres-13).

### Breaking Changes

- **CUMULUS-2889**
  - Removed unused CloudWatch Logs AWS SDK client. This change removes the CloudWatch Logs
    client from the `@cumulus/aws-client` package.
- **CUMULUS-2890**
  - Removed unused CloudWatch AWS SDK client. This change removes the CloudWatch client
    from the `@cumulus/aws-client` package.

### Changed

- **CUMULUS-3492**
  - add teclark to select-stack.js
- **CUMULUS-3444**
  - Update `cumulus-rds-tf` module to take additional parameters in support of
    migration from Aurora PostgreSQl v11 to v13.   See Migration Notes for more details
- **CUMULUS-3564**
  - Update webpack configuration to explicitly disable chunking
- **CUMULUS-2895**
  - Updated KMS code to aws sdk v3
- **CUMULUS-2888**
  - Update CloudWatch Events code to AWS SDK v3
- **CUMULUS-2893**
  - Updated Kinesis code to AWS SDK v3
- **CUMULUS-3555**
  - Revert 3540, un-stubbing cmr facing tests
  - Raise memory_size of ftpPopulateTestLambda to 512MB
- **CUMULUS-2887**
  - Updated CloudFormation code to aws sdk v3
- **CUMULUS-2899**
  - Updated SNS code to aws sdk v3
- **CUMULUS_3499**
  - Update AWS-SDK dependency pin to "2.1490" to prevent SQS issue.  Dependency
    pin expected to be changed with the resolution to CUMULUS-2900
- **CUMULUS-2894**
  - Update Lambda code to AWS SDK v3
- **CUMULUS-3432**
  - Update `cumulus-rds-tf` `engine_version` to `13.9`
  - Update `cumulus-rds-tf` `parameter_group_family` to `aurora-postgresql13`
  - Update development/local stack postgres image version to postgres:13.9-alpine
- **CUMULUS-2900**
  - Update SQS code to AWS SDK v3
- **CUMULUS-3352**
  - Update example project to use CMA v2.0.3 for integration testing
  - Update example deployment to deploy cnmResponse lambda version
    2.1.1-aplha.2-SNAPSHOT
  - Update example deployment to deploy cnmToGranule lambda
    version 1.7.0-alpha.2-SNAPSHOT
- **CUMULUS-3501**
  - Updated CreateReconciliationReport lambda to save report record to Elasticsearch.
  - Created docker image cumuluss/async-operation:48 from v16.1.2, and used it as default async_operation_image.
- **CUMULUS-3502**
  - Upgraded localstack to v3.0.0 to support recent aws-sdk releases and update unit tests.
- **CUMULUS-3540**
  - stubbed cmr interfaces in integration tests allow integration tests to pass
  - needed while cmr is failing to continue needed releases and progress
  - this change should be reverted ASAP when cmr is working as needed again

### Fixed

- **CUMULUS-3177**
  - changed `_removeGranuleFromCmr` function for granule `bulkDelete` to not throw an error and instead catch the error when the granule is not found in CMR
- **CUMULUS-3293**
  - Process Dead Letter Archive is fixed to properly copy objects from `/sqs/` to `/failed-sqs/` location
- **CUMULUS-3467**
  - Added `childWorkflowMeta` to `QueueWorkflow` task configuration
- **CUMULUS-3474**
  - Fixed overridden changes to `rules.buildPayload' to restore changes from ticket `CUMULUS-2969` which limited the definition object to `name` and `arn` to
    account for AWS character limits.
- **CUMULUS-3479**
  - Fixed typo in s3-replicator resource declaration where `var.lambda_memory_size` is supposed to be `var.lambda_memory_sizes`
- **CUMULUS-3510**
  - Fixed `@cumulus/api` `validateAndUpdateSqsRule` method to allow 0 retries and 0 visibilityTimeout
    in rule's meta.  This fix from CUMULUS-2863 was not in release 16 and later.
- **CUMULUS-3562**
  - updated crypto-js to 4.2.0
  - updated aws-sdk/client-api-gateway to 3.499 to avoid older crypto-js dependency

## [v18.1.0] 2023-10-25

### MIGRATION notes

#### Rules API Endpoint Versioning

As part of the work on CUMULUS-3095, we have added a required header for the
rules PUT/PATCH endpoints -- to ensure that older clients/utilities do not
unexpectedly make destructive use of those endpoints, a validation check of a
header value against supported versions has been implemented.

Moving forward, if a breaking change is made to an existing endpoint that
requires user updates, as part of that update we will set the current version of
the core API and require a header that confirms the client is compatible with
the version required or greater.

In this instance, the rules PUT/PATCH
endpoints will require a `Cumulus-API-Version` value of at least `2`.

```bash
 curl --request PUT https://example.com/rules/repeat_test\
 --header 'Cumulus-API-Version: 2'\
 --header 'Content-Type: application/json'\
 --header 'Authorization: Bearer ReplaceWithToken'\
 --data ...
```

Users/clients that do not make use of these endpoints will not be impacted.

### Breaking Changes

- **CUMULUS-3427**
  - Changed the naming conventions for memory size and timeouts configuration to simply the lambda name

### Notable Changes

- **CUMULUS-3095**
  - Added `PATCH` rules endpoint to update rule which works as the existing `PUT` endpoint.
  - Updated `PUT` rules endpoint to replace rule.

### Added

- **CUMULUS-3218**
  - Added optional `maxDownloadTime` field to `provider` schema
  - Added `max_download_time` column to PostgreSQL `providers` table
  - Updated `@cumulus/ingest/lock` to check expired locks based on `provider.maxDownloadTime`

### Changed

- **CUMULUS-3095**
  - Updated `@cumulus/api-client/rules` to have`replaceRule` and `updateRule` methods.
  - Updated mapping for rule Elasticsearch records to prevent dynamic field for keys under
    `meta` and `payload`, and fixed `rule` field mapping.
- **CUMULUS-3351**
  - Updated `constructOnlineAccessUrls()` to group CMR online access URLs by link type.
- **CUMULUS-3377**
  - Added configuration option to cumulus-tf/terraform.tfvars to include sns:Subscribe access policy for
    executions, granules, collections, and PDRs report topics.
- **CUMULUS-3392**
  - Modify cloudwatch rule by deleting `custom`
- **CUMULUS-3434**
  - Updated `@cumulus/orca-recovery-adapter` task to output both input granules and recovery output.
  - Updated `example/cumulus-tf/orca.tf` to use v9.0.0.

### Fixed

- **CUMULUS-3095**
  - Added back `rule` schema validation which is missing after RDS phase 3.
  - Fixed a bug for creating rule with tags.
- **CUMULUS-3286**
  - Fixed `@cumulus/cmrjs/cmr-utils/getGranuleTemporalInfo` and `@cumulus/message/Granules/getGranuleCmrTemporalInfo`
    to handle non-existing cmr file.
  - Updated mapping for granule and deletedgranule Elasticsearch records to prevent dynamic field for keys under
    `queryFields`.
  - Updated mapping for collection Elasticsearch records to prevent dynamic field for keys under `meta`.
- **CUMULUS-3393**
  - Fixed `PUT` collection endpoint to update collection configuration in S3.
- **CUMULUS-3427**
  - Fixed issue where some lambda and task memory sizes and timeouts were not configurable
- **@aws-sdk upgrade**
  - Fixed TS compilation error on aws-client package caused by @aws-sdk/client-dynamodb 3.433.0 upgrade

## [v18.0.0] 2023-08-28

### Notable Changes

- **CUMULUS-3270**
  - update python lambdas to use python3.10
  - update dependencies to use python3.10 including cumulus-message-adapter, cumulus-message-adapter-python and cumulus-process-py
- **CUMULUS-3259**
  - Updated Terraform version from 0.13.6 to 1.5.3. Please see the [instructions to upgrade your deployments](https://github.com/nasa/cumulus/blob/master/docs/upgrade-notes/upgrading-tf-version-1.5.3.md).

### Changed

- **CUMULUS-3366**
  - Added logging to the `collectionRuleMatcher` Rules Helper, which is used by the sqs-message-consumer and message-consumer Lambdas,
    to report when an incoming message's collection does not match any rules.

## [v17.0.0] 2023-08-09

### MIGRATION notes

- This release updates the `hashicorp/aws` provider required by Cumulus to `~> 5.0`
  which in turn requires updates to all modules deployed with Core in the same stack
  to use a compatible provider version.
- This update is *not* compatible with prior stack states - Terraform will not
  allow redeployment of a prior version of Cumulus using an older version of
  the provider.  Please be sure to validate the install changeset is what you
  expect prior to upgrading to this version.
- Upgrading Cumulus to v17 from prior versions should only require the usual
  terraform init/apply steps.  As always **be sure** to inspect the `terraform plan` or
  `terraform apply` changeset to ensure the changes between providers are what
  you're expecting for all modules you've chosen to deploy with Cumulus

### Notable Changes

- **CUMULUS-3258**
  - @cumulus/api is now compatible *only* with Orca >= 8.1.0.    Prior versions of
    Orca are not compatible with Cumulus 17+
  - Updated all hashicorp terraform AWS provider configs to ~> 5.0
    - Upstream/downstream terraform modules will need to utilize an AWS provider
      that matches this range

### Breaking Changes

- **CUMULUS-3258**
  - Update @cumulus/api/lib/orca/getOrcaRecoveryStatusByGranuleCollection
    to @cumulus/api/lib/orca/getOrcaRecoveryStatusByGranuleIdAndCollection and
    add collectionId to arguments to support Orca v8+ required use of
    collectionId

  - Updated all terraform AWS providers to ~> 5.0

### Changed

- **CUMULUS-3258**
  - Update all Core integration tests/integrations to be compatible with Orca >=
    v8.1.0 only

### Fixed

- **CUMULUS-3319**
  - Removed @cumulus/api/models/schema and changed all references to
    @cumulus/api/lib/schema in docs and related models
  - Removed @cumulus/api/models/errors.js
  - Updated API granule write logic to cause postgres schema/db write failures on an individual granule file write to result  in a thrown error/400 return instead of a 200 return and a 'silent' update of the granule to failed status.
  - Update api/lib/_writeGranule/_writeGranulefiles logic to allow for schema failures on individual granule writes via an optional method parameter in _writeGranules, and an update to the API granule write calls.
  - Updated thrown error to include information related to automatic failure behavior in addition to the stack trace.

## [v16.1.3] 2024-1-15

**Please note** changes in 16.1.3 may not yet be released in future versions, as this
is a backport/patch release on the 16.x series of releases.  Updates that are
included in the future will have a corresponding CHANGELOG entry in future releases.

### Changed

- **CUMULUS_3499
  - Update AWS-SDK dependency pin to "2.1490" to prevent SQS issue.  Dependency
    pin expected to be changed with the resolution to CUMULUS-2900

### Fixed

- **CUMULUS-3474**
  - Fixed overriden changes to `rules.buildPayload' to restore changes from
    ticket `CUMULUS-2969` which limited the definition object to `name` and `arn` to
    account for AWS character limits.
- **CUMULUS-3501**
  - Updated CreateReconciliationReport lambda to save report record to Elasticsearch.
  - Created docker image cumuluss/async-operation:48 from v16.1.2, and used it as default async_operation_image.
- **CUMULUS-3510**
  - Fixed `@cumulus/api` `validateAndUpdateSqsRule` method to allow 0 retries and 0 visibilityTimeout
    in rule's meta.  This fix from CUMULUS-2863 was not in release 16 and later.
- **CUMULUS-3540**
  - stubbed cmr interfaces in integration tests allow integration tests to pass
  - needed while cmr is failing to continue needed releases and progress
  - this change should be reverted ASAP when cmr is working as needed again

## [v16.1.2] 2023-11-01

**Please note** changes in 16.1.2 may not yet be released in future versions, as this
is a backport/patch release on the 16.x series of releases.  Updates that are
included in the future will have a corresponding CHANGELOG entry in future releases.

### Added

- **CUMULUS-3218**
  - Added optional `maxDownloadTime` field to `provider` schema
  - Added `max_download_time` column to PostgreSQL `providers` table
  - Updated `@cumulus/ingest/lock` to check expired locks based on `provider.maxDownloadTime`

### Fixed

- **@aws-sdk upgrade**
  - Fixed TS compilation error on aws-client package caused by @aws-sdk/client-dynamodb 3.433.0 upgrade
  - Updated mapping for collection Elasticsearch records to prevent dynamic field for keys under `meta`.
- **CUMULUS-3286**
  - Fixed `@cumulus/cmrjs/cmr-utils/getGranuleTemporalInfo` and `@cumulus/message/Granules/getGranuleCmrTemporalInfo`
    to handle non-existing cmr file.
  - Updated mapping for granule and deletedgranule Elasticsearch records to prevent dynamic field for keys under
    `queryFields`.
- **CUMULUS-3293**
  - Process Dead Letter Archive is fixed to properly copy objects from `/sqs/` to `/failed-sqs/` location
- **CUMULUS-3393**
  - Fixed `PUT` collection endpoint to update collection configuration in S3.
- **CUMULUS-3467**
  - Added `childWorkflowMeta` to `QueueWorkflow` task configuration

## [v16.1.1] 2023-08-03

### Notable Changes

- The async_operation_image property of cumulus module should be updated to pull
  the ECR image for cumuluss/async-operation:47

### Added

- **CUMULUS-3298**
  - Added extra time to the buffer for replacing the launchpad token before it
    expires to alleviate CMR error messages
- **CUMULUS-3220**
  - Created a new send-pan task
- **CUMULUS-3287**
  - Added variable to allow the aws_ecs_task_definition health check to be configurable.
  - Added clarity to how the bucket field needs to be configured for the
    move-granules task definition

### Changed

- Security upgrade node from 14.19.3-buster to 14.21.1-buster
- **CUMULUS-2985**
  - Changed `onetime` rules RuleTrigger to only execute when the state is `ENABLED` and updated documentation to reflect the change
  - Changed the `invokeRerun` function to only re-run enabled rules
- **CUMULUS-3188**
  - Updated QueueGranules to support queueing granules that meet the required API granule schema.
  - Added optional additional properties to queue-granules input schema
- **CUMULUS-3252**
  - Updated example/cumulus-tf/orca.tf to use orca v8.0.1
  - Added cumulus task `@cumulus/orca-copy-to-archive-adapter`, and add the task to `tf-modules/ingest`
  - Updated `tf-modules/cumulus` module to take variable `orca_lambda_copy_to_archive_arn` and pass to `tf-modules/ingest`
  - Updated `example/cumulus-tf/ingest_and_publish_granule_with_orca_workflow.tf` `CopyToGlacier` (renamed to `CopyToArchive`) step to call
    `orca_copy_to_archive_adapter_task`
- **CUMULUS-3253**
  - Added cumulus task `@cumulus/orca-recovery-adapter`, and add the task to `tf-modules/ingest`
  - Updated `tf-modules/cumulus` module to take variable `orca_sfn_recovery_workflow_arn` and pass to `tf-modules/ingest`
  - Added `example/cumulus-tf/orca_recovery_adapter_workflow.tf`, `OrcaRecoveryAdapterWorkflow` workflow has `OrcaRecoveryAdapter` task
    to call the ORCA recovery step-function.
  - Updated `example/data/collections/` collection configuration `meta.granuleRecoveryWorkflow` to use `OrcaRecoveryAdapterWorkflow`
- **CUMULUS-3215**
  - Create reconciliation reports will properly throw errors and set the async
    operation status correctly to failed if there is an error.
  - Knex calls relating to reconciliation reports will retry if there is a
    connection terminated unexpectedly error
  - Improved logging for async operation
  - Set default async_operation_image_version to 47
- **CUMULUS-3024**
  - Combined unit testing of @cumulus/api/lib/rulesHelpers to a single test file
    `api/tests/lib/test-rulesHelpers` and removed extraneous test files.
- **CUMULUS-3209**
  - Apply brand color with high contrast settings for both (light and dark) themes.
  - Cumulus logo can be seen when scrolling down.
  - "Back to Top" button matches the brand color for both themes.
  - Update "note", "info", "tip", "caution", and "warning" components to [new admonition styling](https://docusaurus.io/docs/markdown-features/admonitions).
  - Add updated arch diagram for both themes.
- **CUMULUS-3203**
  - Removed ACL setting of private on S3.multipartCopyObject() call
  - Removed ACL setting of private for s3PutObject()
  - Removed ACL confguration on sync-granules task
  - Update documentation on dashboard deployment to exclude ACL public-read setting
- **CUMULUS-3245**
  - Update SQS consumer logic to catch ExecutionAlreadyExists error and
    delete SQS message accordingly.
  - Add ReportBatchItemFailures to event source mapping start_sf_mapping
- **CUMULUS-3357**
  - `@cumulus/queue-granules` is now written in TypeScript
  - `@cumulus/schemas` can now generate TypeScript interfaces for the task input, output and config.
- Added missing name to throttle_queue_watcher Cloudwatch event in `throttled-queue.tf`


### Fixed

- **CUMULUS-3258**
  - Fix un-prefixed s3 lifecycle configuration ID from CUMULUS-2915
- **CUMULUS-2625**
  - Optimized heap memory and api load in queue-granules task to scale to larger workloads.
- **CUMULUS-3265**
  - Fixed `@cumulus/api` `getGranulesForPayload` function to query cloud metrics es when needed.
- **CUMULUS-3389**
  - Updated runtime of `send-pan` and `startAsyncOperation` lambdas to `nodejs16.x`

## [v16.0.0] 2023-05-09

### Notable Changes

- The async_operation_image property of cumulus module should be updated to pull
  the ECR image for cumuluss/async-operation:46

### MIGRATION notes

#### PI release version

When updating directly to v16 from prior releases older that V15, please make sure to
read through all prior release notes.

Notable migration concerns since the last PI release version (11.1.x):

- [v14.1.0] - Postgres compatibility update to Aurora PostgreSQL 11.13.
- [v13.1.0] - Postgres update to add `files_granules_cumulus_id_index` to the
  `files` table may require manual steps depending on load.

#### RDS Phase 3 migration notes

This release includes updates that remove existing DynamoDB tables as part of
release deployment process.   This release *cannot* be properly rolled back in
production as redeploying a prior version of Cumulus will not recover the
associated Dynamo tables.

Please read the full change log for RDS Phase 3 and consult the [RDS Phase 3 update
documentation](https://nasa.github.io/cumulus/docs/next/upgrade-notes/upgrade-rds-phase-3-release)

#### API Endpoint Versioning

As part of the work on CUMULUS-3072, we have added a required header for the
granule PUT/PATCH endpoints -- to ensure that older clients/utilities do not
unexpectedly make destructive use of those endpoints, a validation check of a
header value against supported versions has been implemented.

Moving forward, if a breaking change is made to an existing endpoint that
requires user updates, as part of that update we will set the current version of
the core API and require a header that confirms the client is compatible with
the version required or greater.

In this instance, the granule PUT/PATCH
endpoints will require a `Cumulus-API-Version` value of at least `2`.

```bash
 curl --request PUT https://example.com/granules/granuleId.A19990103.006.1000\
 --header 'Cumulus-API-Version: 2'\
 --header 'Content-Type: application/json'\
 --header 'Authorization: Bearer ReplaceWithToken'\
 --data ...
```

Users/clients that do not make use of these endpoints will not be impacted.

### RDS Phase 3
#### Breaking Changes

- **CUMULUS-2688**
  - Updated bulk operation logic to use collectionId in addition to granuleId to fetch granules.
  - Tasks using the `bulk-operation` Lambda should provide collectionId and granuleId e.g. { granuleId: xxx, collectionId: xxx }
- **CUMULUS-2856**
  - Update execution PUT endpoint to no longer respect message write constraints and update all values passed in

#### Changed

- **CUMULUS-3282**
  - Updated internal granule endpoint parameters from :granuleName to :granuleId
    for maintenance/consistency reasons
- **CUMULUS-2312** - RDS Migration Epic Phase 3
  - **CUMULUS-2645**
    - Removed unused index functionality for all tables other than
      `ReconciliationReportsTable` from `dbIndexer` lambda
  - **CUMULUS-2398**
    - Remove all dynamoDB updates for `@cumulus/api/ecs/async-operation/*`
    - Updates all api endpoints with updated signature for
      `asyncOperationsStart` calls
    - Remove all dynamoDB models calls from async-operations api endpoints
  - **CUMULUS-2801**
    - Move `getFilesExistingAtLocation`from api granules model to api/lib, update granules put
      endpoint to remove model references
  - **CUMULUS-2804**
    - Updates api/lib/granule-delete.deleteGranuleAndFiles:
      - Updates dynamoGranule -> apiGranule in the signature and throughout the dependent code
      - Updates logic to make apiGranule optional, but pgGranule required, and
        all lookups use postgres instead of ES/implied apiGranule values
      - Updates logic to make pgGranule optional - in this case the logic removes the entry from ES only
    - Removes all dynamo model logic from api/endpoints/granules
    - Removes dynamo write logic from api/lib/writeRecords.*
    - Removes dynamo write logic from api/lib/ingest.*
    - Removes all granule model calls from api/lambdas/bulk-operations and any dependencies
    - Removes dynamo model calls from api/lib/granule-remove-from-cmr.unpublishGranule
    - Removes Post Deployment execution check from sf-event-sqs-to-db-records
    - Moves describeGranuleExecution from api granule model to api/lib/executions.js
  - **CUMULUS-2806**
    - Remove DynamoDB logic from executions `POST` endpoint
    - Remove DynamoDB logic from sf-event-sqs-to-db-records lambda execution writes.
    - Remove DynamoDB logic from executions `PUT` endpoint
  - **CUMULUS-2808**
    - Remove DynamoDB logic from executions `DELETE` endpoint
  - **CUMULUS-2809**
    - Remove DynamoDB logic from providers `PUT` endpoint
    - Updates DB models asyncOperation, provider and rule to return all fields on upsert.
  - **CUMULUS-2810**
    - Removes addition of DynamoDB record from API endpoint POST /provider/<name>
  - **CUMULUS-2811**
    - Removes deletion of DynamoDB record from API endpoint DELETE /provider/<name>
  - **CUMULUS-2817**
    - Removes deletion of DynamoDB record from API endpoint DELETE /collection/<name>/<version>
  - **CUMULUS-2814**
    - Move event resources deletion logic from `rulesModel` to `rulesHelper`
  - **CUMULUS-2815**
    - Move File Config and Core Config validation logic for Postgres Collections from `api/models/collections.js` to `api/lib/utils.js`
  - **CUMULUS-2813**
    - Removes creation and deletion of DynamoDB record from API endpoint POST /rules/
  - **CUMULUS-2816**
    - Removes addition of DynamoDB record from API endpoint POST /collections
  - **CUMULUS-2797**
    - Move rule helper functions to separate rulesHelpers file
  - **CUMULUS-2821**
    - Remove DynamoDB logic from `sfEventSqsToDbRecords` lambda
  - **CUMULUS-2856**
    - Update API/Message write logic to handle nulls as deletion in execution PUT/message write logic

#### Added

- **CUMULUS-2312** - RDS Migration Epic Phase 3
  - **CUMULUS-2813**
    - Added function `create` in the `db` model for Rules
      to return an array of objects containing all columns of the created record.
  - **CUMULUS-2812**
    - Move event resources logic from `rulesModel` to `rulesHelper`
  - **CUMULUS-2820**
    - Remove deletion of DynamoDB record from API endpoint DELETE /pdr/<pdrName>
  - **CUMULUS-2688**
    - Add new endpoint to fetch granules by collectionId as well as granuleId: GET /collectionId/granuleId
    - Add new endpoints to update and delete granules by collectionId as well as
      granuleId

#### Removed

- **CUMULUS-2994**
  - Delete code/lambdas that publish DynamoDB stream events to SNS
- **CUMULUS-3226**
  - Removed Dynamo Async Operations table
- **CUMULUS-3199**
  - Removed DbIndexer lambda and all associated terraform resources
- **CUMULUS-3009**
  - Removed Dynamo PDRs table
- **CUMULUS-3008**
  - Removed DynamoDB Collections table
- **CUMULUS-2815**
  - Remove update of DynamoDB record from API endpoint PUT /collections/<name>/<version>
- **CUMULUS-2814**
  - Remove DynamoDB logic from rules `DELETE` endpoint
- **CUMULUS-2812**
  - Remove DynamoDB logic from rules `PUT` endpoint
- **CUMULUS-2798**
  - Removed AsyncOperations model
- **CUMULUS-2797**
- **CUMULUS-2795**
  - Removed API executions model
- **CUMULUS-2796**
  - Remove API pdrs model and all related test code
  - Remove API Rules model and all related test code
- **CUMULUS-2794**
  - Remove API Collections model and all related test code
  - Remove lambdas/postgres-migration-count-tool, api/endpoints/migrationCounts and api-client/migrationCounts
  - Remove lambdas/data-migration1 tool
  - Remove lambdas/data-migration2 and
    lambdas/postgres-migration-async-operation
- **CUMULUS-2793**
  - Removed Provider Dynamo model and related test code
- **CUMULUS-2792**
  - Remove API Granule model and all related test code
  - Remove granule-csv endpoint
- **CUMULUS-2645**
  - Removed dynamo structural migrations and related code from `@cumulus/api`
  - Removed `executeMigrations` lambda
  - Removed `granuleFilesCacheUpdater` lambda
  - Removed dynamo files table from `data-persistence` module.  *This table and
    all of its data will be removed on deployment*.

### Added
- **CUMULUS-3072**
  - Added `replaceGranule` to `@cumulus/api-client/granules` to add usage of the
    updated RESTful PUT logic
- **CUMULUS-3121**
  - Added a map of variables for the cloud_watch_log retention_in_days for the various cloudwatch_log_groups, as opposed to keeping them hardcoded at 30 days. Can be configured by adding the <module>_<cloudwatch_log_group_name>_log_retention value in days to the cloudwatch_log_retention_groups map variable
- **CUMULUS-3201**
  - Added support for sha512 as checksumType for LZARDs backup task.

### Changed

- **CUMULUS-3315**
  - Updated `@cumulus/api-client/granules.bulkOperation` to remove `ids`
    parameter in favor of `granules` parameter, in the form of a
    `@cumulus/types/ApiGranule` that requires the following keys: `[granuleId, collectionId]`
- **CUMULUS-3307**
  - Pinned cumulus dependency on `pg` to `v8.10.x`
- **CUMULUS-3279**
  - Updated core dependencies on `xml2js` to `v0.5.0`
  - Forcibly updated downstream dependency for `xml2js` in `saml2-js` to
    `v0.5.0`
  - Added audit-ci CVE override until July 1 to allow for Core package releases
- **CUMULUS-3106**
  - Updated localstack version to 1.4.0 and removed 'skip' from all skipped tests
- **CUMULUS-3115**
  - Fixed DiscoverGranules' workflow's duplicateHandling when set to `skip` or `error` to stop retrying
    after receiving a 404 Not Found Response Error from the `cumulus-api`.
- **CUMULUS-3165**
  - Update example/cumulus-tf/orca.tf to use orca v6.0.3

### Fixed

- **CUMULUS-3315**
  - Update CI scripts to use shell logic/GNU timeout to bound test timeouts
    instead of NPM `parallel` package, as timeouts were not resulting in
    integration test failure
- **CUMULUS-3223**
  - Update `@cumulus/cmrjs/cmr-utils.getGranuleTemporalInfo` to handle the error when the cmr file s3url is not available
  - Update `sfEventSqsToDbRecords` lambda to return [partial batch failure](https://docs.aws.amazon.com/lambda/latest/dg/with-sqs.html#services-sqs-batchfailurereporting),
    and only reprocess messages when cumulus message can't be retrieved from the execution events.
  - Update `@cumulus/cumulus-message-adapter-js` to `2.0.5` for all cumulus tasks

## [v15.0.4] 2023-06-23

### Changed

- **CUMULUS-3307**
  - Pinned cumulus dependency on `pg` to `v8.10.x`

### Fixed

- **CUMULUS-3115**
  - Fixed DiscoverGranules' workflow's duplicateHandling when set to `skip` or `error` to stop retrying
    after receiving a 404 Not Found Response Error from the `cumulus-api`.
- **CUMULUS-3315**
  - Update CI scripts to use shell logic/GNU timeout to bound test timeouts
    instead of NPM `parallel` package, as timeouts were not resulting in
    integration test failure
- **CUMULUS-3223**
  - Update `@cumulus/cmrjs/cmr-utils.getGranuleTemporalInfo` to handle the error when the cmr file s3url is not available
  - Update `sfEventSqsToDbRecords` lambda to return [partial batch failure](https://docs.aws.amazon.com/lambda/latest/dg/with-sqs.html#services-sqs-batchfailurereporting),
    and only reprocess messages when cumulus message can't be retrieved from the execution events.
  - Update `@cumulus/cumulus-message-adapter-js` to `2.0.5` for all cumulus tasks

## [v15.0.3] 2023-04-28

### Fixed

- **CUMULUS-3243**
  - Updated granule delete logic to delete granule which is not in DynamoDB
  - Updated granule unpublish logic to handle granule which is not in DynamoDB and/or CMR

## [v15.0.2] 2023-04-25

### Fixed

- **CUMULUS-3120**
  - Fixed a bug by adding in `default_log_retention_periods` and `cloudwatch_log_retention_periods`
  to Cumulus modules so they can be used during deployment for configuring cloudwatch retention periods, for more information check here: [retention document](https://nasa.github.io/cumulus/docs/configuration/cloudwatch-retention)
  - Updated cloudwatch retention documentation to reflect the bugfix changes

## [v15.0.1] 2023-04-20

### Changed

- **CUMULUS-3279**
  - Updated core dependencies on `xml2js` to `v0.5.0`
  - Forcibly updated downstream dependency for `xml2js` in `saml2-js` to
    `v0.5.0`
  - Added audit-ci CVE override until July 1 to allow for Core package releases

## Fixed

- **CUMULUS-3285**
  - Updated `api/lib/distribution.js isAuthBearTokenRequest` to handle non-Bearer authorization header

## [v15.0.0] 2023-03-10

### Breaking Changes

- **CUMULUS-3147**
  - The minimum supported version for all published Cumulus Core npm packages is now Node 16.19.0
  - Tasks using the `cumuluss/cumulus-ecs-task` Docker image must be updated to `cumuluss/cumulus-ecs-task:1.9.0.` which is built with node:16.19.0-alpine.  This can be done by updating the `image` property of any tasks defined using the `cumulus_ecs_service` Terraform module.
  - Updated Dockerfile of async operation docker image to build from node:16.19.0-buster
  - Published new tag [`44` of `cumuluss/async-operation` to Docker Hub](https://hub.docker.com/layers/cumuluss/async-operation/44/images/sha256-8d757276714153e4ab8c24a2b7b6b9ffee14cc78b482d9924e7093af88362b04?context=explore).
  - The `async_operation_image` property of `cumulus` module must be updated to pull the ECR image for `cumuluss/async-operation:44`.

### Changed

- **CUMULUS-2997**
  - Migrate Cumulus Docs to Docusaurus v2 and DocSearch v3.
- **CUMULUS-3044**
  - Deployment section:
    - Consolidate and migrate Cumulus deployment (public facing) content from wiki to Cumulus Docs in GitHub.
    - Update links to make sure that the user can maintain flow between the wiki and GitHub deployment documentation.
    - Organize and update sidebar to include categories for similar deployment topics.
- **CUMULUS-3147**
  - Set example/cumulus-tf default async_operation_image_version to 44.
  - Set example/cumulus-tf default ecs_task_image_version to 1.9.0.
- **CUMULUS-3166**
  - Updated example/cumulus-tf/thin_egress_app.tf to use tea 1.3.2

### Fixed

- **CUMULUS-3187**
  - Restructured Earthdata Login class to be individual methods as opposed to a Class Object
  - Removed typescript no-checks and reformatted EarthdataLogin code to be more type friendly

## [v14.1.0] 2023-02-27

### MIGRATION notes

#### PostgreSQL compatibility update

From this release forward Core will be tested against PostgreSQL 11   Existing
release compatibility testing was done for release 11.1.8/14.0.0+.   Users
should migrate their datastores to Aurora PostgreSQL 11.13+ compatible data stores
as soon as possible.

Users utilizing the `cumulus-rds-tf` module will have upgraded/had their
database clusters forcibly upgraded at the next maintenance window after 31 Jan
2023.   Our guidance to mitigate this issue is to do a manual (outside of
terraform) upgrade.   This will result in the cluster being upgraded with a
manually set parameter group not managed by terraform.

If you manually upgraded and the cluster is now on version 11.13, to continue
using the `cumulus-rds-tf` module *once upgraded* update following module
configuration values if set, or allow their defaults to be utilized:

```terraform
parameter_group_family = "aurora-postgresql11"
engine_version = 11.13
```

When you apply this update, the original PostgreSQL v10 parameter group will be
removed, and recreated using PG11 defaults/configured terraform values and
update the database cluster to use the new configuration.

### Added

- **CUMULUS-3193**
  - Add a Python version file
- **CUMULUS-3121**
  - Added a map of variables in terraform for custom configuration of cloudwatch_log_groups' retention periods.
    Please refer to the [Cloudwatch-Retention] (https://nasa.github.io/cumulus/docs/configuration/cloudwatch-retention)
    section of the Cumulus documentation in order for more detailed information and an example into how to do this.
- **CUMULUS-3071**
  - Added 'PATCH' granules endpoint as an exact duplicate of the existing `PUT`
    endpoint.    In future releases the `PUT` endpoint will be replaced with valid PUT logic
    behavior (complete overwrite) in a future release.   **The existing PUT
    implementation is deprecated** and users should move all existing usage of
    `PUT` to `PATCH` before upgrading to a release with `CUMULUS-3072`.

### Fixed

- **CUMULUS-3033**
  - Fixed `granuleEsQuery` to properly terminate if `body.hit.total.value` is 0.

- The `getLambdaAliases` function has been removed from the `@cumulus/integration-tests` package
- The `getLambdaVersions` function has been removed from the `@cumulus/integration-tests` package
- **CUMULUS-3117**
  - Update `@cumulus/es-client/indexer.js` to properly handle framework write
    constraints for queued granules.    Queued writes will now be properly
    dropped from elasticsearch writes along with the primary datastore(s) when
    write constraints apply
- **CUMULUS-3134**
  - Get tests working on M1 Macs
- **CUMULUS-3148**:
  - Updates cumulus-rds-tf to use defaults for PostgreSQL 11.13
  - Update IngestGranuleSuccessSpec as test was dependant on file ordering and
    PostgreSQL 11 upgrade exposed dependency on database results in the API return
  - Update unit test container to utilize PostgreSQL 11.13 container
- **CUMULUS-3149**
  - Updates the api `/granules/bulkDelete` endpoint to take the
    following configuration keys for the bulkDelete:
    - concurrency - Number of concurrent bulk deletions to process at a time.
            Defaults to 10, increasing this value may improve throughput at the cost
            of additional database/CMR/etc load.
    - maxDbConnections - Defaults to `concurrency`, and generally should not be
        changed unless troubleshooting performance concerns.
  - Updates all bulk api endpoints to add knexDebug boolean query parameter to
    allow for debugging of database connection issues in the future.  Defaults
    to false.
  - Fixed logic defect in bulk deletion logic where an information query was
    nested in a transaction call, resulting in transactions holding knex
    connection pool connections in a blocking way that would not resolve,
    resulting in deletion failures.
- **CUMULUS-3142**
  - Fix issue from CUMULUS-3070 where undefined values for status results in
    unexpected insertion failure on PATCH.
- **CUMULUS-3181**
  - Fixed `sqsMessageRemover` lambda to correctly retrieve ENABLED sqs rules.

- **CUMULUS-3189**
  - Upgraded `cumulus-process` and `cumulus-message-adapter-python` versions to
    support pip 23.0
- **CUMULUS-3196**
  - Moved `createServer` initialization outside the `s3-credentials-endpoint` lambda
    handler to reduce file descriptor usage
- README shell snippets better support copying
- **CUMULUS-3111**
  - Fix issue where if granule update dropped due to write constraints for writeGranuleFromMessage, still possible for granule files to be written
  - Fix issue where if granule update is limited to status and timestamp values due to write constraints for writeGranuleFromMessage, Dynamo or ES granules could be out of sync with PG

### Breaking Changes

- **CUMULUS-3072**
  - Removed original PUT granule endpoint logic (in favor of utilizing new PATCH
    endpoint introduced in CUMULUS-3071)
  - Updated PUT granule endpoint to expected RESTful behavior:
    - PUT will now overwrite all non-provided fields as either non-defined or
      defaults, removing existing related database records (e.g. files,
      granule-execution linkages ) as appropriate.
    - PUT will continue to overwrite fields that are provided in the payload,
      excepting collectionId and granuleId which cannot be modified.
    - PUT will create a new granule record if one does not already exist
    - Like PATCH, the execution field is additive only - executions, once
      associated with a granule record cannot be unassociated via the granule
      endpoint.
  - /granule PUT and PATCH endpoints now require a header with values `{
    version: 2 }`
  - PUT endpoint will now only support /:collectionId/:granuleId formatted
    queries
  - `@cumulus/api-client.replaceGranule now utilizes body.collectionId to
    utilize the correct API PUT endpoint
  - Cumulus API version updated to `2`

### Changed

- **Snyk Security**
  - Upgraded jsonwebtoken from 8.5.1 to 9.0.0
  - CUMULUS-3160: Upgrade knex from 0.95.15 to 2.4.1
  - Upgraded got from 11.8.3 to ^11.8.5
- **Dependabot Security**
  - Upgraded the python package dependencies of the example lambdas
- **CUMULUS-3043**
  - Organize & link Getting Started public docs for better user guidance
  - Update Getting Started sections with current content
- **CUMULUS-3046**
  - Update 'Deployment' public docs
  - Apply grammar, link fixes, and continuity/taxonomy standards
- **CUMULUS-3071**
  - Updated `@cumulus/api-client` packages to use `PATCH` protocol for existing
    granule `PUT` calls, this change should not require user updates for
    `api-client` users.
    - `@cumulus/api-client/granules.updateGranule`
    - `@cumulus/api-client/granules.moveGranule`
    - `@cumulus/api-client/granules.updateGranule`
    - `@cumulus/api-client/granules.reingestGranule`
    - `@cumulus/api-client/granules.removeFromCMR`
    - `@cumulus/api-client/granules.applyWorkflow`
- **CUMULUS-3097**
  - Changed `@cumulus/cmr-client` package's token from Echo-Token to Earthdata Login (EDL) token in updateToken method
  - Updated CMR header and token tests to reflect the Earthdata Login changes
- **CUMULUS-3144**
  - Increased the memory of API lambda to 1280MB
- **CUMULUS-3140**
  - Update release note to include cumulus-api release
- **CUMULUS-3193**
  - Update eslint config to better support typing
- Improve linting of TS files

### Removed

- **CUMULUS-2798**
  - Removed AsyncOperations model

### Removed

- **CUMULUS-3009**
  - Removed Dynamo PDRs table

## [v14.0.0] 2022-12-08

### Breaking Changes

- **CUMULUS-2915**
  - API endpoint GET `/executions/status/${executionArn}` returns `presignedS3Url` and `data`
  - The user (dashboard) must read the `s3SignedURL` and `data` from the return
- **CUMULUS-3070/3074**
  - Updated granule PUT/POST endpoints to no longer respect message write
    constraints.  Functionally this means that:
    - Granules with older createdAt values will replace newer ones, instead of
        ignoring the write request
    - Granules that attempt to set a non-complete state (e.g. 'queued' and
        'running') will now ignore execution state/state change and always write
    - Granules being set to non-complete state will update all values passed in,
      instead of being restricted to `['createdAt', 'updatedAt', 'timestamp',
      'status', 'execution']`

### Added

- **CUMULUS-3070**
  - Remove granules dynamoDb model logic that sets default publish value on record
    validation
  - Update API granule write logic to not set default publish value on record
    updates to avoid overwrite (PATCH behavior)
  - Update API granule write logic to publish to false on record
    creation if not specified
  - Update message granule write logic to set default publish value on record
    creation update.
  - Update granule write logic to set published to default value of `false` if
    `null` is explicitly set with intention to delete the value.
  - Removed dataType/version from api granule schema
  - Added `@cumulus/api/endpoints/granules` unit to cover duration overwrite
    logic for PUT/PATCH endpoint.
- **CUMULUS-3098**
  - Added task configuration setting named `failTaskWhenFileBackupFail` to the
    `lzards-backup` task. This setting is `false` by default, but when set to
    `true`, task will fail if one of the file backup request fails.

### Changed

- Updated CI deploy process to utilize the distribution module in the published zip file which
    will be run against for the integration tests
- **CUMULUS-2915**
  - Updated API endpoint GET `/executions/status/${executionArn}` to return the
    presigned s3 URL in addition to execution status data
- **CUMULUS-3045**
  - Update GitHub FAQs:
    - Add new and refreshed content for previous sections
    - Add new dedicated Workflows section
- **CUMULUS-3070**
  - Updated API granule write logic to no longer require createdAt value in
    dynamo/API granule validation.   Write-time createdAt defaults will be set in the case
    of new API granule writes without the value set, and createdAt will be
    overwritten if it already exists.
  - Refactored granule write logic to allow PATCH behavior on API granule update
    such that existing createdAt values will be retained in case of overwrite
    across all API granule writes.
  - Updated granule write code to validate written createdAt is synced between
    datastores in cases where granule.createdAt is not provided for a new
    granule.
  - Updated @cumulus/db/translate/granules.translateApiGranuleToPostgresGranuleWithoutNilsRemoved to validate incoming values to ensure values that can't be set to null are not
  - Updated @cumulus/db/translate/granules.translateApiGranuleToPostgresGranuleWithoutNilsRemoved to handle null values in incoming ApiGranule
  - Updated @cumulus/db/types/granules.PostgresGranule typings to allow for null values
  - Added ApiGranuleRecord to @cumulus/api/granule type to represent a written/retrieved from datastore API granule record.
  - Update API/Message write logic to handle nulls as deletion in granule PUT/message write logic
- **CUMULUS-3075**
  - Changed the API endpoint return value for a granule with no files. When a granule has no files, the return value beforehand for
    the translatePostgresGranuletoApiGranule, the function which does the translation of a Postgres granule to an API granule, was
    undefined, now changed to an empty array.
  - Existing behavior which relied on the pre-disposed undefined value was changed to instead accept the empty array.
  - Standardized tests in order to expect an empty array for a granule with no files files' object instead of undefined.
- **CUMULUS-3077**
  - Updated `lambdas/data-migration2` granule and files migration to have a `removeExcessFiles` function like in write-granules that will remove file records no longer associated with a granule being migrated
- **CUMULUS-3080**
  - Changed the retention period in days from 14 to 30 for cloudwatch logs for NIST-5 compliance
- **CUMULUS-3100**
  - Updated `POST` granules endpoint to check if granuleId exists across all collections rather than a single collection.
  - Updated `PUT` granules endpoint to check if granuleId exists across a different collection and throw conflict error if so.
  - Updated logic for writing granules from a message to check if granuleId exists across a different collection and throw conflict error if so.

### Fixed

- **CUMULUS-3070**
  - Fixed inaccurate typings for PostgresGranule in @cumulus/db/types/granule
  - Fixed inaccurate typings for @cumulus/api/granules.ApiGranule and updated to
    allow null
- **CUMULUS-3104**
  - Fixed TS compilation error on aws-client package caused by @aws-sdk/client-s3 3.202.0 upgrade
- **CUMULUS-3116**
  - Reverted the default ElasticSearch sorting behavior to the pre-13.3.0 configuration
  - Results from ElasticSearch are sorted by default by the `timestamp` field. This means that the order
  is not guaranteed if two or more records have identical timestamps as there is no secondary sort/tie-breaker.

## [v13.4.0] 2022-10-31

### Notable changes

- **CUMULUS-3104**
  - Published new tag [`43` of `cumuluss/async-operation` to Docker Hub](https://hub.docker.com/layers/cumuluss/async-operation/43/images/sha256-5f989c7d45db3dde87c88c553182d1e4e250a1e09af691a84ff6aa683088b948?context=explore) which was built with node:14.19.3-buster.

### Added

- **CUMULUS-2998**
  - Added Memory Size and Timeout terraform variable configuration for the following Cumulus tasks:
    - fake_processing_task_timeout and fake_processing_task_memory_size
    - files_to_granules_task_timeout and files_to_granule_task_memory_size
    - hello_world_task_timeout and hello_world_task_memory_size
    - sf_sqs_report_task_timeout and sf_sqs_report_task_memory_size
- **CUMULUS-2986**
  - Adds Terraform memory_size configurations to lambda functions with customizable timeouts enabled (the minimum default size has also been raised from 256 MB to 512 MB)
    allowed properties include:
      - add_missing_file_checksums_task_memory_size
      - discover_granules_task_memory_size
      - discover_pdrs_task_memory_size
      - hyrax_metadata_updates_task_memory_size
      - lzards_backup_task_memory_size
      - move_granules_task_memory_size
      - parse_pdr_task_memory_size
      - pdr_status_check_task_memory_size
      - post_to_cmr_task_memory_size
      - queue_granules_task_memory_size
      - queue_pdrs_task_memory_size
      - queue_workflow_task_memory_size
      - sync_granule_task_memory_size
      - update_cmr_access_constraints_task_memory_size
      - update_granules_cmr_task_memory_size
  - Initializes the lambda_memory_size(s) variable in the Terraform variable list
  - Adds Terraform timeout variable for add_missing_file_checksums_task
- **CUMULUS-2631**
  - Added 'Bearer token' support to s3credentials endpoint
- **CUMULUS-2787**
  - Added `lzards-api-client` package to Cumulus with `submitQueryToLzards` method
- **CUMULUS-2944**
  - Added configuration to increase the limit for body-parser's JSON and URL encoded parsers to allow for larger input payloads

### Changed


- Updated `example/cumulus-tf/variables.tf` to have `cmr_oauth_provider` default to `launchpad`
- **CUMULUS-3024**
  - Update PUT /granules endpoint to operate consistently across datastores
    (PostgreSQL, ElasticSearch, DynamoDB). Previously it was possible, given a
    partial Granule payload to have different data in Dynamo/ElasticSearch and PostgreSQL
  - Given a partial Granule object, the /granules update endpoint now operates
    with behavior more consistent with a PATCH operation where fields not provided
    in the payload will not be updated in the datastores.
  - Granule translation (db/src/granules.ts) now supports removing null/undefined fields when converting from API to Postgres
    granule formats.
  - Update granule write logic: if a `null` files key is provided in an update payload (e.g. `files: null`),
    an error will be thrown. `null` files were not previously supported and would throw potentially unclear errors. This makes the error clearer and more explicit.
  - Update granule write logic: If an empty array is provided for the `files` key, all files will be removed in all datastores
- **CUMULUS-2787**
  - Updated `lzards-backup-task` to send Cumulus provider and granule createdAt values as metadata in LZARDS backup request to support querying LZARDS for reconciliation reports
- **CUMULUS-2913**
  - Changed `process-dead-letter-archive` lambda to put messages from S3 dead
    letter archive that fail to process to new S3 location.
- **CUMULUS-2974**
  - The `DELETE /granules/<granuleId>` endpoint now includes additional details about granule
    deletion, including collection, deleted granule ID, deleted files, and deletion time.
- **CUMULUS-3027**
  - Pinned typescript to ~4.7.x to address typing incompatibility issues
    discussed in https://github.com/knex/knex/pull/5279
  - Update generate-ts-build-cache script to always install root project dependencies
- **CUMULUS-3104**
  - Updated Dockerfile of async operation docker image to build from node:14.19.3-buster
  - Sets default async_operation_image version to 43.
  - Upgraded saml2-js 4.0.0, rewire to 6.0.0 to address security vulnerabilities
  - Fixed TS compilation error caused by @aws-sdk/client-s3 3.190->3.193 upgrade

## [v13.3.2] 2022-10-10 [BACKPORT]

**Please note** changes in 13.3.2 may not yet be released in future versions, as
this is a backport and patch release on the 13.3.x series of releases. Updates that
are included in the future will have a corresponding CHANGELOG entry in future
releases.

### Fixed

- **CUMULUS-2557**
  - Updated `@cumulus/aws-client/S3/moveObject` to handle zero byte files (0 byte files).
- **CUMULUS-2971**
  - Updated `@cumulus/aws-client/S3ObjectStore` class to take string query parameters and
    its methods `signGetObject` and `signHeadObject` to take parameter presignOptions
- **CUMULUS-3021**
  - Updated `@cumulus/api-client/collections` and `@cumulus/integration-tests/api` to encode
    collection version in the URI path
- **CUMULUS-3024**
  - Update PUT /granules endpoint to operate consistently across datastores
    (PostgreSQL, ElasticSearch, DynamoDB). Previously it was possible, given a
    partial Granule payload to have different data in Dynamo/ElasticSearch and PostgreSQL
  - Given a partial Granule object, the /granules update endpoint now operates
    with behavior more consistent with a PATCH operation where fields not provided
    in the payload will not be updated in the datastores.
  - Granule translation (db/src/granules.ts) now supports removing null/undefined fields when converting from API to Postgres
    granule formats.
  - Update granule write logic: if a `null` files key is provided in an update payload (e.g. `files: null`),
    an error will be thrown. `null` files were not previously supported and would throw potentially unclear errors. This makes the error clearer and more explicit.
  - Update granule write logic: If an empty array is provided for the `files` key, all files will be removed in all datastores

## [v13.3.0] 2022-8-19

### Notable Changes

- **CUMULUS-2930**
  - The `GET /granules` endpoint has a new optional query parameter:
    `searchContext`, which is used to resume listing within the same search
    context. It is provided in every response from the endpoint as
    `meta.searchContext`. The searchContext value must be submitted with every
    consequent API call, and must be fetched from each new response to maintain
    the context.
  - Use of the `searchContext` query string parameter allows listing past 10,000 results.
  - Note that using the `from` query param in a request will cause the `searchContext` to
    be ignored and also make the query subject to the 10,000 results cap again.
  - Updated `GET /granules` endpoint to leverage ElasticSearch search-after API.
    The endpoint will only use search-after when the `searchContext` parameter
    is provided in a request.

## [v13.2.1] 2022-8-10 [BACKPORT]

### Notable changes

- **CUMULUS-3019**
  - Fix file write logic to delete files by `granule_cumulus_id` instead of
    `cumulus_id`. Previous logic removed files by matching `file.cumulus_id`
    to `granule.cumulus_id`.

## [v13.2.0] 2022-8-04

### Changed

- **CUMULUS-2940**
  - Updated bulk operation lambda to utilize system wide rds_connection_timing
    configuration parameters from the main `cumulus` module
- **CUMULUS-2980**
  - Updated `ingestPdrWithNodeNameSpec.js` to use `deleteProvidersAndAllDependenciesByHost` function.
  - Removed `deleteProvidersByHost`function.
- **CUMULUS-2954**
  - Updated Backup LZARDS task to run as a single task in a step function workflow.
  - Updated task to allow user to provide `collectionId` in workflow input and
    updated task to use said `collectionId` to look up the corresponding collection record in RDS.

## [v13.1.0] 2022-7-22

### MIGRATION notes

- The changes introduced in CUMULUS-2962 will re-introduce a
  `files_granules_cumulus_id_index` on the `files` table in the RDS database.
  This index will be automatically created as part of the bootstrap lambda
  function *on deployment* of the `data-persistence` module.

  *In cases where the index is already applied, this update will have no effect*.

  **Please Note**: In some cases where ingest is occurring at high volume levels and/or the
  files table has > 150M file records, the migration may
  fail on deployment due to timing required to both acquire the table state needed for the
  migration and time to create the index given the resources available.

  For reference a rx.5 large Aurora/RDS database
  with *no activity* took roughly 6 minutes to create the index for a file table with 300M records and no active ingest, however timed out when the same migration was attempted
  in production with possible activity on the table.

  If you believe you are subject to the above consideration, you may opt to
  manually create the `files` table index *prior* to deploying this version of
  Core with the following procedure:

  -----

  - Verify you do not have the index:

  ```text
  select * from pg_indexes where tablename = 'files';

   schemaname | tablename |        indexname        | tablespace |                                       indexdef
  ------------+-----------+-------------------------+------------+---------------------------------------------------------------------------------------
   public     | files     | files_pkey              |            | CREATE UNIQUE INDEX files_pkey ON public.files USING btree (cumulus_id)
   public     | files     | files_bucket_key_unique |            | CREATE UNIQUE INDEX files_bucket_key_unique ON public.files USING btree (bucket, key)
  ```

  In this instance you should not see an `indexname` row with
  `files_granules_cumulus_id_index` as the value.     If you *do*, you should be
  clear to proceed with the installation.
  - Quiesce ingest

  Stop all ingest operations in Cumulus Core according to your operational
  procedures.    You should validate that it appears there are no active queries that
  appear to be inserting granules/files into the database as a secondary method
  of evaluating the database system state:

  ```text
  select pid, query, state, wait_event_type, wait_event from pg_stat_activity where state = 'active';
  ```

  If query rows are returned with a `query` value that involves the files table,
  make sure ingest is halted and no other granule-update activity is running on
  the system.

  Note: In rare instances if there are hung queries that are unable to resolve, it may be necessary to
  manually use psql [Server Signaling
  Functions](https://www.postgresql.org/docs/10/functions-admin.html#FUNCTIONS-ADMIN-SIGNAL)
  `pg_cancel_backend` and/or
  `pg_terminate_backend` if the migration will not complete in the next step.

  - Create the Index

  Run the following query to create the index.    Depending on the situation
  this may take many minutes to complete, and you will note your CPU load and
  disk I/O rates increase on your cluster:

  ```text
  CREATE INDEX files_granule_cumulus_id_index ON files (granule_cumulus_id);
  ```

  You should see a response like:

  ```text
  CREATE INDEX
  ```

  and can verify the index `files_granule_cumulus_id_index` was created:

  ```text
  => select * from pg_indexes where tablename = 'files';
  schemaname | tablename |           indexname            | tablespace |                                           indexdef
   ------------+-----------+--------------------------------+------------+----------------------------------------------------------------------------------------------
   public     | files     | files_pkey                     |            | CREATE UNIQUE INDEX files_pkey ON public.files USING btree (cumulus_id)
   public     | files     | files_bucket_key_unique        |            | CREATE UNIQUE INDEX files_bucket_key_unique ON public.files USING btree (bucket, key)
   public     | files     | files_granule_cumulus_id_index |            | CREATE INDEX files_granule_cumulus_id_index ON public.files USING btree (granule_cumulus_id)
  (3 rows)
  ```

  - Once this is complete, you may deploy this version of Cumulus as you
    normally would.
  **If you are unable to stop ingest for the above procedure** *and* cannot
  migrate with deployment, you may be able to manually create the index while
  writes are ongoing using postgres's `CONCURRENTLY` option for `CREATE INDEX`.
  This can have significant impacts on CPU/write IO, particularly if you are
  already using a significant amount of your cluster resources, and may result
  in failed writes or an unexpected index/database state.

  PostgreSQL's
  [documentation](https://www.postgresql.org/docs/10/sql-createindex.html#SQL-CREATEINDEX-CONCURRENTLY)
  provides more information on this option.   Please be aware it is
  **unsupported** by Cumulus at this time, so community members that opt to go
  this route should proceed with caution.

  -----

### Notable changes

- **CUMULUS-2962**
  - Re-added database structural migration to `files` table to add an index on `granule_cumulus_id`
- **CUMULUS-2929**
  - Updated `move-granule` task to check the optional collection configuration parameter
    `meta.granuleMetadataFileExtension` to determine the granule metadata file.
    If none is specified, the granule CMR metadata or ISO metadata file is used.

### Changed

- Updated Moment.js package to 2.29.4 to address security vulnerability
- **CUMULUS-2967**
  - Added fix example/spec/helpers/Provider that doesn't fail deletion 404 in
    case of deletion race conditions
### Fixed

- **CUMULUS-2995**
  - Updated Lerna package to 5.1.8 to address security vulnerability

- **CUMULUS-2863**
  - Fixed `@cumulus/api` `validateAndUpdateSqsRule` method to allow 0 retries and 0 visibilityTimeout
    in rule's meta.

- **CUMULUS-2959**
  - Fixed `@cumulus/api` `granules` module to convert numeric productVolume to string
    when an old granule record is retrieved from DynamoDB
- Fixed the following links on Cumulus docs' [Getting Started](https://nasa.github.io/cumulus/docs/getting-started) page:
    * Cumulus Deployment
    * Terraform Best Practices
    * Integrator Common Use Cases
- Also corrected the _How to Deploy Cumulus_ link in the [Glossary](https://nasa.github.io/cumulus/docs/glossary)


## [v13.0.1] 2022-7-12

- **CUMULUS-2995**
  - Updated Moment.js package to 2.29.4 to address security vulnerability

## [v13.0.0] 2022-06-13

### MIGRATION NOTES

- The changes introduced in CUMULUS-2955 should result in removal of
  `files_granule_cumulus_id_index` from the `files` table (added in the v11.1.1
  release).  The success of this operation is dependent on system ingest load.

  In rare cases where data-persistence deployment fails because the
  `postgres-db-migration` times out, it may be required to manually remove the
  index and then redeploy:

  ```text
  DROP INDEX IF EXISTS files_granule_cumulus_id_index;
  ```

### Breaking Changes

- **CUMULUS-2931**

  - Updates CustomBootstrap lambda to default to failing if attempting to remove
    a pre-existing `cumulus-alias` index that would collide with the required
    `cumulus-alias` *alias*.   A configuration parameter
    `elasticsearch_remove_index_alias_conflict`  on the `cumulus` and
    `archive` modules has been added to enable the original behavior that would
    remove the invalid index (and all it's data).
  - Updates `@cumulus/es-client.bootstrapElasticSearch` signature to be
    parameterized and accommodate a new parameter `removeAliasConflict` which
    allows/disallows the deletion of a conflicting `cumulus-alias` index

### Notable changes

- **CUMULUS-2929**
  - Updated `move-granule` task to check the optional collection configuration parameter
    `meta.granuleMetadataFileExtension` to determine the granule metadata file.
    If none is specified, the granule CMR metadata or ISO metadata file is used.

### Added

- **CUMULUS-2929**
  - Added optional collection configuration `meta.granuleMetadataFileExtension` to specify CMR metadata
    file extension for tasks that utilize metadata file lookups

- **CUMULUS-2939**
  - Added `@cumulus/api/lambdas/start-async-operation` to start an async operation

- **CUMULUS-2953**
  - Added `skipMetadataCheck` flag to config for Hyrax metadata updates task.
  - If this config flag is set to `true`, and a granule has no CMR file, the task will simply return the input values.

- **CUMULUS-2966**
  - Added extractPath operation and support of nested string replacement to `url_path` in the collection configuration

### Changed

- **CUMULUS-2965**
  - Update `cumulus-rds-tf` module to ignore `engine_version` lifecycle changes
- **CUMULUS-2967**
  - Added fix example/spec/helpers/Provider that doesn't fail deletion 404 in
    case of deletion race conditions
- **CUMULUS-2955**
  - Updates `20220126172008_files_granule_id_index` to *not* create an index on
    `granule_cumulus_id` on the files table.
  - Adds `20220609024044_remove_files_granule_id_index` migration to revert
    changes from `20220126172008_files_granule_id_index` on any deployed stacks
    that might have the index to ensure consistency in deployed stacks

- **CUMULUS-2923**
  - Changed public key setup for SFTP local testing.
- **CUMULUS-2939**
  - Updated `@cumulus/api` `granules/bulk*`, `elasticsearch/index-from-database` and
    `POST reconciliationReports` endpoints to invoke StartAsyncOperation lambda

### Fixed

- **CUMULUS-2863**
  - Fixed `@cumulus/api` `validateAndUpdateSqsRule` method to allow 0 retries
    and 0 visibilityTimeout in rule's meta.
- **CUMULUS-2961**
  - Fixed `data-migration2` granule migration logic to allow for DynamoDb granules that have a null/empty string value for `execution`.   The migration will now migrate them without a linked execution.
  - Fixed `@cumulus/api` `validateAndUpdateSqsRule` method to allow 0 retries and 0 visibilityTimeout
    in rule's meta.

- **CUMULUS-2959**
  - Fixed `@cumulus/api` `granules` module to convert numeric productVolume to string
    when an old granule record is retrieved from DynamoDB.

## [v12.0.3] 2022-10-03 [BACKPORT]

**Please note** changes in 12.0.3 may not yet be released in future versions, as
this is a backport and patch release on the 12.0.x series of releases. Updates that
are included in the future will have a corresponding CHANGELOG entry in future
releases.

### Fixed

- **CUMULUS-3024**
  - Update PUT /granules endpoint to operate consistently across datastores
    (PostgreSQL, ElasticSearch, DynamoDB). Previously it was possible, given a
    partial Granule payload to have different data in Dynamo/ElasticSearch and PostgreSQL
  - Given a partial Granule object, the /granules update endpoint now operates
    with behavior more consistent with a PATCH operation where fields not provided
    in the payload will not be updated in the datastores.
  - Granule translation (db/src/granules.ts) now supports removing null/undefined fields when converting from API to Postgres
    granule formats.
  - Update granule write logic: if a `null` files key is provided in an update payload (e.g. `files: null`),
    an error will be thrown. `null` files were not previously supported and would throw potentially unclear errors. This makes the error clearer and more explicit.
  - Update granule write logic: If an empty array is provided for the `files` key, all files will be removed in all datastores
- **CUMULUS-2971**
  - Updated `@cumulus/aws-client/S3ObjectStore` class to take string query parameters and
    its methods `signGetObject` and `signHeadObject` to take parameter presignOptions
- **CUMULUS-2557**
  - Updated `@cumulus/aws-client/S3/moveObject` to handle zero byte files (0 byte files).
- **CUMULUS-3021**
  - Updated `@cumulus/api-client/collections` and `@cumulus/integration-tests/api` to encode
    collection version in the URI path

## [v12.0.2] 2022-08-10 [BACKPORT]

**Please note** changes in 12.0.2 may not yet be released in future versions, as
this is a backport and patch release on the 12.0.x series of releases. Updates that
are included in the future will have a corresponding CHANGELOG entry in future
releases.

### Notable Changes

- **CUMULUS-3019**
  - Fix file write logic to delete files by `granule_cumulus_id` instead of
      `cumulus_id`. Previous logic removed files by matching `file.cumulus_id`
      to `granule.cumulus_id`.

## [v12.0.1] 2022-07-18

- **CUMULUS-2995**
  - Updated Moment.js package to 2.29.4 to address security vulnerability

## [v12.0.0] 2022-05-20

### Breaking Changes

- **CUMULUS-2903**

  - The minimum supported version for all published Cumulus Core npm packages is now Node 14.19.1
  - Tasks using the `cumuluss/cumulus-ecs-task` Docker image must be updated to
    `cumuluss/cumulus-ecs-task:1.8.0`. This can be done by updating the `image`
    property of any tasks defined using the `cumulus_ecs_service` Terraform
    module.

### Changed

- **CUMULUS-2932**

  - Updates `SyncGranule` task to include `disableOrDefaultAcl` function that uses
    the configuration ACL parameter to set ACL to private by default or disable ACL.
  - Updates `@cumulus/sync-granule` `download()` function to take in ACL parameter
  - Updates `@cumulus/ingest` `proceed()` function to take in ACL parameter
  - Updates `@cumulus/ingest` `addLock()` function to take in an optional ACL parameter
  - Updates `SyncGranule` example worfklow config
    `example/cumulus-tf/sync_granule_workflow.asl.json` to include `ACL`
    parameter.

## [v11.1.8] 2022-11-07 [BACKPORT]

**Please note** changes in 11.1.7 may not yet be released in future versions, as
this is a backport and patch release on the 11.1.x series of releases. Updates that
are included in the future will have a corresponding CHANGELOG entry in future
releases.

### Breaking Changes

- **CUMULUS-2903**
  - The minimum supported version for all published Cumulus Core npm packages is now Node 14.19.1
  - Tasks using the `cumuluss/cumulus-ecs-task` Docker image must be updated to
    `cumuluss/cumulus-ecs-task:1.8.0`. This can be done by updating the `image`
    property of any tasks defined using the `cumulus_ecs_service` Terraform
    module.

### Notable changes

- Published new tag [`43` of `cumuluss/async-operation` to Docker Hub](https://hub.docker.com/layers/cumuluss/async-operation/43/images/sha256-5f989c7d45db3dde87c88c553182d1e4e250a1e09af691a84ff6aa683088b948?context=explore) which was built with node:14.19.3-buster.

### Changed

- **CUMULUS-3104**
  - Updated Dockerfile of async operation docker image to build from node:14.19.3-buster
  - Sets default async_operation_image version to 43.
  - Upgraded saml2-js 4.0.0, rewire to 6.0.0 to address security vulnerabilities
  - Fixed TS compilation error on aws-client package caused by @aws-sdk/client-s3 3.202.0 upgrade

- **CUMULUS-3080**
  - Changed the retention period in days from 14 to 30 for cloudwatch logs for NIST-5 compliance

## [v11.1.7] 2022-10-05 [BACKPORT]

**Please note** changes in 11.1.7 may not yet be released in future versions, as
this is a backport and patch release on the 11.1.x series of releases. Updates that
are included in the future will have a corresponding CHANGELOG entry in future
releases.

### Fixed

- **CUMULUS-3024**
  - Update PUT /granules endpoint to operate consistently across datastores
    (PostgreSQL, ElasticSearch, DynamoDB). Previously it was possible, given a
    partial Granule payload to have different data in Dynamo/ElasticSearch and PostgreSQL
  - Given a partial Granule object, the /granules update endpoint now operates
    with behavior more consistent with a PATCH operation where fields not provided
    in the payload will not be updated in the datastores.
  - Granule translation (db/src/granules.ts) now supports removing null/undefined fields when converting from API to Postgres
    granule formats.
  - Update granule write logic: if a `null` files key is provided in an update payload (e.g. `files: null`),
    an error will be thrown. `null` files were not previously supported and would throw potentially unclear errors. This makes the error clearer and more explicit.
  - Update granule write logic: If an empty array is provided for the `files` key, all files will be removed in all datastores
- **CUMULUS-2971**
  - Updated `@cumulus/aws-client/S3ObjectStore` class to take string query parameters and
    its methods `signGetObject` and `signHeadObject` to take parameter presignOptions
- **CUMULUS-2557**
  - Updated `@cumulus/aws-client/S3/moveObject` to handle zero byte files (0 byte files).
- **CUMULUS-3021**
  - Updated `@cumulus/api-client/collections` and `@cumulus/integration-tests/api` to encode
    collection version in the URI path
- **CUMULUS-3027**
  - Pinned typescript to ~4.7.x to address typing incompatibility issues
    discussed in https://github.com/knex/knex/pull/5279
  - Update generate-ts-build-cache script to always install root project dependencies

## [v11.1.5] 2022-08-10 [BACKPORT]

**Please note** changes in 11.1.5 may not yet be released in future versions, as
this is a backport and patch release on the 11.1.x series of releases. Updates that
are included in the future will have a corresponding CHANGELOG entry in future
releases.

### Notable changes

- **CUMULUS-3019**
  - Fix file write logic to delete files by `granule_cumulus_id` instead of
      `cumulus_id`. Previous logic removed files by matching `file.cumulus_id`
      to `granule.cumulus_id`.

## [v11.1.4] 2022-07-18

**Please note** changes in 11.1.4 may not yet be released in future versions, as
this is a backport and patch release on the 11.1.x series of releases. Updates that
are included in the future will have a corresponding CHANGELOG entry in future
releases.

### MIGRATION notes


- The changes introduced in CUMULUS-2962 will re-introduce a
  `files_granules_cumulus_id_index` on the `files` table in the RDS database.
  This index will be automatically created as part of the bootstrap lambda
  function *on deployment* of the `data-persistence` module.

  *In cases where the index is already applied, this update will have no effect*.

  **Please Note**: In some cases where ingest is occurring at high volume levels and/or the
  files table has > 150M file records, the migration may
  fail on deployment due to timing required to both acquire the table state needed for the
  migration and time to create the index given the resources available.

  For reference a rx.5 large Aurora/RDS database
  with *no activity* took roughly 6 minutes to create the index for a file table with 300M records and no active ingest, however timed out when the same migration was attempted
  in production with possible activity on the table.

  If you believe you are subject to the above consideration, you may opt to
  manually create the `files` table index *prior* to deploying this version of
  Core with the following procedure:

  -----

  - Verify you do not have the index:

  ```text
  select * from pg_indexes where tablename = 'files';

   schemaname | tablename |        indexname        | tablespace |                                       indexdef
  ------------+-----------+-------------------------+------------+---------------------------------------------------------------------------------------
   public     | files     | files_pkey              |            | CREATE UNIQUE INDEX files_pkey ON public.files USING btree (cumulus_id)
   public     | files     | files_bucket_key_unique |            | CREATE UNIQUE INDEX files_bucket_key_unique ON public.files USING btree (bucket, key)
  ```

  In this instance you should not see an `indexname` row with
  `files_granules_cumulus_id_index` as the value.     If you *do*, you should be
  clear to proceed with the installation.
  - Quiesce ingest

  Stop all ingest operations in Cumulus Core according to your operational
  procedures.    You should validate that it appears there are no active queries that
  appear to be inserting granules/files into the database as a secondary method
  of evaluating the database system state:

  ```text
  select pid, query, state, wait_event_type, wait_event from pg_stat_activity where state = 'active';
  ```

  If query rows are returned with a `query` value that involves the files table,
  make sure ingest is halted and no other granule-update activity is running on
  the system.

  Note: In rare instances if there are hung queries that are unable to resolve, it may be necessary to
  manually use psql [Server Signaling
  Functions](https://www.postgresql.org/docs/10/functions-admin.html#FUNCTIONS-ADMIN-SIGNAL)
  `pg_cancel_backend` and/or
  `pg_terminate_backend` if the migration will not complete in the next step.

  - Create the Index

  Run the following query to create the index.    Depending on the situation
  this may take many minutes to complete, and you will note your CPU load and
  disk I/O rates increase on your cluster:

  ```text
  CREATE INDEX files_granule_cumulus_id_index ON files (granule_cumulus_id);
  ```

  You should see a response like:

  ```text
  CREATE INDEX
  ```

  and can verify the index `files_granule_cumulus_id_index` was created:

  ```text
  => select * from pg_indexes where tablename = 'files';
  schemaname | tablename |           indexname            | tablespace |                                           indexdef
   ------------+-----------+--------------------------------+------------+----------------------------------------------------------------------------------------------
   public     | files     | files_pkey                     |            | CREATE UNIQUE INDEX files_pkey ON public.files USING btree (cumulus_id)
   public     | files     | files_bucket_key_unique        |            | CREATE UNIQUE INDEX files_bucket_key_unique ON public.files USING btree (bucket, key)
   public     | files     | files_granule_cumulus_id_index |            | CREATE INDEX files_granule_cumulus_id_index ON public.files USING btree (granule_cumulus_id)
  (3 rows)
  ```

  - Once this is complete, you may deploy this version of Cumulus as you
    normally would.
  **If you are unable to stop ingest for the above procedure** *and* cannot
  migrate with deployment, you may be able to manually create the index while
  writes are ongoing using postgres's `CONCURRENTLY` option for `CREATE INDEX`.
  This can have significant impacts on CPU/write IO, particularly if you are
  already using a significant amount of your cluster resources, and may result
  in failed writes or an unexpected index/database state.

  PostgreSQL's
  [documentation](https://www.postgresql.org/docs/10/sql-createindex.html#SQL-CREATEINDEX-CONCURRENTLY)
  provides more information on this option.   Please be aware it is
  **unsupported** by Cumulus at this time, so community members that opt to go
  this route should proceed with caution.

  -----

### Changed

- Updated Moment.js package to 2.29.4 to address security vulnerability

## [v11.1.3] 2022-06-24

**Please note** changes in 11.1.3 may not yet be released in future versions, as
this is a backport and patch release on the 11.1.x series of releases. Updates that
are included in the future will have a corresponding CHANGELOG entry in future
releases.

### Notable changes

- **CUMULUS-2929**
  - Updated `move-granule` task to check the optional collection configuration parameter
    `meta.granuleMetadataFileExtension` to determine the granule metadata file.
    If none is specified, the granule CMR metadata or ISO metadata file is used.

### Added

- **CUMULUS-2929**
  - Added optional collection configuration `meta.granuleMetadataFileExtension` to specify CMR metadata
    file extension for tasks that utilize metadata file lookups
- **CUMULUS-2966**
  - Added extractPath operation and support of nested string replacement to `url_path` in the collection configuration
### Fixed

- **CUMULUS-2863**
  - Fixed `@cumulus/api` `validateAndUpdateSqsRule` method to allow 0 retries
    and 0 visibilityTimeout in rule's meta.
- **CUMULUS-2959**
  - Fixed `@cumulus/api` `granules` module to convert numeric productVolume to string
    when an old granule record is retrieved from DynamoDB.
- **CUMULUS-2961**
  - Fixed `data-migration2` granule migration logic to allow for DynamoDb granules that have a null/empty string value for `execution`.   The migration will now migrate them without a linked execution.

## [v11.1.2] 2022-06-13

**Please note** changes in 11.1.2 may not yet be released in future versions, as
this is a backport and patch release on the 11.1.x series of releases. Updates that
are included in the future will have a corresponding CHANGELOG entry in future
releases.

### MIGRATION NOTES

- The changes introduced in CUMULUS-2955 should result in removal of
  `files_granule_cumulus_id_index` from the `files` table (added in the v11.1.1
  release).  The success of this operation is dependent on system ingest load

  In rare cases where data-persistence deployment fails because the
  `postgres-db-migration` times out, it may be required to manually remove the
  index and then redeploy:

  ```text
  > DROP INDEX IF EXISTS postgres-db-migration;
  DROP INDEX
  ```

### Changed

- **CUMULUS-2955**
  - Updates `20220126172008_files_granule_id_index` to *not* create an index on
    `granule_cumulus_id` on the files table.
  - Adds `20220609024044_remove_files_granule_id_index` migration to revert
    changes from `20220126172008_files_granule_id_index` on any deployed stacks
    that might have the index to ensure consistency in deployed stacks

## [v11.1.1] 2022-04-26

### Added

### Changed

- **CUMULUS-2885**
  - Updated `@cumulus/aws-client` to use new AWS SDK v3 packages for S3 requests:
    - `@aws-sdk/client-s3`
    - `@aws-sdk/lib-storage`
    - `@aws-sdk/s3-request-presigner`
  - Updated code for compatibility with updated `@cumulus/aws-client` and AWS SDK v3 S3 packages:
    - `@cumulus/api`
    - `@cumulus/async-operations`
    - `@cumulus/cmrjs`
    - `@cumulus/common`
    - `@cumulus/collection-config-store`
    - `@cumulus/ingest`
    - `@cumulus/launchpad-auth`
    - `@cumulus/sftp-client`
    - `@cumulus/tf-inventory`
    - `lambdas/data-migration2`
    - `tasks/add-missing-file-checksums`
    - `tasks/hyrax-metadata-updates`
    - `tasks/lzards-backup`
    - `tasks/sync-granule`
- **CUMULUS-2886**
  - Updated `@cumulus/aws-client` to use new AWS SDK v3 packages for API Gateway requests:
    - `@aws-sdk/client-api-gateway`
- **CUMULUS-2920**
  - Update npm version for Core build to 8.6
- **CUMULUS-2922**
  - Added `@cumulus/example-lib` package to example project to allow unit tests `example/script/lib` dependency.
  - Updates Mutex unit test to address changes made in [#2902](https://github.com/nasa/cumulus/pull/2902/files)
- **CUMULUS-2924**
  - Update acquireTimeoutMillis to 400 seconds for the db-provision-lambda module to address potential timeout issues on RDS database start
- **CUMULUS-2925**
  - Updates CI to utilize `audit-ci` v6.2.0
  - Updates CI to utilize a on-container filesystem when building Core in 'uncached' mode
  - Updates CI to selectively bootstrap Core modules in the cleanup job phase
- **CUMULUS-2934**
  - Update CI Docker container build to install pipenv to prevent contention on parallel lambda builds


## [v11.1.0] 2022-04-07

### MIGRATION NOTES

- 11.1.0 is an amendment release and supersedes 11.0.0. However, follow the migration steps for 11.0.0.

- **CUMULUS-2905**
  - Updates migration script with new `migrateAndOverwrite` and
    `migrateOnlyFiles` options.

### Added

- **CUMULUS-2860**
  - Added an optional configuration parameter `skipMetadataValidation` to `hyrax-metadata-updates` task
- **CUMULUS-2870**
  - Added `last_modified_date` as output to all tasks in Terraform `ingest` module.
- **CUMULUS-NONE**
  - Added documentation on choosing and configuring RDS at `deployment/choosing_configuring_rds`.

### Changed

- **CUMULUS-2703**
  - Updated `ORCA Backup` reconciliation report to report `cumulusFilesCount` and `orcaFilesCount`
- **CUMULUS-2849**
  - Updated `@cumulus/aws-client` to use new AWS SDK v3 packages for DynamoDB requests:
    - `@aws-sdk/client-dynamodb`
    - `@aws-sdk/lib-dynamodb`
    - `@aws-sdk/util-dynamodb`
  - Updated code for compatibility with AWS SDK v3 Dynamo packages
    - `@cumulus/api`
    - `@cumulus/errors`
    - `@cumulus/tf-inventory`
    - `lambdas/data-migration2`
    - `packages/api/ecs/async-operation`
- **CUMULUS-2864**
  - Updated `@cumulus/cmr-client/ingestUMMGranule` and `@cumulus/cmr-client/ingestConcept`
    functions to not perform separate validation request
- **CUMULUS-2870**
  - Updated `hello_world_service` module to pass in `lastModified` parameter in command list to trigger a Terraform state change when the `hello_world_task` is modified.

### Fixed

- **CUMULUS-2849**
  - Fixed AWS service client memoization logic in `@cumulus/aws-client`

## [v11.0.0] 2022-03-24 [STABLE]

### v9.9->v11.0 MIGRATION NOTES

Release v11.0 is a maintenance release series, replacing v9.9.   If you are
upgrading to or past v11 from v9.9.x to this release, please pay attention to the following
migration notes from prior releases:

#### Migration steps

##### **After deploying the `data-persistence` module, but before deploying the main `cumulus` module**

- Due to a bug in the PUT `/rules/<name>` endpoint, the rule records in PostgreSQL may be
out of sync with records in DynamoDB. In order to bring the records into sync, re-deploy and re-run the
[`data-migration1` Lambda](https://nasa.github.io/cumulus/docs/upgrade-notes/upgrade-rds#3-deploy-and-run-data-migration1) with a payload of
`{"forceRulesMigration": true}`:

```shell
aws lambda invoke --function-name $PREFIX-data-migration1 \
  --payload $(echo '{"forceRulesMigration": true}' | base64) $OUTFILE
```

##### As part of the `cumulus` deployment

- Please read the [documentation on the updates to the granule files schema for our Cumulus workflow tasks and how to upgrade your deployment for compatibility](https://nasa.github.io/cumulus/docs/upgrade-notes/update-task-file-schemas).
- (Optional) Update the `task-config` for all workflows that use the `sync-granule` task to include `workflowStartTime` set to
`{$.cumulus_meta.workflow_start_time}`. See [here](https://github.com/nasa/cumulus/blob/master/example/cumulus-tf/sync_granule_workflow.asl.json#L9) for an example.

##### After the `cumulus` deployment

As part of the work on the RDS Phase 2 feature, it was decided to re-add the
granule file `type` property on the file table (detailed reasoning
https://wiki.earthdata.nasa.gov/pages/viewpage.action?pageId=219186829).  This
change was implemented as part of CUMULUS-2672/CUMULUS-2673, however granule
records ingested prior to v11 will *not* have the file.type property stored in the
PostGreSQL database, and on installation of v11 API calls to get granule.files
will not return this value. We anticipate most users are impacted by this issue.

Users that are impacted by these changes should re-run the granule migration
lambda to *only* migrate granule file records:

```shell
PAYLOAD=$(echo '{"migrationsList": ["granules"], "granuleMigrationParams": {"migrateOnlyFiles": "true"}}' | base64)
aws lambda invoke --function-name $PREFIX-postgres-migration-async-operation \
--payload $PAYLOAD $OUTFILE
```

You should note that this will *only* move files for granule records in
PostgreSQL.  **If you have not completed the phase 1 data migration or
have granule records in dynamo that are not in PostgreSQL, the migration will
report failure for both the DynamoDB granule and all the associated files and the file
records will not be updated**.

If you prefer to do a full granule and file migration, you may instead
opt to run the migration with the `migrateAndOverwrite` option instead, this will re-run a
full granule/files migration and overwrite all values in the PostgreSQL database from
what is in DynamoDB for both granules and associated files:

```shell
PAYLOAD=$(echo '{"migrationsList": ["granules"], "granuleMigrationParams": {"migrateAndOverwrite": "true"}}' | base64)
aws lambda invoke --function-name $PREFIX-postgres-migration-async-operation \
--payload $PAYLOAD $OUTFILE
```

*Please note*: Since this data migration is copying all of your granule data
from DynamoDB to PostgreSQL, it can take multiple hours (or even days) to run,
depending on how much data you have and how much parallelism you configure the
migration to use. In general, the more parallelism you configure the migration
to use, the faster it will go, but the higher load it will put on your
PostgreSQL database. Excessive database load can cause database outages and
result in data loss/recovery scenarios. Thus, the parallelism settings for the
migration are intentionally set by default to conservative values but are
configurable.      If this impacts only some of your data products you may want
to consider using other `granuleMigrationParams`.

Please see [the second data migration
docs](https://nasa.github.io/cumulus/docs/upgrade-notes/upgrade-rds#5-run-the-second-data-migration)
for more on this tool if you are unfamiliar with the various options.

### Notable changes

- **CUMULUS-2703**
  - `ORCA Backup` is now a supported `reportType` for the `POST /reconciliationReports` endpoint

### Added

- **CUMULUS-2311** - RDS Migration Epic Phase 2
  - **CUMULUS-2208**
    - Added `@cumulus/message/utils.parseException` to parse exception objects
    - Added helpers to `@cumulus/message/Granules`:
      - `getGranuleProductVolume`
      - `getGranuleTimeToPreprocess`
      - `getGranuleTimeToArchive`
      - `generateGranuleApiRecord`
    - Added `@cumulus/message/PDRs/generatePdrApiRecordFromMessage` to generate PDR from Cumulus workflow message
    - Added helpers to `@cumulus/es-client/indexer`:
      - `deleteAsyncOperation` to delete async operation records from Elasticsearch
      - `updateAsyncOperation` to update an async operation record in Elasticsearch
    - Added granules `PUT` endpoint to Cumulus API for updating a granule.
    Requests to this endpoint should be submitted **without an `action`**
    attribute in the request body.
    - Added `@cumulus/api-client/granules.updateGranule` to update granule via the API
  - **CUMULUS-2303**
    - Add translatePostgresProviderToApiProvider method to `@cumulus/db/translate/providers`
  - **CUMULUS-2306**
    - Updated API execution GET endpoint to read individual execution records
      from PostgreSQL database instead of DynamoDB
    - Updated API execution-status endpoint to read execution records from
      PostgreSQL database instead of DynamoDB
  - **CUMULUS-2302**
    - Added translatePostgresCollectionToApiCollection method to
      `@cumulus/db/translate/collections`
    - Added `searchWithUpdatedAtRange` method to
      `@cumulus/db/models/collections`
  - **CUMULUS-2301**
    - Created API asyncOperations POST endpoint to create async operations.
  - **CUMULUS-2307**
    - Updated API PDR GET endpoint to read individual PDR records from
      PostgreSQL database instead of DynamoDB
    - Added `deletePdr` to `@cumulus/api-client/pdrs`
  - **CUMULUS-2782**
    - Update API granules endpoint `move` action to update granules in the index
      and utilize postgres as the authoritative datastore
  - **CUMULUS-2769**
    - Update collection PUT endpoint to require existance of postgresql record
      and to ignore lack of dynamoDbRecord on update
  - **CUMULUS-2767**
    - Update provider PUT endpoint to require existence of PostgreSQL record
      and to ignore lack of DynamoDB record on update
  - **CUMULUS-2759**
    - Updates collection/provider/rules/granules creation (post) endpoints to
      primarily check for existence/collision in PostgreSQL database instead of DynamoDB
  - **CUMULUS-2714**
    - Added `@cumulus/db/base.deleteExcluding` method to allow for deletion of a
      record set with an exclusion list of cumulus_ids
  - **CUMULUS-2317**
    - Added `@cumulus/db/getFilesAndGranuleInfoQuery()` to build a query for searching file
    records in PostgreSQL and return specified granule information for each file
    - Added `@cumulus/db/QuerySearchClient` library to handle sequentially fetching and paging
    through results for an arbitrary PostgreSQL query
    - Added `insert` method to all `@cumulus/db` models to handle inserting multiple records into
    the database at once
    - Added `@cumulus/db/translatePostgresGranuleResultToApiGranule` helper to
    translate custom PostgreSQL granule result to API granule
  - **CUMULUS-2672**
    - Added migration to add `type` text column to Postgres database `files` table
  - **CUMULUS-2634**
    - Added new functions for upserting data to Elasticsearch:
      - `@cumulus/es-client/indexer.upsertExecution` to upsert an execution
      - `@cumulus/es-client/indexer.upsertPdr` to upsert a PDR
      - `@cumulus/es-client/indexer.upsertGranule` to upsert a granule
  - **CUMULUS-2510**
    - Added `execution_sns_topic_arn` environment variable to
      `sf_event_sqs_to_db_records` lambda TF definition.
    - Added to `sf_event_sqs_to_db_records_lambda` IAM policy to include
      permissions for SNS publish for `report_executions_topic`
    - Added `collection_sns_topic_arn` environment variable to
      `PrivateApiLambda` and `ApiEndpoints` lambdas.
    - Added `updateCollection` to `@cumulus/api-client`.
    - Added to `ecs_cluster` IAM policy to include permissions for SNS publish
      for `report_executions_sns_topic_arn`, `report_pdrs_sns_topic_arn`,
      `report_granules_sns_topic_arn`
    - Added variables for report topic ARNs to `process_dead_letter_archive.tf`
    - Added variable for granule report topic ARN to `bulk_operation.tf`
    - Added `pdr_sns_topic_arn` environment variable to
      `sf_event_sqs_to_db_records` lambda TF definition.
    - Added the new function `publishSnsMessageByDataType` in `@cumulus/api` to
      publish SNS messages to the report topics to PDRs, Collections, and
      Executions.
    - Added the following functions in `publishSnsMessageUtils` to handle
      publishing SNS messages for specific data and event types:
      - `publishCollectionUpdateSnsMessage`
      - `publishCollectionCreateSnsMessage`
      - `publishCollectionDeleteSnsMessage`
      - `publishGranuleUpdateSnsMessage`
      - `publishGranuleDeleteSnsMessage`
      - `publishGranuleCreateSnsMessage`
      - `publishExecutionSnsMessage`
      - `publishPdrSnsMessage`
      - `publishGranuleSnsMessageByEventType`
    - Added to `ecs_cluster` IAM policy to include permissions for SNS publish
      for `report_executions_topic` and `report_pdrs_topic`.
  - **CUMULUS-2315**
    - Added `paginateByCumulusId` to `@cumulus/db` `BasePgModel` to allow for paginated
      full-table select queries in support of elasticsearch indexing.
    - Added `getMaxCumulusId` to `@cumulus/db` `BasePgModel` to allow all
      derived table classes to support querying the current max `cumulus_id`.
  - **CUMULUS-2673**
    - Added `ES_HOST` environment variable to `postgres-migration-async-operation`
    Lambda using value of `elasticsearch_hostname` Terraform variable.
    - Added `elasticsearch_security_group_id` to security groups for
      `postgres-migration-async-operation` lambda.
    - Added permission for `DynamoDb:DeleteItem` to
      `postgres-migration-async-operation` lambda.
  - **CUMULUS-2778**
    - Updated default value of `async_operation_image` in
      `tf-modules/cumulus/variables.tf` to `cumuluss/async-operation:41`
    - Added `ES_HOST` environment variable to async operation ECS task
      definition to ensure that async operation tasks write to the correct
      Elasticsearch domain
- **CUMULUS-2642**
  - Reduces the reconcilation report's default maxResponseSize that returns
     the full report rather than an s3 signed url. Reports very close to the
     previous limits were failing to download, so the limit has been lowered to
     ensure all files are handled properly.
- **CUMULUS-2703**
  - Added `@cumulus/api/lambdas/reports/orca-backup-reconciliation-report` to create
    `ORCA Backup` reconciliation report

### Removed

- **CUMULUS-2311** - RDS Migration Epic Phase 2
  - **CUMULUS-2208**
    - Removed trigger for `dbIndexer` Lambda for DynamoDB tables:
      - `<prefix>-AsyncOperationsTable`
      - `<prefix>-CollectionsTable`
      - `<prefix>-ExecutionsTable`
      - `<prefix>-GranulesTable`
      - `<prefix>-PdrsTable`
      - `<prefix>-ProvidersTable`
      - `<prefix>-RulesTable`
  - **CUMULUS-2782**
    - Remove deprecated `@ingest/granule.moveGranuleFiles`
  - **CUMULUS-2770**
    - Removed `waitForModelStatus` from `example/spec/helpers/apiUtils` integration test helpers
  - **CUMULUS-2510**
    - Removed `stream_enabled` and `stream_view_type` from `executions_table` TF
      definition.
    - Removed `aws_lambda_event_source_mapping` TF definition on executions
      DynamoDB table.
    - Removed `stream_enabled` and `stream_view_type` from `collections_table`
      TF definition.
    - Removed `aws_lambda_event_source_mapping` TF definition on collections
      DynamoDB table.
    - Removed lambda `publish_collections` TF resource.
    - Removed `aws_lambda_event_source_mapping` TF definition on granules
    - Removed `stream_enabled` and `stream_view_type` from `pdrs_table` TF
      definition.
    - Removed `aws_lambda_event_source_mapping` TF definition on PDRs
      DynamoDB table.
  - **CUMULUS-2694**
    - Removed `@cumulus/api/models/granules.storeGranulesFromCumulusMessage()` method
  - **CUMULUS-2662**
    - Removed call to `addToLocalES` in POST `/granules` endpoint since it is
      redundant.
    - Removed call to `addToLocalES` in POST and PUT `/executions` endpoints
      since it is redundant.
    - Removed function `addToLocalES` from `es-client` package since it is no
      longer used.
  - **CUMULUS-2771**
    - Removed `_updateGranuleStatus` to update granule to "running" from `@cumulus/api/lib/ingest.reingestGranule`
    and `@cumulus/api/lib/ingest.applyWorkflow`

### Changed

- CVE-2022-2477
  - Update node-forge to 1.3.0 in `@cumulus/common` to address CVE-2022-2477
- **CUMULUS-2311** - RDS Migration Epic Phase 2
  - **CUMULUS_2641**
    - Update API granule schema to set productVolume as a string value
    - Update `@cumulus/message` package to set productVolume as string
      (calculated with `file.size` as a `BigInt`) to match API schema
    - Update `@cumulus/db` granule translation to translate `granule` objects to
      match the updated API schema
  - **CUMULUS-2714**
    - Updated
      - @cumulus/api/lib.writeRecords.writeGranulesFromMessage
      - @cumulus/api/lib.writeRecords.writeGranuleFromApi
      - @cumulus/api/lib.writeRecords.createGranuleFromApi
      - @cumulus/api/lib.writeRecords.updateGranuleFromApi
    - These methods now remove postgres file records that aren't contained in
        the write/update action if such file records exist.  This update
        maintains consistency with the writes to elasticsearch/dynamodb.
  - **CUMULUS-2672**
    - Updated `data-migration2` lambda to migrate Dynamo `granule.files[].type`
      instead of dropping it.
    - Updated `@cumlus/db` `translateApiFiletoPostgresFile` to retain `type`
    - Updated `@cumulus/db` `translatePostgresFileToApiFile` to retain `type`
    - Updated `@cumulus/types.api.file` to add `type` to the typing.
  - **CUMULUS-2315**
    - Update `index-from-database` lambda/ECS task and elasticsearch endpoint to read
      from PostgreSQL database
    - Update `index-from-database` endpoint to add the following configuration
      tuning parameters:
      - postgresResultPageSize -- The number of records to read from each
        postgres table per request.   Default is 1000.
      - postgresConnectionPoolSize -- The max number of connections to allow the
        index function to make to the database.  Default is 10.
      - esRequestConcurrency -- The maximium number of concurrent record
        translation/ES record update requests.   Default is 10.
  - **CUMULUS-2308**
    - Update `/granules/<granule_id>` GET endpoint to return PostgreSQL Granules instead of DynamoDB Granules
    - Update `/granules/<granule_id>` PUT endpoint to use PostgreSQL Granule as source rather than DynamoDB Granule
    - Update `unpublishGranule` (used in /granules PUT) to use PostgreSQL Granule as source rather than DynamoDB Granule
    - Update integration tests to use `waitForApiStatus` instead of `waitForModelStatus`
    - Update Granule ingest to update the Postgres Granule status as well as the DynamoDB Granule status
  - **CUMULUS-2302**
    - Update API collection GET endpoint to read individual provider records from
      PostgreSQL database instead of DynamoDB
    - Update sf-scheduler lambda to utilize API endpoint to get provider record
      from database via Private API lambda
    - Update API granule `reingest` endpoint to read collection from PostgreSQL
      database instead of DynamoDB
    - Update internal-reconciliation report to base report Collection comparison
      on PostgreSQL instead of DynamoDB
    - Moved createGranuleAndFiles `@cumulus/api` unit helper from `./lib` to
      `.test/helpers`
  - **CUMULUS-2208**
    - Moved all `@cumulus/api/es/*` code to new `@cumulus/es-client` package
    - Updated logic for collections API POST/PUT/DELETE to create/update/delete
      records directly in Elasticsearch in parallel with updates to
      DynamoDb/PostgreSQL
    - Updated logic for rules API POST/PUT/DELETE to create/update/delete
      records directly in Elasticsearch in parallel with updates to
      DynamoDb/PostgreSQL
    - Updated logic for providers API POST/PUT/DELETE to create/update/delete
      records directly in  Elasticsearch in parallel with updates to
      DynamoDb/PostgreSQL
    - Updated logic for PDRs API DELETE to delete records directly in
      Elasticsearch in parallel with deletes to DynamoDB/PostgreSQL
    - Updated logic for executions API DELETE to delete records directly in
      Elasticsearch in parallel with deletes to DynamoDB/PostgreSQL
    - Updated logic for granules API DELETE to delete records directly in
      Elasticsearch in parallel with deletes to DynamoDB/PostgreSQL
    - `sfEventSqsToDbRecords` Lambda now writes following data directly to
      Elasticsearch in parallel with writes to DynamoDB/PostgreSQL:
      - executions
      - PDRs
      - granules
    - All async operations are now written directly to Elasticsearch in parallel
      with DynamoDB/PostgreSQL
    - Updated logic for async operation API DELETE to delete records directly in
      Elasticsearch in parallel with deletes to DynamoDB/PostgreSQL
    - Moved:
      - `packages/api/lib/granules.getGranuleProductVolume` ->
      `@cumulus/message/Granules.getGranuleProductVolume`
      - `packages/api/lib/granules.getGranuleTimeToPreprocess`
      -> `@cumulus/message/Granules.getGranuleTimeToPreprocess`
      - `packages/api/lib/granules.getGranuleTimeToArchive` ->
      `@cumulus/message/Granules.getGranuleTimeToArchive`
      - `packages/api/models/Granule.generateGranuleRecord`
      -> `@cumulus/message/Granules.generateGranuleApiRecord`
  - **CUMULUS-2306**
    - Updated API local serve (`api/bin/serve.js`) setup code to add cleanup/executions
    related records
    - Updated @cumulus/db/models/granules-executions to add a delete method in
      support of local cleanup
    - Add spec/helpers/apiUtils/waitForApiStatus integration helper to retry API
      record retrievals on status in lieu of using `waitForModelStatus`
  - **CUMULUS-2303**
    - Update API provider GET endpoint to read individual provider records from
      PostgreSQL database instead of DynamoDB
    - Update sf-scheduler lambda to utilize API endpoint to get provider record
      from database via Private API lambda
  - **CUMULUS-2301**
    - Updated `getAsyncOperation` to read from PostgreSQL database instead of
      DynamoDB.
    - Added `translatePostgresAsyncOperationToApiAsyncOperation` function in
      `@cumulus/db/translate/async-operation`.
    - Updated `translateApiAsyncOperationToPostgresAsyncOperation` function to
      ensure that `output` is properly translated to an object for the
      PostgreSQL record for the following cases of `output` on the incoming API
      record:
      - `record.output` is a JSON stringified object
      - `record.output` is a JSON stringified array
      - `record.output` is a JSON stringified string
      - `record.output` is a string
  - **CUMULUS-2317**
    - Changed reconciliation reports to read file records from PostgreSQL instead of DynamoDB
  - **CUMULUS-2304**
    - Updated API rule GET endpoint to read individual rule records from
      PostgreSQL database instead of DynamoDB
    - Updated internal consumer lambdas for SNS, SQS and Kinesis to read
      rules from PostgreSQL.
  - **CUMULUS-2634**
    - Changed `sfEventSqsToDbRecords` Lambda to use new upsert helpers for executions, granules, and PDRs
    to ensure out-of-order writes are handled correctly when writing to Elasticsearch
  - **CUMULUS-2510**
    - Updated `@cumulus/api/lib/writeRecords/write-execution` to publish SNS
      messages after a successful write to Postgres, DynamoDB, and ES.
    - Updated functions `create` and `upsert` in the `db` model for Executions
      to return an array of objects containing all columns of the created or
      updated records.
    - Updated `@cumulus/api/endpoints/collections` to publish an SNS message
      after a successful collection delete, update (PUT), create (POST).
    - Updated functions `create` and `upsert` in the `db` model for Collections
      to return an array of objects containing all columns for the created or
      updated records.
    - Updated functions `create` and `upsert` in the `db` model for Granules
      to return an array of objects containing all columns for the created or
      updated records.
    - Updated `@cumulus/api/lib/writeRecords/write-granules` to publish SNS
      messages after a successful write to Postgres, DynamoDB, and ES.
    - Updated `@cumulus/api/lib/writeRecords/write-pdr` to publish SNS
      messages after a successful write to Postgres, DynamoDB, and ES.
  - **CUMULUS-2733**
    - Updated `_writeGranuleFiles` function creates an aggregate error which
      contains the workflow error, if any, as well as any error that may occur
      from writing granule files.
  - **CUMULUS-2674**
    - Updated `DELETE` endpoints for the following data types to check that record exists in
      PostgreSQL or Elasticsearch before proceeding with deletion:
      - `provider`
      - `async operations`
      - `collections`
      - `granules`
      - `executions`
      - `PDRs`
      - `rules`
  - **CUMULUS-2294**
    - Updated architecture and deployment documentation to reference RDS
  - **CUMULUS-2642**
    - Inventory and Granule Not Found Reconciliation Reports now compare
      Databse against S3 in on direction only, from Database to S3
      Objects. This means that only files in the database are compared against
      objects found on S3 and the filesInCumulus.onlyInS3 report key will
      always be empty. This significantly decreases the report output size and
      aligns with a users expectations.
    - Updates getFilesAndGranuleInfoQuery to take additional optional
      parameters `collectionIds`, `granuleIds`, and `providers` to allow
      targeting/filtering of the results.

  - **CUMULUS-2694**
    - Updated database write logic in `sfEventSqsToDbRccords` to log message if Cumulus
    workflow message is from pre-RDS deployment but still attempt parallel writing to DynamoDB
    and PostgreSQL
    - Updated database write logic in `sfEventSqsToDbRccords` to throw error if requirements to write execution to PostgreSQL cannot be met
  - **CUMULUS-2660**
    - Updated POST `/executions` endpoint to publish SNS message of created record to executions SNS topic
  - **CUMULUS-2661**
    - Updated PUT `/executions/<arn>` endpoint to publish SNS message of updated record to executions SNS topic
  - **CUMULUS-2765**
    - Updated `updateGranuleStatusToQueued` in `write-granules` to write to
      Elasticsearch and publish SNS message to granules topic.
  - **CUMULUS-2774**
    - Updated `constructGranuleSnsMessage` and `constructCollectionSnsMessage`
      to throw error if `eventType` is invalid or undefined.
  - **CUMULUS-2776**
    - Updated `getTableIndexDetails` in `db-indexer` to use correct
      `deleteFnName` for reconciliation reports.
  - **CUMULUS-2780**
    - Updated bulk granule reingest operation to read granules from PostgreSQL instead of DynamoDB.
  - **CUMULUS-2778**
    - Updated default value of `async_operation_image` in `tf-modules/cumulus/variables.tf` to `cumuluss/async-operation:38`
  - **CUMULUS-2854**
    - Updated rules model to decouple `createRuleTrigger` from `create`.
    - Updated rules POST endpoint to call `rulesModel.createRuleTrigger` directly to create rule trigger.
    - Updated rules PUT endpoints to call `rulesModel.createRuleTrigger` if update fails and reversion needs to occur.

### Fixed

- **CUMULUS-2311** - RDS Migration Epic Phase 2
  - **CUMULUS-2810**
    - Updated @cumulus/db/translate/translatePostgresProviderToApiProvider to
      correctly return provider password and updated tests to prevent
      reintroduction.
  - **CUMULUS-2778**
    - Fixed async operation docker image to correctly update record status in
    Elasticsearch
  - Updated localAPI to set additional env variable, and fixed `GET /executions/status` response
  - **CUMULUS-2877**
    - Ensure database records receive a timestamp when writing granules.

## [v10.1.3] 2022-06-28 [BACKPORT]

### Added

- **CUMULUS-2966**
  - Added extractPath operation and support of nested string replacement to `url_path` in the collection configuration

## [v10.1.2] 2022-03-11

### Added

- **CUMULUS-2859**
  - Update `postgres-db-migration` lambda timeout to default 900 seconds
  - Add `db_migration_lambda_timeout` variable to `data-persistence` module to
    allow this timeout to be user configurable
- **CUMULUS-2868**
  - Added `iam:PassRole` permission to `step_policy` in `tf-modules/ingest/iam.tf`

## [v10.1.1] 2022-03-04

### Migration steps

- Due to a bug in the PUT `/rules/<name>` endpoint, the rule records in PostgreSQL may be
out of sync with records in DynamoDB. In order to bring the records into sync, re-run the
[previously deployed `data-migration1` Lambda](https://nasa.github.io/cumulus/docs/upgrade-notes/upgrade-rds#3-deploy-and-run-data-migration1) with a payload of
`{"forceRulesMigration": true}`:

```shell
aws lambda invoke --function-name $PREFIX-data-migration1 \
  --payload $(echo '{"forceRulesMigration": true}' | base64) $OUTFILE
```

### Added

- **CUMULUS-2841**
  - Add integration test to validate PDR node provider that requires password
    credentials succeeds on ingest

- **CUMULUS-2846**
  - Added `@cumulus/db/translate/rule.translateApiRuleToPostgresRuleRaw` to translate API rule to PostgreSQL rules and
  **keep undefined fields**

### Changed

- **CUMULUS-NONE**
  - Adds logging to ecs/async-operation Docker container that launches async
    tasks on ECS. Sets default async_operation_image_version to 39.

- **CUMULUS-2845**
  - Updated rules model to decouple `createRuleTrigger` from `create`.
  - Updated rules POST endpoint to call `rulesModel.createRuleTrigger` directly to create rule trigger.
  - Updated rules PUT endpoints to call `rulesModel.createRuleTrigger` if update fails and reversion needs to occur.
- **CUMULUS-2846**
  - Updated version of `localstack/localstack` used in local unit testing to `0.11.5`

### Fixed

- Upgraded lodash to version 4.17.21 to fix vulnerability
- **CUMULUS-2845**
  - Fixed bug in POST `/rules` endpoint causing rule records to be created
  inconsistently in DynamoDB and PostgreSQL
- **CUMULUS-2846**
  - Fixed logic for `PUT /rules/<name>` endpoint causing rules to be saved
  inconsistently between DynamoDB and PostgreSQL
- **CUMULUS-2854**
  - Fixed queue granules behavior where the task was not accounting for granules that
  *already* had createdAt set. Workflows downstream in this scenario should no longer
  fail to write their granules due to order-of-db-writes constraints in the database
  update logic.

## [v10.1.0] 2022-02-23

### Added

- **CUMULUS-2775**
  - Added a configurable parameter group for the RDS serverless database cluster deployed by `tf-modules/rds-cluster-tf`. The allowed parameters for the parameter group can be found in the AWS documentation of [allowed parameters for an Aurora PostgreSQL cluster](https://docs.aws.amazon.com/AmazonRDS/latest/AuroraUserGuide/AuroraPostgreSQL.Reference.ParameterGroups.html). By default, the following parameters are specified:
    - `shared_preload_libraries`: `pg_stat_statements,auto_explain`
    - `log_min_duration_statement`: `250`
    - `auto_explain.log_min_duration`: `250`
- **CUMULUS-2781**
  - Add api_config secret to hold API/Private API lambda configuration values
- **CUMULUS-2840**
  - Added an index on `granule_cumulus_id` to the RDS files table.

### Changed

- **CUMULUS-2492**
  - Modify collectionId logic to accomodate trailing underscores in collection short names. e.g. `shortName____`
- **CUMULUS-2847**
  - Move DyanmoDb table name into API keystore and initialize only on lambda cold start
- **CUMULUS-2833**
  - Updates provider model schema titles to display on the dashboard.
- **CUMULUS-2837**
  - Update process-s3-dead-letter-archive to unpack SQS events in addition to
    Cumulus Messages
  - Update process-s3-dead-letter-archive to look up execution status using
    getCumulusMessageFromExecutionEvent (common method with sfEventSqsToDbRecords)
  - Move methods in api/lib/cwSfExecutionEventUtils to
    @cumulus/message/StepFunctions
- **CUMULUS-2775**
  - Changed the `timeout_action` to `ForceApplyCapacityChange` by default for the RDS serverless database cluster `tf-modules/rds-cluster-tf`
- **CUMULUS-2781**
  - Update API lambda to utilize api_config secret for initial environment variables

### Fixed

- **CUMULUS-2853**
  - Move OAUTH_PROVIDER to lambda env variables to address regression in CUMULUS-2781
  - Add logging output to api app router
- Added Cloudwatch permissions to `<prefix>-steprole` in `tf-modules/ingest/iam.tf` to address the
`Error: error creating Step Function State Machine (xxx): AccessDeniedException: 'arn:aws:iam::XXX:role/xxx-steprole' is not authorized to create managed-rule`
error in non-NGAP accounts:
  - `events:PutTargets`
  - `events:PutRule`
  - `events:DescribeRule`

## [v10.0.1] 2022-02-03

### Fixed

- Fixed IAM permissions issue with `<prefix>-postgres-migration-async-operation` Lambda
which prevented it from running a Fargate task for data migration.

## [v10.0.0] 2022-02-01

### Migration steps

- Please read the [documentation on the updates to the granule files schema for our Cumulus workflow tasks and how to upgrade your deployment for compatibility](https://nasa.github.io/cumulus/docs/upgrade-notes/update-task-file-schemas).
- (Optional) Update the `task-config` for all workflows that use the `sync-granule` task to include `workflowStartTime` set to
`{$.cumulus_meta.workflow_start_time}`. See [here](https://github.com/nasa/cumulus/blob/master/example/cumulus-tf/sync_granule_workflow.asl.json#L9) for an example.

### BREAKING CHANGES

- **NDCUM-624**
  - Functions in @cumulus/cmrjs renamed for consistency with `isCMRFilename` and `isCMRFile`
    - `isECHO10File` -> `isECHO10Filename`
    - `isUMMGFile` -> `isUMMGFilename`
    - `isISOFile` -> `isCMRISOFilename`
- **CUMULUS-2388**
  - In order to standardize task messaging formats, please note the updated input, output and config schemas for the following Cumulus workflow tasks:
    - add-missing-file-checksums
    - files-to-granules
    - hyrax-metadata-updates
    - lzards-backup
    - move-granules
    - post-to-cmr
    - sync-granule
    - update-cmr-access-constraints
    - update-granules-cmr-metadata-file-links
  The primary focus of the schema updates was to standardize the format of granules, and
  particularly their files data. The granule `files` object now matches the file schema in the
  Cumulus database and thus also matches the `files` object produced by the API with use cases like
  `applyWorkflow`. This includes removal of `name` and `filename` in favor of `bucket` and `key`,
  removal of certain properties such as `etag` and `duplicate_found` and outputting them as
  separate objects stored in `meta`.
  - Checksum values calculated by `@cumulus/checksum` are now converted to string to standardize
  checksum formatting across the Cumulus library.

### Notable changes

- **CUMULUS-2718**
  - The `sync-granule` task has been updated to support an optional configuration parameter `workflowStartTime`. The output payload of `sync-granule` now includes a `createdAt` time for each granule which is set to the
  provided `workflowStartTime` or falls back to `Date.now()` if not provided. Workflows using
  `sync-granule` may be updated to include this parameter with the value of `{$.cumulus_meta.workflow_start_time}` in the `task_config`.
- Updated version of `@cumulus/cumulus-message-adapter-js` from `2.0.3` to `2.0.4` for
all Cumulus workflow tasks
- **CUMULUS-2783**
  - A bug in the ECS cluster autoscaling configuration has been
resolved. ECS clusters should now correctly autoscale by adding new cluster
instances according to the [policy configuration](https://github.com/nasa/cumulus/blob/master/tf-modules/cumulus/ecs_cluster.tf).
  - Async operations that are started by these endpoints will be run as ECS tasks
  with a launch type of Fargate, not EC2:
    - `POST /deadLetterArchive/recoverCumulusMessages`
    - `POST /elasticsearch/index-from-database`
    - `POST /granules/bulk`
    - `POST /granules/bulkDelete`
    - `POST /granules/bulkReingest`
    - `POST /migrationCounts`
    - `POST /reconciliationReports`
    - `POST /replays`
    - `POST /replays/sqs`

### Added

- Upgraded version of dependencies on `knex` package from `0.95.11` to `0.95.15`
- Added Terraform data sources to `example/cumulus-tf` module to retrieve default VPC and subnets in NGAP accounts
  - Added `vpc_tag_name` variable which defines the tags used to look up a VPC. Defaults to VPC tag name used in NGAP accounts
  - Added `subnets_tag_name` variable which defines the tags used to look up VPC subnets. Defaults to a subnet tag name used in NGAP accounts
- Added Terraform data sources to `example/data-persistence-tf` module to retrieve default VPC and subnets in NGAP accounts
  - Added `vpc_tag_name` variable which defines the tags used to look up a VPC. Defaults to VPC tag name used in NGAP accounts
  - Added `subnets_tag_name` variable which defines the tags used to look up VPC subnets. Defaults to a subnet tag name used in NGAP accounts
- Added Terraform data sources to `example/rds-cluster-tf` module to retrieve default VPC and subnets in NGAP accounts
  - Added `vpc_tag_name` variable which defines the tags used to look up a VPC. Defaults to VPC tag name used in NGAP accounts
  - Added `subnets_tag_name` variable which defines the tags used to look up VPC subnets. Defaults to tag names used in subnets in for NGAP accounts
- **CUMULUS-2299**
  - Added support for SHA checksum types with hyphens (e.g. `SHA-256` vs `SHA256`) to tasks that calculate checksums.
- **CUMULUS-2439**
  - Added CMR search client setting to the CreateReconciliationReport lambda function.
  - Added `cmr_search_client_config` tfvars to the archive and cumulus terraform modules.
  - Updated CreateReconciliationReport lambda to search CMR collections with CMRSearchConceptQueue.
- **CUMULUS-2441**
  - Added support for 'PROD' CMR environment.
- **CUMULUS-2456**
  - Updated api lambdas to query ORCA Private API
  - Updated example/cumulus-tf/orca.tf to the ORCA release v4.0.0-Beta3
- **CUMULUS-2638**
  - Adds documentation to clarify bucket config object use.
- **CUMULUS-2684**
  - Added optional collection level parameter `s3MultipartChunksizeMb` to collection's `meta` field
  - Updated `move-granules` task to take in an optional config parameter s3MultipartChunksizeMb
- **CUMULUS-2747**
  - Updated data management type doc to include additional fields for provider configurations
- **CUMULUS-2773**
  - Added a document to the workflow-tasks docs describing deployment, configuration and usage of the LZARDS backup task.

### Changed

- Made `vpc_id` variable optional for `example/cumulus-tf` module
- Made `vpc_id` and `subnet_ids` variables optional for `example/data-persistence-tf` module
- Made `vpc_id` and `subnets` variables optional for `example/rds-cluster-tf` module
- Changes audit script to handle integration test failure when `USE\_CACHED\_BOOTSTRAP` is disabled.
- Increases wait time for CMR to return online resources in integration tests
- **CUMULUS-1823**
  - Updates to Cumulus rule/provider schemas to improve field titles and descriptions.
- **CUMULUS-2638**
  - Transparent to users, remove typescript type `BucketType`.
- **CUMULUS-2718**
  - Updated config for SyncGranules to support optional `workflowStartTime`
  - Updated SyncGranules to provide `createdAt` on output based on `workflowStartTime` if provided,
  falling back to `Date.now()` if not provided.
  - Updated `task_config` of SyncGranule in example workflows
- **CUMULUS-2735**
  - Updated reconciliation reports to write formatted JSON to S3 to improve readability for
    large reports
  - Updated TEA version from 102 to 121 to address TEA deployment issue with the max size of
    a policy role being exceeded
- **CUMULUS-2743**
  - Updated bamboo Dockerfile to upgrade pip as part of the image creation process
- **CUMULUS-2744**
  - GET executions/status returns associated granules for executions retrieved from the Step Function API
- **CUMULUS-2751**
  - Upgraded all Cumulus (node.js) workflow tasks to use
    `@cumulus/cumulus-message-adapter-js` version `2.0.3`, which includes an
    update cma-js to better expose CMA stderr stream output on lambda timeouts
    as well as minor logging enhancements.
- **CUMULUS-2752**
  - Add new mappings for execution records to prevent dynamic field expansion from exceeding
  Elasticsearch field limits
    - Nested objects under `finalPayload.*` will not dynamically add new fields to mapping
    - Nested objects under `originalPayload.*` will not dynamically add new fields to mapping
    - Nested keys under `tasks` will not dynamically add new fields to mapping
- **CUMULUS-2753**
  - Updated example/cumulus-tf/orca.tf to the latest ORCA release v4.0.0-Beta2 which is compatible with granule.files file schema
  - Updated /orca/recovery to call new lambdas request_status_for_granule and request_status_for_job.
  - Updated orca integration test
- [**PR #2569**](https://github.com/nasa/cumulus/pull/2569)
  - Fixed `TypeError` thrown by `@cumulus/cmrjs/cmr-utils.getGranuleTemporalInfo` when
    a granule's associated UMM-G JSON metadata file does not contain a `ProviderDates`
    element that has a `Type` of either `"Update"` or `"Insert"`.  If neither are
    present, the granule's last update date falls back to the `"Create"` type
    provider date, or `undefined`, if none is present.
- **CUMULUS-2775**
  - Changed `@cumulus/api-client/invokeApi()` to accept a single accepted status code or an array
  of accepted status codes via `expectedStatusCodes`
- [**PR #2611**](https://github.com/nasa/cumulus/pull/2611)
  - Changed `@cumulus/launchpad-auth/LaunchpadToken.requestToken` and `validateToken`
    to use the HTTPS request option `https.pfx` instead of the deprecated `pfx` option
    for providing the certificate.
- **CUMULUS-2836**
  - Updates `cmr-utils/getGranuleTemporalInfo` to search for a SingleDateTime
    element, when beginningDateTime value is not
    found in the metadata file.  The granule's temporal information is
    returned so that both beginningDateTime and endingDateTime are set to the
    discovered singleDateTimeValue.
- **CUMULUS-2756**
  - Updated `_writeGranule()` in `write-granules.js` to catch failed granule writes due to schema validation, log the failure and then attempt to set the status of the granule to `failed` if it already exists to prevent a failure from allowing the granule to get "stuck" in a non-failed status.

### Fixed

- **CUMULUS-2775**
  - Updated `@cumulus/api-client` to not log an error for 201 response from `updateGranule`
- **CUMULUS-2783**
  - Added missing lower bound on scale out policy for ECS cluster to ensure that
  the cluster will autoscale correctly.
- **CUMULUS-2835**
  - Updated `hyrax-metadata-updates` task to support reading the DatasetId from ECHO10 XML, and the EntryTitle from UMM-G JSON; these are both valid alternatives to the shortname and version ID.

## [v9.9.3] 2021-02-17 [BACKPORT]

**Please note** changes in 9.9.3 may not yet be released in future versions, as
this is a backport and patch release on the 9.9.x series of releases. Updates that
are included in the future will have a corresponding CHANGELOG entry in future
releases.

- **CUMULUS-2853**
  - Move OAUTH_PROVIDER to lambda env variables to address regression in 9.9.2/CUMULUS-2275
  - Add logging output to api app router

## [v9.9.2] 2021-02-10 [BACKPORT]

**Please note** changes in 9.9.2 may not yet be released in future versions, as
this is a backport and patch release on the 9.9.x series of releases. Updates that
are included in the future will have a corresponding CHANGELOG entry in future
releases.### Added

- **CUMULUS-2775**
  - Added a configurable parameter group for the RDS serverless database cluster deployed by `tf-modules/rds-cluster-tf`. The allowed parameters for the parameter group can be found in the AWS documentation of [allowed parameters for an Aurora PostgreSQL cluster](https://docs.aws.amazon.com/AmazonRDS/latest/AuroraUserGuide/AuroraPostgreSQL.Reference.ParameterGroups.html). By default, the following parameters are specified:
    - `shared_preload_libraries`: `pg_stat_statements,auto_explain`
    - `log_min_duration_statement`: `250`
    - `auto_explain.log_min_duration`: `250`
- **CUMULUS-2840**
  - Added an index on `granule_cumulus_id` to the RDS files table.

### Changed

- **CUMULUS-2847**
  - Move DyanmoDb table name into API keystore and initialize only on lambda cold start
- **CUMULUS-2781**
  - Add api_config secret to hold API/Private API lambda configuration values
- **CUMULUS-2775**
  - Changed the `timeout_action` to `ForceApplyCapacityChange` by default for the RDS serverless database cluster `tf-modules/rds-cluster-tf`

## [v9.9.1] 2021-02-10 [BACKPORT]

**Please note** changes in 9.9.1 may not yet be released in future versions, as
this is a backport and patch release on the 9.9.x series of releases. Updates that
are included in the future will have a corresponding CHANGELOG entry in future
releases.

### Fixed

- **CUMULUS-2775**
  - Updated `@cumulus/api-client` to not log an error for 201 response from `updateGranule`

### Changed

- Updated version of `@cumulus/cumulus-message-adapter-js` from `2.0.3` to `2.0.4` for
all Cumulus workflow tasks
- **CUMULUS-2775**
  - Changed `@cumulus/api-client/invokeApi()` to accept a single accepted status code or an array
  of accepted status codes via `expectedStatusCodes`
- **CUMULUS-2837**
  - Update process-s3-dead-letter-archive to unpack SQS events in addition to
    Cumulus Messages
  - Update process-s3-dead-letter-archive to look up execution status using
    getCumulusMessageFromExecutionEvent (common method with sfEventSqsToDbRecords)
  - Move methods in api/lib/cwSfExecutionEventUtils to
    @cumulus/message/StepFunctions

## [v9.9.0] 2021-11-03

### Added

- **NDCUM-624**: Add support for ISO metadata files for the `MoveGranules` step
  - Add function `isISOFile` to check if a given file object is an ISO file
  - `granuleToCmrFileObject` and `granulesToCmrFileObjects` now take a
    `filterFunc` argument
    - `filterFunc`'s default value is `isCMRFile`, so the previous behavior is
      maintained if no value is given for this argument
    - `MoveGranules` passes a custom filter function to
      `granulesToCmrFileObjects` to check for `isISOFile` in addition to
      `isCMRFile`, so that metadata from `.iso.xml` files can be used in the
      `urlPathTemplate`
- [**PR #2535**](https://github.com/nasa/cumulus/pull/2535)
  - NSIDC and other cumulus users had desire for returning formatted dates for
    the 'url_path' date extraction utilities. Added 'dateFormat' function as
    an option for extracting and formating the entire date. See
    docs/workflow/workflow-configuration-how-to.md for more information.
- [**PR #2548**](https://github.com/nasa/cumulus/pull/2548)
  - Updated webpack configuration for html-loader v2
- **CUMULUS-2640**
  - Added Elasticsearch client scroll setting to the CreateReconciliationReport lambda function.
  - Added `elasticsearch_client_config` tfvars to the archive and cumulus terraform modules.
- **CUMULUS-2683**
  - Added `default_s3_multipart_chunksize_mb` setting to the `move-granules` lambda function.
  - Added `default_s3_multipart_chunksize_mb` tfvars to the cumulus and ingest terraform modules.
  - Added optional parameter `chunkSize` to `@cumulus/aws-client/S3.moveObject` and
    `@cumulus/aws-client/S3.multipartCopyObject` to set the chunk size of the S3 multipart uploads.
  - Renamed optional parameter `maxChunkSize` to `chunkSize` in
    `@cumulus/aws-client/lib/S3MultipartUploads.createMultipartChunks`.

### Changed

- Upgraded all Cumulus workflow tasks to use `@cumulus/cumulus-message-adapter-js` version `2.0.1`
- **CUMULUS-2725**
  - Updated providers endpoint to return encrypted password
  - Updated providers model to try decrypting credentials before encryption to allow for better handling of updating providers
- **CUMULUS-2734**
  - Updated `@cumulus/api/launchpadSaml.launchpadPublicCertificate` to correctly retrieve
    certificate from launchpad IdP metadata with and without namespace prefix.

## [v9.8.0] 2021-10-19

### Notable changes

- Published new tag [`36` of `cumuluss/async-operation` to Docker Hub](https://hub.docker.com/layers/cumuluss/async-operation/35/images/sha256-cf777a6ef5081cd90a0f9302d45243b6c0a568e6d977c0ee2ccc5a90b12d45d0?context=explore) for compatibility with
upgrades to `knex` package and to address security vulnerabilities.

### Added

- Added `@cumulus/db/createRejectableTransaction()` to handle creating a Knex transaction that **will throw an error** if the transaction rolls back. [As of Knex 0.95+, promise rejection on transaction rollback is no longer the default behavior](https://github.com/knex/knex/blob/master/UPGRADING.md#upgrading-to-version-0950).

- **CUMULUS-2639**
  - Increases logging on reconciliation reports.

- **CUMULUS-2670**
  - Updated `lambda_timeouts` string map variable for `cumulus` module to accept a
  `update_granules_cmr_metadata_file_links_task_timeout` property
- **CUMULUS-2598**
  - Add unit and integration tests to describe queued granules as ignored when
    duplicate handling is 'skip'

### Changed

- Updated `knex` version from 0.23.11 to 0.95.11 to address security vulnerabilities
- Updated default version of async operations Docker image to `cumuluss/async-operation:36`
- **CUMULUS-2590**
  - Granule applyWorkflow, Reingest actions and Bulk operation now update granule status to `queued` when scheduling the granule.
- **CUMULUS-2643**
  - relocates system file `buckets.json` out of the
    `s3://internal-bucket/workflows` directory into
    `s3://internal-bucket/buckets`.


## [v9.7.1] 2021-12-08 [Backport]

Please note changes in 9.7.0 may not yet be released in future versions, as this is a backport and patch release on the 9.7.x series of releases. Updates that are included in the future will have a corresponding CHANGELOG entry in future releases.
Fixed

- **CUMULUS-2751**
  - Update all tasks to update to use cumulus-message-adapter-js version 2.0.4

## [v9.7.0] 2021-10-01

### Notable Changes

- **CUMULUS-2583**
  - The `queue-granules` task now updates granule status to `queued` when a granule is queued. In order to prevent issues with the private API endpoint and Lambda API request and concurrency limits, this functionality runs with limited concurrency, which may increase the task's overall runtime when large numbers of granules are being queued. If you are facing Lambda timeout errors with this task, we recommend converting your `queue-granules` task to an ECS activity. This concurrency is configurable via the task config's `concurrency` value.
- **CUMULUS-2676**
  - The `discover-granules` task has been updated to limit concurrency on checks to identify and skip already ingested granules in order to prevent issues with the private API endpoint and Lambda API request and concurrency limits. This may increase the task's overall runtime when large numbers of granules are discovered. If you are facing Lambda timeout errors with this task, we recommend converting your `discover-granules` task to an ECS activity. This concurrency is configurable via the task config's `concurrency` value.
- Updated memory of `<prefix>-sfEventSqsToDbRecords` Lambda to 1024MB

### Added

- **CUMULUS-2000**
  - Updated `@cumulus/queue-granules` to respect a new config parameter: `preferredQueueBatchSize`. Queue-granules will respect this batchsize as best as it can to batch granules into workflow payloads. As workflows generally rely on information such as collection and provider expected to be shared across all granules in a workflow, queue-granules will break batches up by collection, as well as provider if there is a `provider` field on the granule. This may result in batches that are smaller than the preferred size, but never larger ones. The default value is 1, which preserves current behavior of queueing 1 granule per workflow.
- **CUMULUS-2630**
  - Adds a new workflow `DiscoverGranulesToThrottledQueue` that discovers and writes
    granules to a throttled background queue.  This allows discovery and ingest
    of larger numbers of granules without running into limits with lambda
    concurrency.

### Changed

- **CUMULUS-2720**
  - Updated Core CI scripts to validate CHANGELOG diffs as part of the lint process
- **CUMULUS-2695**
  - Updates the example/cumulus-tf deployment to change
    `archive_api_reserved_concurrency` from 8 to 5 to use fewer reserved lambda
    functions. If you see throttling errors on the `<stack>-apiEndpoints` you
    should increase this value.
  - Updates cumulus-tf/cumulus/variables.tf to change
    `archive_api_reserved_concurrency` from 8 to 15 to prevent throttling on
    the dashboard for default deployments.
- **CUMULUS-2584**
  - Updates `api/endpoints/execution-status.js` `get` method to include associated granules, as
    an array, for the provided execution.
  - Added `getExecutionArnsByGranuleCumulusId` returning a list of executionArns sorted by most recent first,
    for an input Granule Cumulus ID in support of the move of `translatePostgresGranuleToApiGranule` from RDS-Phase2
    feature branch
  - Added `getApiExecutionCumulusIds` returning cumulus IDs for a given list of executions
- **CUMULUS-NONE**
  - Downgrades elasticsearch version in testing container to 5.3 to match AWS version.
  - Update serve.js -> `eraseDynamoTables()`. Changed the call `Promise.all()` to `Promise.allSettled()` to ensure all dynamo records (provider records in particular) are deleted prior to reseeding.

### Fixed

- **CUMULUS-2583**
  - Fixed a race condition where granules set as “queued” were not able to be set as “running” or “completed”

## [v9.6.0] 2021-09-20

### Added

- **CUMULUS-2576**
  - Adds `PUT /granules` API endpoint to update a granule
  - Adds helper `updateGranule` to `@cumulus/api-client/granules`
- **CUMULUS-2606**
  - Adds `POST /granules/{granuleId}/executions` API endpoint to associate an execution with a granule
  - Adds helper `associateExecutionWithGranule` to `@cumulus/api-client/granules`
- **CUMULUS-2583**
  - Adds `queued` as option for granule's `status` field

### Changed

- Moved `ssh2` package from `@cumulus/common` to `@cumulus/sftp-client` and
  upgraded package from `^0.8.7` to `^1.0.0` to address security vulnerability
  issue in previous version.
- **CUMULUS-2583**
  - `QueueGranules` task now updates granule status to `queued` once it is added to the queue.

- **CUMULUS-2617**
  - Use the `Authorization` header for CMR Launchpad authentication instead of the deprecated `Echo-Token` header.

### Fixed

- Added missing permission for `<prefix>_ecs_cluster_instance_role` IAM role (used when running ECS services/tasks)
to allow `kms:Decrypt` on the KMS key used to encrypt provider credentials. Adding this permission fixes the `sync-granule` task when run as an ECS activity in a Step Function, which previously failed trying to decrypt credentials for providers.

- **CUMULUS-2576**
  - Adds default value to granule's timestamp when updating a granule via API.

## [v9.5.0] 2021-09-07

### BREAKING CHANGES

- Removed `logs` record type from mappings from Elasticsearch. This change **should not have**
any adverse impact on existing deployments, even those which still contain `logs` records,
but technically it is a breaking change to the Elasticsearch mappings.
- Changed `@cumulus/api-client/asyncOperations.getAsyncOperation` to return parsed JSON body
of response and not the raw API endpoint response

### Added

- **CUMULUS-2670**
  - Updated core `cumulus` module to take lambda_timeouts string map variable that allows timeouts of ingest tasks to be configurable. Allowed properties for the mapping include:
  - discover_granules_task_timeout
  - discover_pdrs_task_timeout
  - hyrax_metadata_update_tasks_timeout
  - lzards_backup_task_timeout
  - move_granules_task_timeout
  - parse_pdr_task_timeout
  - pdr_status_check_task_timeout
  - post_to_cmr_task_timeout
  - queue_granules_task_timeout
  - queue_pdrs_task_timeout
  - queue_workflow_task_timeout
  - sync_granule_task_timeout
- **CUMULUS-2575**
  - Adds `POST /granules` API endpoint to create a granule
  - Adds helper `createGranule` to `@cumulus/api-client`
- **CUMULUS-2577**
  - Adds `POST /executions` endpoint to create an execution
- **CUMULUS-2578**
  - Adds `PUT /executions` endpoint to update an execution
- **CUMULUS-2592**
  - Adds logging when messages fail to be added to queue
- **CUMULUS-2644**
  - Pulled `delete` method for `granules-executions.ts` implemented as part of CUMULUS-2306
  from the RDS-Phase-2 feature branch in support of CUMULUS-2644.
  - Pulled `erasePostgresTables` method in `serve.js` implemented as part of CUMULUS-2644,
  and CUMULUS-2306 from the RDS-Phase-2 feature branch in support of CUMULUS-2644
  - Added `resetPostgresDb` method to support resetting between integration test suite runs

### Changed

- Updated `processDeadLetterArchive` Lambda to return an object where
`processingSucceededKeys` is an array of the S3 keys for successfully
processed objects and `processingFailedKeys` is an array of S3 keys
for objects that could not be processed
- Updated async operations to handle writing records to the databases
when output of the operation is `undefined`

- **CUMULUS-2644**
  - Moved `migration` directory from the `db-migration-lambda` to the `db` package and
  updated unit test references to migrationDir to be pulled from `@cumulus/db`
  - Updated `@cumulus/api/bin/serveUtils` to write records to PostgreSQL tables

- **CUMULUS-2575**
  - Updates model/granule to allow a granule created from API to not require an
    execution to be associated with it. This is a backwards compatible change
    that will not affect granules created in the normal way.
  - Updates `@cumulus/db/src/model/granules` functions `get` and `exists` to
    enforce parameter checking so that requests include either (granule\_id
    and collection\_cumulus\_id) or (cumulus\_id) to prevent incorrect results.
  - `@cumulus/message/src/Collections.deconstructCollectionId` has been
    modified to throw a descriptive error if the input `collectionId` is
    undefined rather than `TypeError: Cannot read property 'split' of
    undefined`. This function has also been updated to throw descriptive errors
    if an incorrectly formatted collectionId is input.

## [v9.4.1] 2022-02-14 [BACKPORT]

**Please note** changes in 9.4.1 may not yet be released in future versions, as
this is a backport and patch release on the 9.4.x series of releases. Updates that
are included in the future will have a corresponding CHANGELOG entry in future
releases.

- **CUMULUS-2847**
  - Update dynamo configuration to read from S3 instead of System Manager
    Parameter Store
  - Move api configuration initialization outside the lambda handler to
    eliminate unneded S3 calls/require config on cold-start only
  - Moved `ssh2` package from `@cumulus/common` to `@cumulus/sftp-client` and
    upgraded package from `^0.8.7` to `^1.0.0` to address security vulnerability
    issue in previous version.
  - Fixed hyrax task package.json dev dependency
  - Update CNM lambda dependencies for Core tasks
    - cumulus-cnm-response-task: 1.4.4
    - cumulus-cnm-to-granule: 1.5.4
  - Whitelist ssh2 re: https://github.com/advisories/GHSA-652h-xwhf-q4h6

## [v9.4.0] 2021-08-16

### Notable changes

- `@cumulus/sync-granule` task should now properly handle
syncing files from HTTP/HTTPS providers where basic auth is
required and involves a redirect to a different host (e.g.
downloading files protected by Earthdata Login)

### Added

- **CUMULUS-2591**
  - Adds `failedExecutionStepName` to failed execution's jsonb error records.
    This is the name of the Step Function step for the last failed event in the
    execution's event history.
- **CUMULUS-2548**
  - Added `allowed_redirects` field to PostgreSQL `providers` table
  - Added `allowedRedirects` field to DynamoDB `<prefix>-providers` table
  - Added `@cumulus/aws-client/S3.streamS3Upload` to handle uploading the contents
  of a readable stream to S3 and returning a promise
- **CUMULUS-2373**
  - Added `replaySqsMessages` lambda to replay archived incoming SQS
    messages from S3.
  - Added `/replays/sqs` endpoint to trigger an async operation for
    the `replaySqsMessages` lambda.
  - Added unit tests and integration tests for new endpoint and lambda.
  - Added `getS3PrefixForArchivedMessage` to `ingest/sqs` package to get prefix
    for an archived message.
  - Added new `async_operation` type `SQS Replay`.
- **CUMULUS-2460**
  - Adds `POST` /executions/workflows-by-granules for retrieving workflow names common to a set of granules
  - Adds `workflowsByGranules` to `@cumulus/api-client/executions`
- **CUMULUS-2635**
  - Added helper functions:
    - `@cumulus/db/translate/file/translateApiPdrToPostgresPdr`

### Fixed

- **CUMULUS-2548**
  - Fixed `@cumulus/ingest/HttpProviderClient.sync` to
properly handle basic auth when redirecting to a different
host and/or host with a different port
- **CUMULUS-2626**
  - Update [PDR migration](https://github.com/nasa/cumulus/blob/master/lambdas/data-migration2/src/pdrs.ts) to correctly find Executions by a Dynamo PDR's `execution` field
- **CUMULUS-2635**
  - Update `data-migration2` to migrate PDRs before migrating granules.
  - Update `data-migration2` unit tests testing granules migration to reference
    PDR records to better model the DB schema.
  - Update `migratePdrRecord` to use `translateApiPdrToPostgresPdr` function.

### Changed

- **CUMULUS-2373**
  - Updated `getS3KeyForArchivedMessage` in `ingest/sqs` to store SQS messages
    by `queueName`.
- **CUMULUS-2630**
  - Updates the example/cumulus-tf deployment to change
    `archive_api_reserved_concurrency` from 2 to 8 to prevent throttling with
    the dashboard.

## [v9.3.0] 2021-07-26

### BREAKING CHANGES

- All API requests made by `@cumulus/api-client` will now throw an error if the status code
does not match the expected response (200 for most requests and 202 for a few requests that
trigger async operations). Previously the helpers in this package would return the response
regardless of the status code, so you may need to update any code using helpers from this
package to catch or to otherwise handle errors that you may encounter.
- The Cumulus API Lambda function has now been configured with reserved concurrency to ensure
availability in a high-concurrency environment. However, this also caps max concurrency which
may result in throttling errors if trying to reach the Cumulus API multiple times in a short
period. Reserved concurrency can be configured with the `archive_api_reserved_concurrency`
terraform variable on the Cumulus module and increased if you are seeing throttling errors.
The default reserved concurrency value is 8.

### Notable changes

- `cmr_custom_host` variable for `cumulus` module can now be used to configure Cumulus to
  integrate with a custom CMR host name and protocol (e.g.
  `http://custom-cmr-host.com`). Note that you **must** include a protocol
  (`http://` or `https://)  if specifying a value for this variable.
- The cumulus module configuration value`rds_connetion_heartbeat` and it's
  behavior has been replaced by a more robust database connection 'retry'
  solution.   Users can remove this value from their configuration, regardless
  of value.  See the `Changed` section notes on CUMULUS-2528 for more details.

### Added

- Added user doc describing new features related to the Cumulus dead letter archive.
- **CUMULUS-2327**
  - Added reserved concurrency setting to the Cumulus API lambda function.
  - Added relevant tfvars to the archive and cumulus terraform modules.
- **CUMULUS-2460**
  - Adds `POST` /executions/search-by-granules for retrieving executions from a list of granules or granule query
  - Adds `searchExecutionsByGranules` to `@cumulus/api-client/executions`
- **CUMULUS-2475**
  - Adds `GET` endpoint to distribution API
- **CUMULUS-2463**
  - `PUT /granules` reingest action allows a user to override the default execution
    to use by providing an optional `workflowName` or `executionArn` parameter on
    the request body.
  - `PUT /granules/bulkReingest` action allows a user to override the default
    execution/workflow combination to reingest with by providing an optional
    `workflowName` on the request body.
- Adds `workflowName` and `executionArn` params to @cumulus/api-client/reingestGranules
- **CUMULUS-2476**
  - Adds handler for authenticated `HEAD` Distribution requests replicating current behavior of TEA
- **CUMULUS-2478**
  - Implemented [bucket map](https://github.com/asfadmin/thin-egress-app#bucket-mapping).
  - Implemented /locate endpoint
  - Cumulus distribution API checks the file request against bucket map:
    - retrieves the bucket and key from file path
    - determines if the file request is public based on the bucket map rather than the bucket type
    - (EDL only) restricts download from PRIVATE_BUCKETS to users who belong to certain EDL User Groups
    - bucket prefix and object prefix are supported
  - Add 'Bearer token' support as an authorization method
- **CUMULUS-2486**
  - Implemented support for custom headers
  - Added 'Bearer token' support as an authorization method
- **CUMULUS-2487**
  - Added integration test for cumulus distribution API
- **CUMULUS-2569**
  - Created bucket map cache for cumulus distribution API
- **CUMULUS-2568**
  - Add `deletePdr`/PDR deletion functionality to `@cumulus/api-client/pdrs`
  - Add `removeCollectionAndAllDependencies` to integration test helpers
  - Added `example/spec/apiUtils.waitForApiStatus` to wait for a
  record to be returned by the API with a specific value for
  `status`
  - Added `example/spec/discoverUtils.uploadS3GranuleDataForDiscovery` to upload granule data fixtures
  to S3 with a randomized granule ID for `discover-granules` based
  integration tests
  - Added `example/spec/Collections.removeCollectionAndAllDependencies` to remove a collection and
  all dependent objects (e.g. PDRs, granules, executions) from the
  database via the API
  - Added helpers to `@cumulus/api-client`:
    - `pdrs.deletePdr` - Delete a PDR via the API
    - `replays.postKinesisReplays` - Submit a POST request to the `/replays` endpoint for replaying Kinesis messages

- `@cumulus/api-client/granules.getGranuleResponse` to return the raw endpoint response from the GET `/granules/<granuleId>` endpoint

### Changed

- Moved functions from `@cumulus/integration-tests` to `example/spec/helpers/workflowUtils`:
  - `startWorkflowExecution`
  - `startWorkflow`
  - `executeWorkflow`
  - `buildWorkflow`
  - `testWorkflow`
  - `buildAndExecuteWorkflow`
  - `buildAndStartWorkflow`
- `example/spec/helpers/workflowUtils.executeWorkflow` now uses
`waitForApiStatus` to ensure that the execution is `completed` or
`failed` before resolving
- `example/spec/helpers/testUtils.updateAndUploadTestFileToBucket`
now accepts an object of parameters rather than positional
arguments
- Removed PDR from the `payload` in the input payload test fixture for reconciliation report integration tests
- The following integration tests for PDR-based workflows were
updated to use randomized granule IDs:
  - `example/spec/parallel/ingest/ingestFromPdrSpec.js`
  - `example/spec/parallel/ingest/ingestFromPdrWithChildWorkflowMetaSpec.js`
  - `example/spec/parallel/ingest/ingestFromPdrWithExecutionNamePrefixSpec.js`
  - `example/spec/parallel/ingest/ingestPdrWithNodeNameSpec.js`
- Updated the `@cumulus/api-client/CumulusApiClientError` error class to include new properties that can be accessed directly on
the error object:
  - `statusCode` - The HTTP status code of the API response
  - `apiMessage` - The message from the API response
- Added `params.pRetryOptions` parameter to
`@cumulus/api-client/granules.deleteGranule` to control the retry
behavior
- Updated `cmr_custom_host` variable to accept a full protocol and host name
(e.g. `http://cmr-custom-host.com`), whereas it previously only accepted a host name
- **CUMULUS-2482**
  - Switches the default distribution app in the `example/cumulus-tf` deployment to the new Cumulus Distribution
  - TEA is still available by following instructions in `example/README.md`
- **CUMULUS-2463**
  - Increases the duration of allowed backoff times for a successful test from
    0.5 sec to 1 sec.
- **CUMULUS-2528**
  - Removed `rds_connection_heartbeat` as a configuration option from all
    Cumulus terraform modules
  - Removed `dbHeartBeat` as an environmental switch from
    `@cumulus/db.getKnexClient` in favor of more comprehensive general db
    connect retry solution
  - Added new `rds_connection_timing_configuration` string map to allow for
    configuration and tuning of Core's internal database retry/connection
    timeout behaviors.  These values map to connection pool configuration
    values for tarn (https://github.com/vincit/tarn.js/) which Core's database
    module / knex(https://www.npmjs.com/package/knex) use for this purpose:
    - acquireTimeoutMillis
    - createRetryIntervalMillis
    - createTimeoutMillis
    - idleTimeoutMillis
    - reapIntervalMillis
      Connection errors will result in a log line prepended with 'knex failed on
      attempted connection error' and sent from '@cumulus/db/connection'
  - Updated `@cumulus/db` and all terraform mdules to set default retry
    configuration values for the database module to cover existing database
    heartbeat connection failures as well as all other knex/tarn connection
    creation failures.

### Fixed

- Fixed bug where `cmr_custom_host` variable was not properly forwarded into `archive`, `ingest`, and `sqs-message-remover` modules from `cumulus` module
- Fixed bug where `parse-pdr` set a granule's provider to the entire provider record when a `NODE_NAME`
  is present. Expected behavior consistent with other tasks is to set the provider name in that field.
- **CUMULUS-2568**
  - Update reconciliation report integration test to have better cleanup/failure behavior
  - Fixed `@cumulus/api-client/pdrs.getPdr` to request correct endpoint for returning a PDR from the API
- **CUMULUS-2620**
  - Fixed a bug where a granule could be removed from CMR but still be set as
  `published: true` and with a CMR link in the Dynamo/PostgreSQL databases. Now,
  the CMR deletion and the Dynamo/PostgreSQL record updates will all succeed or fail
  together, preventing the database records from being out of sync with CMR.
  - Fixed `@cumulus/api-client/pdrs.getPdr` to request correct
  endpoint for returning a PDR from the API

## [v9.2.2] 2021-08-06 - [BACKPORT]

**Please note** changes in 9.2.2 may not yet be released in future versions, as
this is a backport and patch release on the 9.2.x series of releases. Updates that
are included in the future will have a corresponding CHANGELOG entry in future
releases.

### Added

- **CUMULUS-2635**
  - Added helper functions:
    - `@cumulus/db/translate/file/translateApiPdrToPostgresPdr`

### Fixed

- **CUMULUS-2635**
  - Update `data-migration2` to migrate PDRs before migrating granules.
  - Update `data-migration2` unit tests testing granules migration to reference
    PDR records to better model the DB schema.
  - Update `migratePdrRecord` to use `translateApiPdrToPostgresPdr` function.

## [v9.2.1] 2021-07-29 - [BACKPORT]

### Fixed

- **CUMULUS-2626**
  - Update [PDR migration](https://github.com/nasa/cumulus/blob/master/lambdas/data-migration2/src/pdrs.ts) to correctly find Executions by a Dynamo PDR's `execution` field

## [v9.2.0] 2021-06-22

### Added

- **CUMULUS-2475**
  - Adds `GET` endpoint to distribution API
- **CUMULUS-2476**
  - Adds handler for authenticated `HEAD` Distribution requests replicating current behavior of TEA

### Changed

- **CUMULUS-2482**
  - Switches the default distribution app in the `example/cumulus-tf` deployment to the new Cumulus Distribution
  - TEA is still available by following instructions in `example/README.md`

### Fixed

- **CUMULUS-2520**
  - Fixed error that prevented `/elasticsearch/index-from-database` from starting.
- **CUMULUS-2558**
  - Fixed issue where executions original_payload would not be retained on successful execution

## [v9.1.0] 2021-06-03

### BREAKING CHANGES

- @cumulus/api-client/granules.getGranule now returns the granule record from the GET /granules/<granuleId> endpoint, not the raw endpoint response
- **CUMULUS-2434**
  - To use the updated `update-granules-cmr-metadata-file-links` task, the
    granule  UMM-G metadata should have version 1.6.2 or later, since CMR s3
    link type 'GET DATA VIA DIRECT ACCESS' is not valid until UMM-G version
    [1.6.2](https://cdn.earthdata.nasa.gov/umm/granule/v1.6.2/umm-g-json-schema.json)
- **CUMULUS-2488**
  - Removed all EMS reporting including lambdas, endpoints, params, etc as all
    reporting is now handled through Cloud Metrics
- **CUMULUS-2472**
  - Moved existing `EarthdataLoginClient` to
    `@cumulus/oauth-client/EarthdataLoginClient` and updated all references in
    Cumulus Core.
  - Rename `EarthdataLoginClient` property from `earthdataLoginUrl` to
    `loginUrl for consistency with new OAuth clients. See example in
    [oauth-client
    README](https://github.com/nasa/cumulus/blob/master/packages/oauth-client/README.md)

### Added

- **HYRAX-439** - Corrected README.md according to a new Hyrax URL format.
- **CUMULUS-2354**
  - Adds configuration options to allow `/s3credentials` endpoint to distribute
    same-region read-only tokens based on a user's CMR ACLs.
  - Configures the example deployment to enable this feature.
- **CUMULUS-2442**
  - Adds option to generate cloudfront URL to lzards-backup task. This will require a few new task config options that have been documented in the [task README](https://github.com/nasa/cumulus/blob/master/tasks/lzards-backup/README.md).
- **CUMULUS-2470**
  - Added `/s3credentials` endpoint for distribution API
- **CUMULUS-2471**
  - Add `/s3credentialsREADME` endpoint to distribution API
- **CUMULUS-2473**
  - Updated `tf-modules/cumulus_distribution` module to take earthdata or cognito credentials
  - Configured `example/cumulus-tf/cumulus_distribution.tf` to use CSDAP credentials
- **CUMULUS-2474**
  - Add `S3ObjectStore` to `aws-client`. This class allows for interaction with the S3 object store.
  - Add `object-store` package which contains abstracted object store functions for working with various cloud providers
- **CUMULUS-2477**
  - Added `/`, `/login` and `/logout` endpoints to cumulus distribution api
- **CUMULUS-2479**
  - Adds /version endpoint to distribution API
- **CUMULUS-2497**
  - Created `isISOFile()` to check if a CMR file is a CMR ISO file.
- **CUMULUS-2371**
  - Added helpers to `@cumulus/ingest/sqs`:
    - `archiveSqsMessageToS3` - archives an incoming SQS message to S3
    - `deleteArchivedMessageFromS3` - deletes a processed SQS message from S3
  - Added call to `archiveSqsMessageToS3` to `sqs-message-consumer` which
    archives all incoming SQS messages to S3.
  - Added call to `deleteArchivedMessageFrom` to `sqs-message-remover` which
    deletes archived SQS message from S3 once it has been processed.

### Changed

- **[PR2224](https://github.com/nasa/cumulus/pull/2244)**
- **CUMULUS-2208**
  - Moved all `@cumulus/api/es/*` code to new `@cumulus/es-client` package
- Changed timeout on `sfEventSqsToDbRecords` Lambda to 60 seconds to match
  timeout for Knex library to acquire database connections
- **CUMULUS-2517**
  - Updated postgres-migration-count-tool default concurrency to '1'
- **CUMULUS-2489**
  - Updated docs for Terraform references in FAQs, glossary, and in Deployment sections
- **CUMULUS-2434**
  - Updated `@cumulus/cmrjs` `updateCMRMetadata` and related functions to add
    both HTTPS URLS and S3 URIs to CMR metadata.
  - Updated `update-granules-cmr-metadata-file-links` task to add both HTTPS
    URLs and S3 URIs to the OnlineAccessURLs field of CMR metadata. The task
    configuration parameter `cmrGranuleUrlType` now has default value `both`.
  - To use the updated `update-granules-cmr-metadata-file-links` task, the
    granule UMM-G metadata should have version 1.6.2 or later, since CMR s3 link
    type 'GET DATA VIA DIRECT ACCESS' is not valid until UMM-G version
    [1.6.2](https://cdn.earthdata.nasa.gov/umm/granule/v1.6.2/umm-g-json-schema.json)
- **CUMULUS-2472**
  - Renamed `@cumulus/earthdata-login-client` to more generic
    `@cumulus/oauth-client` as a parent  class for new OAuth clients.
  - Added `@cumulus/oauth-client/CognitoClient` to interface with AWS cognito login service.
- **CUMULUS-2497**
  - Changed the `@cumulus/cmrjs` package:
    - Updated `@cumulus/cmrjs/cmr-utils.getGranuleTemporalInfo()` so it now
      returns temporal info for CMR ISO 19115 SMAP XML files.
    - Updated `@cumulus/cmrjs/cmr-utils.isCmrFilename()` to include
      `isISOFile()`.
- **CUMULUS-2532**
  - Changed integration tests to use `api-client/granules` functions as opposed to granulesApi from `@cumulus/integration-tests`.

### Fixed

- **CUMULUS-2519**
  - Update @cumulus/integration-tests.buildWorkflow to fail if provider/collection API response is not successful
- **CUMULUS-2518**
  - Update sf-event-sqs-to-db-records to not throw if a collection is not
    defined on a payload that has no granules/an empty granule payload object
- **CUMULUS-2512**
  - Updated ingest package S3 provider client to take additional parameter
    `remoteAltBucket` on `download` method to allow for per-file override of
    provider bucket for checksum
  - Updated @cumulus/ingest.fetchTextFile's signature to be parameterized and
    added `remoteAltBucket`to allow for an override of the passed in provider
    bucket for the source file
  - Update "eslint-plugin-import" to be pinned to 2.22.1
- **CUMULUS-2520**
  - Fixed error that prevented `/elasticsearch/index-from-database` from starting.
- **CUMULUS-2532**
  - Fixed integration tests to have granule deletion occur before provider and
    collection deletion in test cleanup.
- **[2231](https://github.com/nasa/cumulus/issues/2231)**
  - Fixes broken relative path links in `docs/README.md`

### Removed

- **CUMULUS-2502**
  - Removed outdated documentation regarding Kibana index patterns for metrics.

## [v9.0.1] 2021-05-07

### Migration Steps

Please review the migration steps for 9.0.0 as this release is only a patch to
correct a failure in our build script and push out corrected release artifacts. The previous migration steps still apply.

### Changed

- Corrected `@cumulus/db` configuration to correctly build package.

## [v9.0.0] 2021-05-03

### Migration steps

- This release of Cumulus enables integration with a PostgreSQL database for archiving Cumulus data. There are several upgrade steps involved, **some of which need to be done before redeploying Cumulus**. See the [documentation on upgrading to the RDS release](https://nasa.github.io/cumulus/docs/upgrade-notes/upgrade-rds).

### BREAKING CHANGES

- **CUMULUS-2185** - RDS Migration Epic
  - **CUMULUS-2191**
    - Removed the following from the `@cumulus/api/models.asyncOperation` class in
      favor of the added `@cumulus/async-operations` module:
      - `start`
      - `startAsyncOperations`
  - **CUMULUS-2187**
    - The `async-operations` endpoint will now omit `output` instead of
      returning `none` when the operation did not return output.
  - **CUMULUS-2309**
    - Removed `@cumulus/api/models/granule.unpublishAndDeleteGranule` in favor
      of `@cumulus/api/lib/granule-remove-from-cmr.unpublishGranule` and
      `@cumulus/api/lib/granule-delete.deleteGranuleAndFiles`.
  - **CUMULUS-2385**
    - Updated `sf-event-sqs-to-db-records` to write a granule's files to
      PostgreSQL only after the workflow has exited the `Running` status.
      Please note that any workflow that uses `sf_sqs_report_task` for
      mid-workflow updates will be impacted.
    - Changed PostgreSQL `file` schema and TypeScript type definition to require
      `bucket` and `key` fields.
    - Updated granule/file write logic to mark a granule's status as "failed"
  - **CUMULUS-2455**
    - API `move granule` endpoint now moves granule files on a per-file basis
    - API `move granule` endpoint on granule file move failure will retain the
      file at it's original location, but continue to move any other granule
      files.
    - Removed the `move` method from the `@cumulus/api/models.granule` class.
      logic is now handled in `@cumulus/api/endpoints/granules` and is
      accessible via the Core API.

### Added

- **CUMULUS-2185** - RDS Migration Epic
  - **CUMULUS-2130**
    - Added postgres-migration-count-tool lambda/ECS task to allow for
      evaluation of database state
    - Added /migrationCounts api endpoint that allows running of the
      postgres-migration-count-tool as an asyncOperation
  - **CUMULUS-2394**
    - Updated PDR and Granule writes to check the step function
      workflow_start_time against the createdAt field for each record to ensure
      old records do not overwrite newer ones for legacy Dynamo and PostgreSQL
      writes
  - **CUMULUS-2188**
    - Added `data-migration2` Lambda to be run after `data-migration1`
    - Added logic to `data-migration2` Lambda for migrating execution records
      from DynamoDB to PostgreSQL
  - **CUMULUS-2191**
    - Added `@cumulus/async-operations` to core packages, exposing
      `startAsyncOperation` which will handle starting an async operation and
      adding an entry to both PostgreSQL and DynamoDb
  - **CUMULUS-2127**
    - Add schema migration for `collections` table
  - **CUMULUS-2129**
    - Added logic to `data-migration1` Lambda for migrating collection records
      from Dynamo to PostgreSQL
  - **CUMULUS-2157**
    - Add schema migration for `providers` table
    - Added logic to `data-migration1` Lambda for migrating provider records
      from Dynamo to PostgreSQL
  - **CUMULUS-2187**
    - Added logic to `data-migration1` Lambda for migrating async operation
      records from Dynamo to PostgreSQL
  - **CUMULUS-2198**
    - Added logic to `data-migration1` Lambda for migrating rule records from
      DynamoDB to PostgreSQL
  - **CUMULUS-2182**
    - Add schema migration for PDRs table
  - **CUMULUS-2230**
    - Add schema migration for `rules` table
  - **CUMULUS-2183**
    - Add schema migration for `asyncOperations` table
  - **CUMULUS-2184**
    - Add schema migration for `executions` table
  - **CUMULUS-2257**
    - Updated PostgreSQL table and column names to snake_case
    - Added `translateApiAsyncOperationToPostgresAsyncOperation` function to `@cumulus/db`
  - **CUMULUS-2186**
    - Added logic to `data-migration2` Lambda for migrating PDR records from
      DynamoDB to PostgreSQL
  - **CUMULUS-2235**
    - Added initial ingest load spec test/utility
  - **CUMULUS-2167**
    - Added logic to `data-migration2` Lambda for migrating Granule records from
      DynamoDB to PostgreSQL and parse Granule records to store File records in
      RDS.
  - **CUMULUS-2367**
    - Added `granules_executions` table to PostgreSQL schema to allow for a
      many-to-many relationship between granules and executions
      - The table refers to granule and execution records using foreign keys
        defined with ON CASCADE DELETE, which means that any time a granule or
        execution record is deleted, all of the records in the
        `granules_executions` table referring to that record will also be
        deleted.
    - Added `upsertGranuleWithExecutionJoinRecord` helper to `@cumulus/db` to
      allow for upserting a granule record and its corresponding
      `granules_execution` record
  - **CUMULUS-2128**
    - Added helper functions:
      - `@cumulus/db/translate/file/translateApiFiletoPostgresFile`
      - `@cumulus/db/translate/file/translateApiGranuletoPostgresGranule`
      - `@cumulus/message/Providers/getMessageProvider`
  - **CUMULUS-2190**
    - Added helper functions:
      - `@cumulus/message/Executions/getMessageExecutionOriginalPayload`
      - `@cumulus/message/Executions/getMessageExecutionFinalPayload`
      - `@cumulus/message/workflows/getMessageWorkflowTasks`
      - `@cumulus/message/workflows/getMessageWorkflowStartTime`
      - `@cumulus/message/workflows/getMessageWorkflowStopTime`
      - `@cumulus/message/workflows/getMessageWorkflowName`
  - **CUMULUS-2192**
    - Added helper functions:
      - `@cumulus/message/PDRs/getMessagePdrRunningExecutions`
      - `@cumulus/message/PDRs/getMessagePdrCompletedExecutions`
      - `@cumulus/message/PDRs/getMessagePdrFailedExecutions`
      - `@cumulus/message/PDRs/getMessagePdrStats`
      - `@cumulus/message/PDRs/getPdrPercentCompletion`
      - `@cumulus/message/workflows/getWorkflowDuration`
  - **CUMULUS-2199**
    - Added `translateApiRuleToPostgresRule` to `@cumulus/db` to translate API
      Rule to conform to Postgres Rule definition.
  - **CUMUlUS-2128**
    - Added "upsert" logic to the `sfEventSqsToDbRecords` Lambda for granule and
      file writes to the core PostgreSQL database
  - **CUMULUS-2199**
    - Updated Rules endpoint to write rules to core PostgreSQL database in
      addition to DynamoDB and to delete rules from the PostgreSQL database in
      addition to DynamoDB.
    - Updated `create` in Rules Model to take in optional `createdAt` parameter
      which sets the value of createdAt if not specified during function call.
  - **CUMULUS-2189**
    - Updated Provider endpoint logic to write providers in parallel to Core
      PostgreSQL database
    - Update integration tests to utilize API calls instead of direct
      api/model/Provider calls
  - **CUMULUS-2191**
    - Updated cumuluss/async-operation task to write async-operations to the
      PostgreSQL database.
  - **CUMULUS-2228**
    - Added logic to the `sfEventSqsToDbRecords` Lambda to write execution, PDR,
      and granule records to the core PostgreSQL database in parallel with
      writes to DynamoDB
  - **CUMUlUS-2190**
    - Added "upsert" logic to the `sfEventSqsToDbRecords` Lambda for PDR writes
      to the core PostgreSQL database
  - **CUMUlUS-2192**
    - Added "upsert" logic to the `sfEventSqsToDbRecords` Lambda for execution
      writes to the core PostgreSQL database
  - **CUMULUS-2187**
    - The `async-operations` endpoint will now omit `output` instead of
      returning `none` when the operation did not return output.
  - **CUMULUS-2167**
    - Change PostgreSQL schema definition for `files` to remove `filename` and
      `name` and only support `file_name`.
    - Change PostgreSQL schema definition for `files` to remove `size` to only
      support `file_size`.
    - Change `PostgresFile` to remove duplicate fields `filename` and `name` and
      rename `size` to `file_size`.
  - **CUMULUS-2266**
    - Change `sf-event-sqs-to-db-records` behavior to discard and not throw an
      error on an out-of-order/delayed message so as not to have it be sent to
      the DLQ.
  - **CUMULUS-2305**
    - Changed `DELETE /pdrs/{pdrname}` API behavior to also delete record from
      PostgreSQL database.
  - **CUMULUS-2309**
    - Changed `DELETE /granules/{granuleName}` API behavior to also delete
      record from PostgreSQL database.
    - Changed `Bulk operation BULK_GRANULE_DELETE` API behavior to also delete
      records from PostgreSQL database.
  - **CUMULUS-2367**
    - Updated `granule_cumulus_id` foreign key to granule in PostgreSQL `files`
      table to use a CASCADE delete, so records in the files table are
      automatically deleted by the database when the corresponding granule is
      deleted.
  - **CUMULUS-2407**
    - Updated data-migration1 and data-migration2 Lambdas to use UPSERT instead
      of UPDATE when migrating dynamoDB records to PostgreSQL.
    - Changed data-migration1 and data-migration2 logic to only update already
      migrated records if the incoming record update has a newer timestamp
  - **CUMULUS-2329**
    - Add `write-db-dlq-records-to-s3` lambda.
    - Add terraform config to automatically write db records DLQ messages to an
      s3 archive on the system bucket.
    - Add unit tests and a component spec test for the above.
  - **CUMULUS-2380**
    - Add `process-dead-letter-archive` lambda to pick up and process dead letters in the S3 system bucket dead letter archive.
    - Add `/deadLetterArchive/recoverCumulusMessages` endpoint to trigger an async operation to leverage this capability on demand.
    - Add unit tests and integration test for all of the above.
  - **CUMULUS-2406**
    - Updated parallel write logic to ensure that updatedAt/updated_at
      timestamps are the same in Dynamo/PG on record write for the following
      data types:
      - async operations
      - granules
      - executions
      - PDRs
  - **CUMULUS-2446**
    - Remove schema validation check against DynamoDB table for collections when
      migrating records from DynamoDB to core PostgreSQL database.
  - **CUMULUS-2447**
    - Changed `translateApiAsyncOperationToPostgresAsyncOperation` to call
      `JSON.stringify` and then `JSON.parse` on output.
  - **CUMULUS-2313**
    - Added `postgres-migration-async-operation` lambda to start an ECS task to
      run a the `data-migration2` lambda.
    - Updated `async_operations` table to include `Data Migration 2` as a new
      `operation_type`.
    - Updated `cumulus-tf/variables.tf` to include `optional_dynamo_tables` that
      will be merged with `dynamo_tables`.
  - **CUMULUS-2451**
    - Added summary type file `packages/db/src/types/summary.ts` with
      `MigrationSummary` and `DataMigration1` and `DataMigration2` types.
    - Updated `data-migration1` and `data-migration2` lambdas to return
      `MigrationSummary` objects.
    - Added logging for every batch of 100 records processed for executions,
      granules and files, and PDRs.
    - Removed `RecordAlreadyMigrated` logs in `data-migration1` and
      `data-migration2`
  - **CUMULUS-2452**
    - Added support for only migrating certain granules by specifying the
      `granuleSearchParams.granuleId` or `granuleSearchParams.collectionId`
      properties in the payload for the
      `<prefix>-postgres-migration-async-operation` Lambda
    - Added support for only running certain migrations for data-migration2 by
      specifying the `migrationsList` property in the payload for the
      `<prefix>-postgres-migration-async-operation` Lambda
  - **CUMULUS-2453**
    - Created `storeErrors` function which stores errors in system bucket.
    - Updated `executions` and `granulesAndFiles` data migrations to call `storeErrors` to store migration errors.
    - Added `system_bucket` variable to `data-migration2`.
  - **CUMULUS-2455**
    - Move granules API endpoint records move updates for migrated granule files
      if writing any of the granule files fails.
  - **CUMULUS-2468**
    - Added support for doing [DynamoDB parallel scanning](https://docs.aws.amazon.com/amazondynamodb/latest/developerguide/Scan.html#Scan.ParallelScan) for `executions` and `granules` migrations to improve performance. The behavior of the parallel scanning and writes can be controlled via the following properties on the event input to the `<prefix>-postgres-migration-async-operation` Lambda:
      - `granuleMigrationParams.parallelScanSegments`: How many segments to divide your granules DynamoDB table into for parallel scanning
      - `granuleMigrationParams.parallelScanLimit`: The maximum number of granule records to evaluate for each parallel scanning segment of the DynamoDB table
      - `granuleMigrationParams.writeConcurrency`: The maximum number of concurrent granule/file writes to perform to the PostgreSQL database across all DynamoDB segments
      - `executionMigrationParams.parallelScanSegments`: How many segments to divide your executions DynamoDB table into for parallel scanning
      - `executionMigrationParams.parallelScanLimit`: The maximum number of execution records to evaluate for each parallel scanning segment of the DynamoDB table
      - `executionMigrationParams.writeConcurrency`: The maximum number of concurrent execution writes to perform to the PostgreSQL database across all DynamoDB segments
  - **CUMULUS-2468** - Added `@cumulus/aws-client/DynamoDb.parallelScan` helper to perform [parallel scanning on DynamoDb tables](https://docs.aws.amazon.com/amazondynamodb/latest/developerguide/Scan.html#Scan.ParallelScan)
  - **CUMULUS-2507**
    - Updated granule record write logic to set granule status to `failed` in both Postgres and DynamoDB if any/all of its files fail to write to the database.

### Deprecated

- **CUMULUS-2185** - RDS Migration Epic
  - **CUMULUS-2455**
    - `@cumulus/ingest/moveGranuleFiles`

## [v8.1.2] 2021-07-29

**Please note** changes in 8.1.2 may not yet be released in future versions, as this
is a backport/patch release on the 8.x series of releases.  Updates that are
included in the future will have a corresponding CHANGELOG entry in future releases.

### Notable changes

- `cmr_custom_host` variable for `cumulus` module can now be used to configure Cumulus to
integrate with a custom CMR host name and protocol (e.g. `http://custom-cmr-host.com`). Note
that you **must** include a protocol (`http://` or `https://`) if specifying a value for this
variable.
- `@cumulus/sync-granule` task should now properly handle
syncing files from HTTP/HTTPS providers where basic auth is
required and involves a redirect to a different host (e.g.
downloading files protected by Earthdata Login)

### Added

- **CUMULUS-2548**
  - Added `allowed_redirects` field to PostgreSQL `providers` table
  - Added `allowedRedirects` field to DynamoDB `<prefix>-providers` table
  - Added `@cumulus/aws-client/S3.streamS3Upload` to handle uploading the contents
  of a readable stream to S3 and returning a promise

### Changed

- Updated `cmr_custom_host` variable to accept a full protocol and host name
(e.g. `http://cmr-custom-host.com`), whereas it previously only accepted a host name

### Fixed

- Fixed bug where `cmr_custom_host` variable was not properly forwarded into `archive`, `ingest`, and `sqs-message-remover` modules from `cumulus` module
- **CUMULUS-2548**
  - Fixed `@cumulus/ingest/HttpProviderClient.sync` to
properly handle basic auth when redirecting to a different
host and/or host with a different port

## [v8.1.1] 2021-04-30 -- Patch Release

**Please note** changes in 8.1.1 may not yet be released in future versions, as this
is a backport/patch release on the 8.x series of releases.  Updates that are
included in the future will have a corresponding CHANGELOG entry in future releases.

### Added

- **CUMULUS-2497**
  - Created `isISOFile()` to check if a CMR file is a CMR ISO file.

### Fixed

- **CUMULUS-2512**
  - Updated ingest package S3 provider client to take additional parameter
    `remoteAltBucket` on `download` method to allow for per-file override of
    provider bucket for checksum
  - Updated @cumulus/ingest.fetchTextFile's signature to be parameterized and
    added `remoteAltBucket`to allow for an override of the passed in provider
    bucket for the source file
  - Update "eslint-plugin-import" to be pinned to 2.22.1

### Changed

- **CUMULUS-2497**
  - Changed the `@cumulus/cmrjs` package:
    - Updated `@cumulus/cmrjs/cmr-utils.getGranuleTemporalInfo()` so it now
      returns temporal info for CMR ISO 19115 SMAP XML files.
    - Updated `@cumulus/cmrjs/cmr-utils.isCmrFilename()` to include
      `isISOFile()`.

- **[2216](https://github.com/nasa/cumulus/issues/2216)**
  - Removed "node-forge", "xml-crypto" from audit whitelist, added "underscore"

## [v8.1.0] 2021-04-29

### Added

- **CUMULUS-2348**
  - The `@cumulus/api` `/granules` and `/granules/{granuleId}` endpoints now take `getRecoveryStatus` parameter
  to include recoveryStatus in result granule(s)
  - The `@cumulus/api-client.granules.getGranule` function takes a `query` parameter which can be used to
  request additional granule information.
  - Published `@cumulus/api@7.2.1-alpha.0` for dashboard testing
- **CUMULUS-2469**
  - Added `tf-modules/cumulus_distribution` module to standup a skeleton
    distribution api

## [v8.0.0] 2021-04-08

### BREAKING CHANGES

- **CUMULUS-2428**
  - Changed `/granules/bulk` to use `queueUrl` property instead of a `queueName` property for setting the queue to use for scheduling bulk granule workflows

### Notable changes

- Bulk granule operations endpoint now supports setting a custom queue for scheduling workflows via the `queueUrl` property in the request body. If provided, this value should be the full URL for an SQS queue.

### Added

- **CUMULUS-2374**
  - Add cookbok entry for queueing PostToCmr step
  - Add example workflow to go with cookbook
- **CUMULUS-2421**
  - Added **experimental** `ecs_include_docker_cleanup_cronjob` boolean variable to the Cumulus module to enable cron job to clean up docker root storage blocks in ECS cluster template for non-`device-mapper` storage drivers. Default value is `false`. This fulfills a specific user support request. This feature is otherwise untested and will remain so until we can iterate with a better, more general-purpose solution. Use of this feature is **NOT** recommended unless you are certain you need it.

- **CUMULUS-1808**
  - Add additional error messaging in `deleteSnsTrigger` to give users more context about where to look to resolve ResourceNotFound error when disabling or deleting a rule.

### Fixed

- **CUMULUS-2281**
  - Changed discover-granules task to write discovered granules directly to
    logger, instead of via environment variable. This fixes a problem where a
    large number of found granules prevents this lambda from running as an
    activity with an E2BIG error.

## [v7.2.0] 2021-03-23

### Added

- **CUMULUS-2346**
  - Added orca API endpoint to `@cumulus/api` to get recovery status
  - Add `CopyToGlacier` step to [example IngestAndPublishGranuleWithOrca workflow](https://github.com/nasa/cumulus/blob/master/example/cumulus-tf/ingest_and_publish_granule_with_orca_workflow.tf)

### Changed

- **HYRAX-357**
  - Format of NGAP OPeNDAP URL changed and by default now is referring to concept id and optionally can include short name and version of collection.
  - `addShortnameAndVersionIdToConceptId` field has been added to the config inputs of the `hyrax-metadata-updates` task

## [v7.1.0] 2021-03-12

### Notable changes

- `sync-granule` task will now properly handle syncing 0 byte files to S3
- SQS/Kinesis rules now support scheduling workflows to a custom queue via the `rule.queueUrl` property. If provided, this value should be the full URL for an SQS queue.

### Added

- `tf-modules/cumulus` module now supports a `cmr_custom_host` variable that can
  be used to set to an arbitrary  host for making CMR requests (e.g.
  `https://custom-cmr-host.com`).
- Added `buckets` variable to `tf-modules/archive`
- **CUMULUS-2345**
  - Deploy ORCA with Cumulus, see `example/cumulus-tf/orca.tf` and `example/cumulus-tf/terraform.tfvars.example`
  - Add `CopyToGlacier` step to [example IngestAndPublishGranule workflow](https://github.com/nasa/cumulus/blob/master/example/cumulus-tf/ingest_and_publish_granule_workflow.asl.json)
- **CUMULUS-2424**
  - Added `childWorkflowMeta` to `queue-pdrs` config. An object passed to this config value will be merged into a child workflow message's `meta` object. For an example of how this can be used, see `example/cumulus-tf/discover_and_queue_pdrs_with_child_workflow_meta_workflow.asl.json`.
- **CUMULUS-2427**
  - Added support for using a custom queue with SQS and Kinesis rules. Whatever queue URL is set on the `rule.queueUrl` property will be used to schedule workflows for that rule. This change allows SQS/Kinesis rules to use [any throttled queues defined for a deployment](https://nasa.github.io/cumulus/docs/data-cookbooks/throttling-queued-executions).

### Fixed

- **CUMULUS-2394**
  - Updated PDR and Granule writes to check the step function `workflow_start_time` against
      the `createdAt` field  for each record to ensure old records do not
      overwrite newer ones

### Changed

- `<prefix>-lambda-api-gateway` IAM role used by API Gateway Lambda now
  supports accessing all buckets defined in your `buckets` variable except
  "internal" buckets
- Updated the default scroll duration used in ESScrollSearch and part of the
  reconciliation report functions as a result of testing and seeing timeouts
  at its current value of 2min.
- **CUMULUS-2355**
  - Added logic to disable `/s3Credentials` endpoint based upon value for
    environment variable `DISABLE_S3_CREDENTIALS`. If set to "true", the
    endpoint will not dispense S3 credentials and instead return a message
    indicating that the endpoint has been disabled.
- **CUMULUS-2397**
  - Updated `/elasticsearch` endpoint's `reindex` function to prevent
    reindexing when source and destination indices are the same.
- **CUMULUS-2420**
  - Updated test function `waitForAsyncOperationStatus` to take a retryObject
    and use exponential backoff.  Increased the total test duration for both
    AsycOperation specs and the ReconciliationReports tests.
  - Updated the default scroll duration used in ESScrollSearch and part of the
    reconciliation report functions as a result of testing and seeing timeouts
    at its current value of 2min.
- **CUMULUS-2427**
  - Removed `queueUrl` from the parameters object for `@cumulus/message/Build.buildQueueMessageFromTemplate`
  - Removed `queueUrl` from the parameters object for `@cumulus/message/Build.buildCumulusMeta`

### Fixed

- Fixed issue in `@cumulus/ingest/S3ProviderClient.sync()` preventing 0 byte files from being synced to S3.

### Removed

- Removed variables from `tf-modules/archive`:
  - `private_buckets`
  - `protected_buckets`
  - `public_buckets`

## [v7.0.0] 2021-02-22

### BREAKING CHANGES

- **CUMULUS-2362** - Endpoints for the logs (/logs) will now throw an error unless Metrics is set up

### Added

- **CUMULUS-2345**
  - Deploy ORCA with Cumulus, see `example/cumulus-tf/orca.tf` and `example/cumulus-tf/terraform.tfvars.example`
  - Add `CopyToGlacier` step to [example IngestAndPublishGranule workflow](https://github.com/nasa/cumulus/blob/master/example/cumulus-tf/ingest_and_publish_granule_workflow.asl.json)
- **CUMULUS-2376**
  - Added `cmrRevisionId` as an optional parameter to `post-to-cmr` that will be used when publishing metadata to CMR.
- **CUMULUS-2412**
  - Adds function `getCollectionsByShortNameAndVersion` to @cumulus/cmrjs that performs a compound query to CMR to retrieve collection information on a list of collections. This replaces a series of calls to the CMR for each collection with a single call on the `/collections` endpoint and should improve performance when CMR return times are increased.

### Changed

- **CUMULUS-2362**
  - Logs endpoints only work with Metrics set up
- **CUMULUS-2376**
  - Updated `publishUMMGJSON2CMR` to take in an optional `revisionId` parameter.
  - Updated `publishUMMGJSON2CMR` to throw an error if optional `revisionId` does not match resulting revision ID.
  - Updated `publishECHO10XML2CMR` to take in an optional `revisionId` parameter.
  - Updated `publishECHO10XML2CMR` to throw an error if optional `revisionId` does not match resulting revision ID.
  - Updated `publish2CMR` to take in optional `cmrRevisionId`.
  - Updated `getWriteHeaders` to take in an optional CMR Revision ID.
  - Updated `ingestGranule` to take in an optional CMR Revision ID to pass to `getWriteHeaders`.
  - Updated `ingestUMMGranule` to take in an optional CMR Revision ID to pass to `getWriteHeaders`.
- **CUMULUS-2350**
  - Updates the examples on the `/s3credentialsREADME`, to include Python and
    JavaScript code demonstrating how to refrsh  the s3credential for
    programatic access.
- **CUMULUS-2383**
  - PostToCMR task will return CMRInternalError when a `500` status is returned from CMR

## [v6.0.0] 2021-02-16

### MIGRATION NOTES

- **CUMULUS-2255** - Cumulus has upgraded its supported version of Terraform
  from **0.12.12** to **0.13.6**. Please see the [instructions to upgrade your
  deployments](https://github.com/nasa/cumulus/blob/master/docs/upgrade-notes/upgrading-tf-version-0.13.6.md).

- **CUMULUS-2350**
  - If the  `/s3credentialsREADME`, does not appear to be working after
    deployment, [manual redeployment](https://docs.aws.amazon.com/apigateway/latest/developerguide/how-to-deploy-api-with-console.html)
    of the API-gateway stage may be necessary to finish the deployment.

### BREAKING CHANGES

- **CUMULUS-2255** - Cumulus has upgraded its supported version of Terraform from **0.12.12** to **0.13.6**.

### Added

- **CUMULUS-2291**
  - Add provider filter to Granule Inventory Report
- **CUMULUS-2300**
  - Added `childWorkflowMeta` to `queue-granules` config. Object passed to this
    value will be merged into a child workflow message's  `meta` object. For an
    example of how this can be used, see
    `example/cumulus-tf/discover_granules_workflow.asl.json`.
- **CUMULUS-2350**
  - Adds an unprotected endpoint, `/s3credentialsREADME`, to the
    s3-credentials-endpoint that displays  information on how to use the
    `/s3credentials` endpoint
- **CUMULUS-2368**
  - Add QueueWorkflow task
- **CUMULUS-2391**
  - Add reportToEms to collections.files file schema
- **CUMULUS-2395**
  - Add Core module parameter `ecs_custom_sg_ids` to Cumulus module to allow for
    custom security group mappings
- **CUMULUS-2402**
  - Officially expose `sftp()` for use in `@cumulus/sftp-client`

### Changed

- **CUMULUS-2323**
  - The sync granules task when used with the s3 provider now uses the
    `source_bucket` key in `granule.files` objects.  If incoming payloads using
    this task have a `source_bucket` value for a file using the s3 provider, the
    task will attempt to sync from the bucket defined in the file's
    `source_bucket` key instead of the `provider`.
    - Updated `S3ProviderClient.sync` to allow for an optional bucket parameter
      in support of the changed behavior.
  - Removed `addBucketToFile` and related code from sync-granules task

- **CUMULUS-2255**
  - Updated Terraform deployment code syntax for compatibility with version 0.13.6
- **CUMULUS-2321**
  - Updated API endpoint GET `/reconciliationReports/{name}` to return the
    presigned s3 URL in addition to report data

### Fixed

- Updated `hyrax-metadata-updates` task so the opendap url has Type 'USE SERVICE API'

- **CUMULUS-2310**
  - Use valid filename for reconciliation report
- **CUMULUS-2351**
  - Inventory report no longer includes the File/Granule relation object in the
    okCountByGranules key of a report.  The information is only included when a
    'Granule Not Found' report is run.

### Removed

- **CUMULUS-2364**
  - Remove the internal Cumulus logging lambda (log2elasticsearch)

## [v5.0.1] 2021-01-27

### Changed

- **CUMULUS-2344**
  - Elasticsearch API now allows you to reindex to an index that already exists
  - If using the Change Index operation and the new index doesn't exist, it will be created
  - Regarding instructions for CUMULUS-2020, you can now do a change index
    operation before a reindex operation. This will
    ensure that new data will end up in the new index while Elasticsearch is reindexing.

- **CUMULUS-2351**
  - Inventory report no longer includes the File/Granule relation object in the okCountByGranules key of a report. The information is only included when a 'Granule Not Found' report is run.

### Removed

- **CUMULUS-2367**
  - Removed `execution_cumulus_id` column from granules RDS schema and data type

## [v5.0.0] 2021-01-12

### BREAKING CHANGES

- **CUMULUS-2020**
  - Elasticsearch data mappings have been updated to improve search and the API
    has been update to reflect those changes. See Migration notes on how to
    update the Elasticsearch mappings.

### Migration notes

- **CUMULUS-2020**
  - Elasticsearch data mappings have been updated to improve search. For
    example, case insensitive searching will now work (e.g. 'MOD' and 'mod' will
    return the same granule results). To use the improved Elasticsearch queries,
    [reindex](https://nasa.github.io/cumulus-api/#reindex) to create a new index
    with the correct types. Then perform a [change
    index](https://nasa.github.io/cumulus-api/#change-index) operation to use
    the new index.
- **CUMULUS-2258**
  - Because the `egress_lambda_log_group` and
    `egress_lambda_log_subscription_filter` resource were removed from the
    `cumulus` module, new definitions for these resources must be added to
    `cumulus-tf/main.tf`. For reference on how to define these resources, see
    [`example/cumulus-tf/thin_egress_app.tf`](https://github.com/nasa/cumulus/blob/master/example/cumulus-tf/thin_egress_app.tf).
  - The `tea_stack_name` variable being passed into the `cumulus` module should be removed
- **CUMULUS-2344**
  - Regarding instructions for CUMULUS-2020, you can now do a change index operation before a reindex operation. This will
    ensure that new data will end up in the new index while Elasticsearch is reindexing.

### BREAKING CHANGES

- **CUMULUS-2020**
  - Elasticsearch data mappings have been updated to improve search and the API has been updated to reflect those changes. See Migration notes on how to update the Elasticsearch mappings.

### Added

- **CUMULUS-2318**
  - Added`async_operation_image` as `cumulus` module variable to allow for override of the async_operation container image.  Users can optionally specify a non-default docker image for use with Core async operations.
- **CUMULUS-2219**
  - Added `lzards-backup` Core task to facilitate making LZARDS backup requests in Cumulus ingest workflows
- **CUMULUS-2092**
  - Add documentation for Granule Not Found Reports
- **HYRAX-320**
  - `@cumulus/hyrax-metadata-updates`Add component URI encoding for entry title id and granule ur to allow for values with special characters in them. For example, EntryTitleId 'Sentinel-6A MF/Jason-CS L2 Advanced Microwave Radiometer (AMR-C) NRT Geophysical Parameters' Now, URLs generated from such values will be encoded correctly and parsable by HyraxInTheCloud
- **CUMULUS-1370**
  - Add documentation for Getting Started section including FAQs
- **CUMULUS-2092**
  - Add documentation for Granule Not Found Reports
- **CUMULUS-2219**
  - Added `lzards-backup` Core task to facilitate making LZARDS backup requests in Cumulus ingest workflows
- **CUMULUS-2280**
  - In local api, retry to create tables if they fail to ensure localstack has had time to start fully.
- **CUMULUS-2290**
  - Add `queryFields` to granule schema, and this allows workflow tasks to add queryable data to granule record. For reference on how to add data to `queryFields` field, see [`example/cumulus-tf/kinesis_trigger_test_workflow.tf`](https://github.com/nasa/cumulus/blob/master/example/cumulus-tf/kinesis_trigger_test_workflow.tf).
- **CUMULUS-2318**
  - Added`async_operation_image` as `cumulus` module variable to allow for override of the async_operation container image.  Users can optionally specify a non-default docker image for use with Core async operations.

### Changed

- **CUMULUS-2020**
  - Updated Elasticsearch mappings to support case-insensitive search
- **CUMULUS-2124**
  - cumulus-rds-tf terraform module now takes engine_version as an input variable.
- **CUMULUS-2279**
  - Changed the formatting of granule CMR links: instead of a link to the `/search/granules.json` endpoint, now it is a direct link to `/search/concepts/conceptid.format`
- **CUMULUS-2296**
  - Improved PDR spec compliance of `parse-pdr` by updating `@cumulus/pvl` to parse fields in a manner more consistent with the PDR ICD, with respect to numbers and dates. Anything not matching the ICD expectations, or incompatible with Javascript parsing, will be parsed as a string instead.
- **CUMULUS-2344**
  - Elasticsearch API now allows you to reindex to an index that already exists
  - If using the Change Index operation and the new index doesn't exist, it will be created

### Removed

- **CUMULUS-2258**
  - Removed `tea_stack_name` variable from `tf-modules/distribution/variables.tf` and `tf-modules/cumulus/variables.tf`
  - Removed `egress_lambda_log_group` and `egress_lambda_log_subscription_filter` resources from `tf-modules/distribution/main.tf`

## [v4.0.0] 2020-11-20

### Migration notes

- Update the name of your `cumulus_message_adapter_lambda_layer_arn` variable for the `cumulus` module to `cumulus_message_adapter_lambda_layer_version_arn`. The value of the variable should remain the same (a layer version ARN of a Lambda layer for the [`cumulus-message-adapter`](https://github.com/nasa/cumulus-message-adapter/).
- **CUMULUS-2138** - Update all workflows using the `MoveGranules` step to add `UpdateGranulesCmrMetadataFileLinksStep`that runs after it. See the example [`IngestAndPublishWorkflow`](https://github.com/nasa/cumulus/blob/master/example/cumulus-tf/ingest_and_publish_granule_workflow.asl.json) for reference.
- **CUMULUS-2251**
  - Because it has been removed from the `cumulus` module, a new resource definition for `egress_api_gateway_log_subscription_filter` must be added to `cumulus-tf/main.tf`. For reference on how to define this resource, see [`example/cumulus-tf/main.tf`](https://github.com/nasa/cumulus/blob/master/example/cumulus-tf/main.tf).

### Added

- **CUMULUS-2248**
  - Updates Integration Tests README to point to new fake provider template.
- **CUMULUS-2239**
  - Add resource declaration to create a VPC endpoint in tea-map-cache module if `deploy_to_ngap` is false.
- **CUMULUS-2063**
  - Adds a new, optional query parameter to the `/collections[&getMMT=true]` and `/collections/active[&getMMT=true]` endpoints. When a user provides a value of `true` for `getMMT` in the query parameters, the endpoint will search CMR and update each collection's results with new key `MMTLink` containing a link to the MMT (Metadata Management Tool) if a CMR collection id is found.
- **CUMULUS-2170**
  - Adds ability to filter granule inventory reports
- **CUMULUS-2211**
  - Adds `granules/bulkReingest` endpoint to `@cumulus/api`
- **CUMULUS-2251**
  - Adds `log_api_gateway_to_cloudwatch` variable to `example/cumulus-tf/variables.tf`.
  - Adds `log_api_gateway_to_cloudwatch` variable to `thin_egress_app` module definition.

### Changed

- **CUMULUS-2216**
  - `/collection` and `/collection/active` endpoints now return collections without granule aggregate statistics by default. The original behavior is preserved and can be found by including a query param of `includeStats=true` on the request to the endpoint.
  - The `es/collections` Collection class takes a new parameter includeStats. It no longer appends granule aggregate statistics to the returned results by default. One must set the new parameter to any non-false value.
- **CUMULUS-2201**
  - Update `dbIndexer` lambda to process requests in serial
  - Fixes ingestPdrWithNodeNameSpec parsePdr provider error
- **CUMULUS-2251**
  - Moves Egress Api Gateway Log Group Filter from `tf-modules/distribution/main.tf` to `example/cumulus-tf/main.tf`

### Fixed

- **CUMULUS-2251**
  - This fixes a deployment error caused by depending on the `thin_egress_app` module output for a resource count.

### Removed

- **CUMULUS-2251**
  - Removes `tea_api_egress_log_group` variable from `tf-modules/distribution/variables.tf` and `tf-modules/cumulus/variables.tf`.

### BREAKING CHANGES

- **CUMULUS-2138** - CMR metadata update behavior has been removed from the `move-granules` task into a
new `update-granules-cmr-metadata-file-links` task.
- **CUMULUS-2216**
  - `/collection` and `/collection/active` endpoints now return collections without granule aggregate statistics by default. The original behavior is preserved and can be found by including a query param of `includeStats=true` on the request to the endpoint.  This is likely to affect the dashboard only but included here for the change of behavior.
- **[1956](https://github.com/nasa/cumulus/issues/1956)**
  - Update the name of the `cumulus_message_adapter_lambda_layer_arn` output from the `cumulus-message-adapter` module to `cumulus_message_adapter_lambda_layer_version_arn`. The output value has changed from being the ARN of the Lambda layer **without a version** to the ARN of the Lambda layer **with a version**.
  - Update the variable name in the `cumulus` and `ingest` modules from `cumulus_message_adapter_lambda_layer_arn` to `cumulus_message_adapter_lambda_layer_version_arn`

## [v3.0.1] 2020-10-21

- **CUMULUS-2203**
  - Update Core tasks to use
    [cumulus-message-adapter-js](https://github.com/nasa/cumulus-message-adapter-js)
    v2.0.0 to resolve memory leak/lambda ENOMEM constant failure issue.   This
    issue caused lambdas to slowly use all memory in the run environment and
    prevented AWS from halting/restarting warmed instances when task code was
    throwing consistent errors under load.

- **CUMULUS-2232**
  - Updated versions for `ajv`, `lodash`, `googleapis`, `archiver`, and
    `@cumulus/aws-client` to remediate vulnerabilities found in SNYK scan.

### Fixed

- **CUMULUS-2233**
  - Fixes /s3credentials bug where the expiration time on the cookie was set to a time that is always expired, so authentication was never being recognized as complete by the API. Consequently, the user would end up in a redirect loop and requests to /s3credentials would never complete successfully. The bug was caused by the fact that the code setting the expiration time for the cookie was expecting a time value in milliseconds, but was receiving the expirationTime from the EarthdataLoginClient in seconds. This bug has been fixed by converting seconds into milliseconds. Unit tests were added to test that the expiration time has been converted to milliseconds and checking that the cookie's expiration time is greater than the current time.

## [v3.0.0] 2020-10-7

### MIGRATION STEPS

- **CUMULUS-2099**
  - All references to `meta.queues` in workflow configuration must be replaced with references to queue URLs from Terraform resources. See the updated [data cookbooks](https://nasa.github.io/cumulus/docs/data-cookbooks/about-cookbooks) or example [Discover Granules workflow configuration](https://github.com/nasa/cumulus/blob/master/example/cumulus-tf/discover_granules_workflow.asl.json).
  - The steps for configuring queued execution throttling have changed. See the [updated documentation](https://nasa.github.io/cumulus/docs/data-cookbooks/throttling-queued-executions).
  - In addition to the configuration for execution throttling, the internal mechanism for tracking executions by queue has changed. As a result, you should **disable any rules or workflows scheduling executions via a throttled queue** before upgrading. Otherwise, you may be at risk of having **twice as many executions** as are configured for the queue while the updated tracking is deployed. You can re-enable these rules/workflows once the upgrade is complete.

- **CUMULUS-2111**
  - **Before you re-deploy your `cumulus-tf` module**, note that the [`thin-egress-app`][thin-egress-app] is no longer deployed by default as part of the `cumulus` module, so you must add the TEA module to your deployment and manually modify your Terraform state **to avoid losing your API gateway and impacting any Cloudfront endpoints pointing to those gateways**. If you don't care about losing your API gateway and impacting Cloudfront endpoints, you can ignore the instructions for manually modifying state.

    1. Add the [`thin-egress-app`][thin-egress-app] module to your `cumulus-tf` deployment as shown in the [Cumulus example deployment](https://github.com/nasa/cumulus/tree/master/example/cumulus-tf/main.tf).

         - Note that the values for `tea_stack_name` variable to the `cumulus` module and the `stack_name` variable to the `thin_egress_app` module **must match**
         - Also, if you are specifying the `stage_name` variable to the `thin_egress_app` module, **the value of the `tea_api_gateway_stage` variable to the `cumulus` module must match it**

    2. **If you want to preserve your existing `thin-egress-app` API gateway and avoid having to update your Cloudfront endpoint for distribution, then you must follow these instructions**: <https://nasa.github.io/cumulus/docs/upgrade-notes/migrate_tea_standalone>. Otherwise, you can re-deploy as usual.

  - If you provide your own custom bucket map to TEA as a standalone module, **you must ensure that your custom bucket map includes mappings for the `protected` and `public` buckets specified in your `cumulus-tf/terraform.tfvars`, otherwise Cumulus may not be able to determine the correct distribution URL for ingested files and you may encounter errors**

- **CUMULUS-2197**
  - EMS resources are now optional, and `ems_deploy` is set to `false` by default, which will delete your EMS resources.
  - If you would like to keep any deployed EMS resources, add the `ems_deploy` variable set to `true` in your `cumulus-tf/terraform.tfvars`

### BREAKING CHANGES

- **CUMULUS-2200**
  - Changes return from 303 redirect to 200 success for `Granule Inventory`'s
    `/reconciliationReport` returns.  The user (dashboard) must read the value
    of `url` from the return to get the s3SignedURL and then download the report.
- **CUMULUS-2099**
  - `meta.queues` has been removed from Cumulus core workflow messages.
  - `@cumulus/sf-sqs-report` workflow task no longer reads the reporting queue URL from `input.meta.queues.reporting` on the incoming event. Instead, it requires that the queue URL be set as the `reporting_queue_url` environment variable on the deployed Lambda.
- **CUMULUS-2111**
  - The deployment of the `thin-egress-app` module has be removed from `tf-modules/distribution`, which is a part of the `tf-modules/cumulus` module. Thus, the `thin-egress-app` module is no longer deployed for you by default. See the migration steps for details about how to add deployment for the `thin-egress-app`.
- **CUMULUS-2141**
  - The `parse-pdr` task has been updated to respect the `NODE_NAME` property in
    a PDR's `FILE_GROUP`. If a `NODE_NAME` is present, the task will query the
    Cumulus API for a provider with that host. If a provider is found, the
    output granule from the task will contain a `provider` property containing
    that provider. If `NODE_NAME` is set but a provider with that host cannot be
    found in the API, or if multiple providers are found with that same host,
    the task will fail.
  - The `queue-granules` task has been updated to expect an optional
    `granule.provider` property on each granule. If present, the granule will be
    enqueued using that provider. If not present, the task's `config.provider`
    will be used instead.
- **CUMULUS-2197**
  - EMS resources are now optional and will not be deployed by default. See migration steps for information
    about how to deploy EMS resources.

#### CODE CHANGES

- The `@cumulus/api-client.providers.getProviders` function now takes a
  `queryStringParameters` parameter which can be used to filter the providers
  which are returned
- The `@cumulus/aws-client/S3.getS3ObjectReadStreamAsync` function has been
  removed. It read the entire S3 object into memory before returning a read
  stream, which could cause Lambdas to run out of memory. Use
  `@cumulus/aws-client/S3.getObjectReadStream` instead.
- The `@cumulus/ingest/util.lookupMimeType` function now returns `undefined`
  rather than `null` if the mime type could not be found.
- The `@cumulus/ingest/lock.removeLock` function now returns `undefined`
- The `@cumulus/ingest/granule.generateMoveFileParams` function now returns
  `source: undefined` and `target :undefined` on the response object if either could not be
  determined. Previously, `null` had been returned.
- The `@cumulus/ingest/recursion.recursion` function must now be imported using
  `const { recursion } = require('@cumulus/ingest/recursion');`
- The `@cumulus/ingest/granule.getRenamedS3File` function has been renamed to
  `listVersionedObjects`
- `@cumulus/common.http` has been removed
- `@cumulus/common/http.download` has been removed

### Added

- **CUMULUS-1855**
  - Fixed SyncGranule task to return an empty granules list when given an empty
    (or absent) granules list on input, rather than throwing an exception
- **CUMULUS-1955**
  - Added `@cumulus/aws-client/S3.getObject` to get an AWS S3 object
  - Added `@cumulus/aws-client/S3.waitForObject` to get an AWS S3 object,
    retrying, if necessary
- **CUMULUS-1961**
  - Adds `startTimestamp` and `endTimestamp` parameters to endpoint
    `reconcilationReports`.  Setting these values will filter the returned
    report to cumulus data that falls within the timestamps. It also causes the
    report to be one directional, meaning cumulus is only reconciled with CMR,
    but not the other direction. The Granules will be filtered by their
    `updatedAt` values. Collections are filtered by the updatedAt time of their
    granules, i.e. Collections with granules that are updatedAt a time between
    the time parameters will be returned in the reconciliation reports.
  - Adds `startTimestamp` and `endTimestamp` parameters to create-reconciliation-reports
    lambda function. If either of these params is passed in with a value that can be
    converted to a date object, the inter-platform comparison between Cumulus and CMR will
    be one way.  That is, collections, granules, and files will be filtered by time for
    those found in Cumulus and only those compared to the CMR holdings. For the moment
    there is not enough information to change the internal consistency check, and S3 vs
    Cumulus comparisons are unchanged by the timestamps.
- **CUMULUS-1962**
  - Adds `location` as parameter to `/reconciliationReports` endpoint. Options are `S3`
    resulting in a S3 vs. Cumulus database search or `CMR` resulting in CMR vs. Cumulus database search.
- **CUMULUS-1963**
  - Adds `granuleId` as input parameter to `/reconcilationReports`
    endpoint. Limits inputs parameters to either `collectionId` or `granuleId`
    and will fail to create the report if both are provided.  Adding granuleId
    will find collections in Cumulus by granuleId and compare those one way
    with those in CMR.
  - `/reconciliationReports` now validates any input json before starting the
    async operation and the lambda handler no longer validates input
    parameters.
- **CUMULUS-1964**
  - Reports can now be filtered on provider
- **CUMULUS-1965**
  - Adds `collectionId` parameter to the `/reconcilationReports`
    endpoint. Setting this value will limit the scope of the reconcilation
    report to only the input collectionId when comparing Cumulus and
    CMR. `collectionId` is provided an array of strings e.g. `[shortname___version, shortname2___version2]`
- **CUMULUS-2107**
  - Added a new task, `update-cmr-access-constraints`, that will set access constraints in CMR Metadata.
    Currently supports UMMG-JSON and Echo10XML, where it will configure `AccessConstraints` and
    `RestrictionFlag/RestrictionComment`, respectively.
  - Added an operator doc on how to configure and run the access constraint update workflow, which will update the metadata using the new task, and then publish the updated metadata to CMR.
  - Added an operator doc on bulk operations.
- **CUMULUS-2111**
  - Added variables to `cumulus` module:
    - `tea_api_egress_log_group`
    - `tea_external_api_endpoint`
    - `tea_internal_api_endpoint`
    - `tea_rest_api_id`
    - `tea_rest_api_root_resource_id`
    - `tea_stack_name`
  - Added variables to `distribution` module:
    - `tea_api_egress_log_group`
    - `tea_external_api_endpoint`
    - `tea_internal_api_endpoint`
    - `tea_rest_api_id`
    - `tea_rest_api_root_resource_id`
    - `tea_stack_name`
- **CUMULUS-2112**
  - Added `@cumulus/api/lambdas/internal-reconciliation-report`, so create-reconciliation-report
    lambda can create `Internal` reconciliation report
- **CUMULUS-2116**
  - Added `@cumulus/api/models/granule.unpublishAndDeleteGranule` which
  unpublishes a granule from CMR and deletes it from Cumulus, but does not
  update the record to `published: false` before deletion
- **CUMULUS-2113**
  - Added Granule not found report to reports endpoint
  - Update reports to return breakdown by Granule of files both in DynamoDB and S3
- **CUMULUS-2123**
  - Added `cumulus-rds-tf` DB cluster module to `tf-modules` that adds a
    serverless RDS Aurora/PostgreSQL database cluster to meet the PostgreSQL
    requirements for future releases.
  - Updated the default Cumulus module to take the following new required variables:
    - rds_user_access_secret_arn:
      AWS Secrets Manager secret ARN containing a JSON string of DB credentials
      (containing at least host, password, port as keys)
    - rds_security_group:
      RDS Security Group that provides connection access to the RDS cluster
  - Updated API lambdas and default ECS cluster to add them to the
    `rds_security_group` for database access
- **CUMULUS-2126**
  - The collections endpoint now writes to the RDS database
- **CUMULUS-2127**
  - Added migration to create collections relation for RDS database
- **CUMULUS-2129**
  - Added `data-migration1` Terraform module and Lambda to migrate data from Dynamo to RDS
    - Added support to Lambda for migrating collections data from Dynamo to RDS
- **CUMULUS-2155**
  - Added `rds_connection_heartbeat` to `cumulus` and `data-migration` tf
    modules.  If set to true, this diagnostic variable instructs Core's database
    code to fire off a connection 'heartbeat' query and log the timing/results
    for diagnostic purposes, and retry certain connection timeouts once.
    This option is disabled by default
- **CUMULUS-2156**
  - Support array inputs parameters for `Internal` reconciliation report
- **CUMULUS-2157**
  - Added support to `data-migration1` Lambda for migrating providers data from Dynamo to RDS
    - The migration process for providers will convert any credentials that are stored unencrypted or encrypted with an S3 keypair provider to be encrypted with a KMS key instead
- **CUMULUS-2161**
  - Rules now support an `executionNamePrefix` property. If set, any executions
    triggered as a result of that rule will use that prefix in the name of the
    execution.
  - The `QueueGranules` task now supports an `executionNamePrefix` property. Any
    executions queued by that task will use that prefix in the name of the
    execution. See the
    [example workflow](./example/cumulus-tf/discover_granules_with_execution_name_prefix_workflow.asl.json)
    for usage.
  - The `QueuePdrs` task now supports an `executionNamePrefix` config property.
    Any executions queued by that task will use that prefix in the name of the
    execution. See the
    [example workflow](./example/cumulus-tf/discover_and_queue_pdrs_with_execution_name_prefix_workflow.asl.json)
    for usage.
- **CUMULUS-2162**
  - Adds new report type to `/reconciliationReport` endpoint.  The new report
    is `Granule Inventory`. This report is a CSV file of all the granules in
    the Cumulus DB. This report will eventually replace the existing
    `granules-csv` endpoint which has been deprecated.
- **CUMULUS-2197**
  - Added `ems_deploy` variable to the `cumulus` module. This is set to false by default, except
    for our example deployment, where it is needed for integration tests.

### Changed

- Upgraded version of [TEA](https://github.com/asfadmin/thin-egress-app/) deployed with Cumulus to build 88.
- **CUMULUS-2107**
  - Updated the `applyWorkflow` functionality on the granules endpoint to take a `meta` property to pass into the workflow message.
  - Updated the `BULK_GRANULE` functionality on the granules endpoint to support the above `applyWorkflow` change.
- **CUMULUS-2111**
  - Changed `distribution_api_gateway_stage` variable for `cumulus` module to `tea_api_gateway_stage`
  - Changed `api_gateway_stage` variable for `distribution` module to `tea_api_gateway_stage`
- **CUMULUS-2224**
  - Updated `/reconciliationReport`'s file reconciliation to include `"EXTENDED METADATA"` as a valid CMR relatedUrls Type.

### Fixed

- **CUMULUS-2168**
  - Fixed issue where large number of documents (generally logs) in the
    `cumulus` elasticsearch index results in the collection granule stats
    queries failing for the collections list api endpoint
- **CUMULUS-1955**
  - Due to AWS's eventual consistency model, it was possible for PostToCMR to
    publish an earlier version of a CMR metadata file, rather than the latest
    version created in a workflow.  This fix guarantees that the latest version
    is published, as expected.
- **CUMULUS-1961**
  - Fixed `activeCollections` query only returning 10 results
- **CUMULUS-2201**
  - Fix Reconciliation Report integration test failures by waiting for collections appear
    in es list and ingesting a fake granule xml file to CMR
- **CUMULUS-2015**
  - Reduced concurrency of `QueueGranules` task. That task now has a
    `config.concurrency` option that defaults to `3`.
- **CUMULUS-2116**
  - Fixed a race condition with bulk granule delete causing deleted granules to still appear in Elasticsearch. Granules removed via bulk delete should now be removed from Elasticsearch.
- **CUMULUS-2163**
  - Remove the `public-read` ACL from the `move-granules` task
- **CUMULUS-2164**
  - Fix issue where `cumulus` index is recreated and attached to an alias if it has been previously deleted
- **CUMULUS-2195**
  - Fixed issue with redirect from `/token` not working when using a Cloudfront endpoint to access the Cumulus API with Launchpad authentication enabled. The redirect should now work properly whether you are using a plain API gateway URL or a Cloudfront endpoint pointing at an API gateway URL.
- **CUMULUS-2200**
  - Fixed issue where __in and __not queries were stripping spaces from values

### Deprecated

- **CUMULUS-1955**
  - `@cumulus/aws-client/S3.getS3Object()`
  - `@cumulus/message/Queue.getQueueNameByUrl()`
  - `@cumulus/message/Queue.getQueueName()`
- **CUMULUS-2162**
  - `@cumulus/api/endpoints/granules-csv/list()`

### Removed

- **CUMULUS-2111**
  - Removed `distribution_url` and `distribution_redirect_uri` outputs from the `cumulus` module
  - Removed variables from the `cumulus` module:
    - `distribution_url`
    - `log_api_gateway_to_cloudwatch`
    - `thin_egress_cookie_domain`
    - `thin_egress_domain_cert_arn`
    - `thin_egress_download_role_in_region_arn`
    - `thin_egress_jwt_algo`
    - `thin_egress_jwt_secret_name`
    - `thin_egress_lambda_code_dependency_archive_key`
    - `thin_egress_stack_name`
  - Removed outputs from the `distribution` module:
    - `distribution_url`
    - `internal_tea_api`
    - `rest_api_id`
    - `thin_egress_app_redirect_uri`
  - Removed variables from the `distribution` module:
    - `bucket_map_key`
    - `distribution_url`
    - `log_api_gateway_to_cloudwatch`
    - `thin_egress_cookie_domain`
    - `thin_egress_domain_cert_arn`
    - `thin_egress_download_role_in_region_arn`
    - `thin_egress_jwt_algo`
    - `thin_egress_jwt_secret_name`
    - `thin_egress_lambda_code_dependency_archive_key`
- **CUMULUS-2157**
  - Removed `providerSecretsMigration` and `verifyProviderSecretsMigration` lambdas
- Removed deprecated `@cumulus/sf-sns-report` task
- Removed code:
  - `@cumulus/aws-client/S3.calculateS3ObjectChecksum`
  - `@cumulus/aws-client/S3.getS3ObjectReadStream`
  - `@cumulus/cmrjs.getFullMetadata`
  - `@cumulus/cmrjs.getMetadata`
  - `@cumulus/common/util.isNil`
  - `@cumulus/common/util.isNull`
  - `@cumulus/common/util.isUndefined`
  - `@cumulus/common/util.lookupMimeType`
  - `@cumulus/common/util.mkdtempSync`
  - `@cumulus/common/util.negate`
  - `@cumulus/common/util.noop`
  - `@cumulus/common/util.omit`
  - `@cumulus/common/util.renameProperty`
  - `@cumulus/common/util.sleep`
  - `@cumulus/common/util.thread`
  - `@cumulus/ingest/granule.copyGranuleFile`
  - `@cumulus/ingest/granule.moveGranuleFile`
  - `@cumulus/integration-tests/api/rules.deleteRule`
  - `@cumulus/integration-tests/api/rules.getRule`
  - `@cumulus/integration-tests/api/rules.listRules`
  - `@cumulus/integration-tests/api/rules.postRule`
  - `@cumulus/integration-tests/api/rules.rerunRule`
  - `@cumulus/integration-tests/api/rules.updateRule`
  - `@cumulus/integration-tests/sfnStep.parseStepMessage`
  - `@cumulus/message/Queue.getQueueName`
  - `@cumulus/message/Queue.getQueueNameByUrl`

## v2.0.2+ Backport releases

Release v2.0.1 was the last release on the 2.0.x release series.

Changes after this version on the 2.0.x release series are limited
security/requested feature patches and will not be ported forward to future
releases unless there is a corresponding CHANGELOG entry.

For up-to-date CHANGELOG for the maintenance release branch see
[CHANGELOG.md](https://github.com/nasa/cumulus/blob/release-2.0.x/CHANGELOG.md)
from the 2.0.x branch.

For the most recent release information for the maintenance branch please see
the [release page](https://github.com/nasa/cumulus/releases)

## [v2.0.7] 2020-10-1 - [BACKPORT]

### Fixed

- CVE-2020-7720
  - Updated common `node-forge` dependency to 0.10.0 to address CVE finding

### [v2.0.6] 2020-09-25 - [BACKPORT]

### Fixed

- **CUMULUS-2168**
  - Fixed issue where large number of documents (generally logs) in the
    `cumulus` elasticsearch index results in the collection granule stats
    queries failing for the collections list api endpoint

### [v2.0.5] 2020-09-15 - [BACKPORT]

#### Added

- Added `thin_egress_stack_name` variable to `cumulus` and `distribution` Terraform modules to allow overriding the default Cloudformation stack name used for the `thin-egress-app`. **Please note that if you change/set this value for an existing deployment, it will destroy and re-create your API gateway for the `thin-egress-app`.**

#### Fixed

- Fix collection list queries. Removed fixes to collection stats, which break queries for a large number of granules.

### [v2.0.4] 2020-09-08 - [BACKPORT]

#### Changed

- Upgraded version of [TEA](https://github.com/asfadmin/thin-egress-app/) deployed with Cumulus to build 88.

### [v2.0.3] 2020-09-02 - [BACKPORT]

#### Fixed

- **CUMULUS-1961**
  - Fixed `activeCollections` query only returning 10 results

- **CUMULUS-2039**
  - Fix issue causing SyncGranules task to run out of memory on large granules

#### CODE CHANGES

- The `@cumulus/aws-client/S3.getS3ObjectReadStreamAsync` function has been
  removed. It read the entire S3 object into memory before returning a read
  stream, which could cause Lambdas to run out of memory. Use
  `@cumulus/aws-client/S3.getObjectReadStream` instead.

### [v2.0.2] 2020-08-17 - [BACKPORT]

#### CODE CHANGES

- The `@cumulus/ingest/util.lookupMimeType` function now returns `undefined`
  rather than `null` if the mime type could not be found.
- The `@cumulus/ingest/lock.removeLock` function now returns `undefined`

#### Added

- **CUMULUS-2116**
  - Added `@cumulus/api/models/granule.unpublishAndDeleteGranule` which
  unpublishes a granule from CMR and deletes it from Cumulus, but does not
  update the record to `published: false` before deletion

### Fixed

- **CUMULUS-2116**
  - Fixed a race condition with bulk granule delete causing deleted granules to still appear in Elasticsearch. Granules removed via bulk delete should now be removed from Elasticsearch.

## [v2.0.1] 2020-07-28

### Added

- **CUMULUS-1886**
  - Added `multiple sort keys` support to `@cumulus/api`
- **CUMULUS-2099**
  - `@cumulus/message/Queue.getQueueUrl` to get the queue URL specified in a Cumulus workflow message, if any.

### Fixed

- **[PR 1790](https://github.com/nasa/cumulus/pull/1790)**
  - Fixed bug with request headers in `@cumulus/launchpad-auth` causing Launchpad token requests to fail

## [v2.0.0] 2020-07-23

### BREAKING CHANGES

- Changes to the `@cumulus/api-client` package
  - The `CumulusApiClientError` class must now be imported using
    `const { CumulusApiClientError } = require('@cumulus/api-client/CumulusApiClientError')`
- The `@cumulus/sftp-client/SftpClient` class must now be imported using
  `const { SftpClient } = require('@cumulus/sftp-client');`
- Instances of `@cumulus/ingest/SftpProviderClient` no longer implicitly connect
  when `download`, `list`, or `sync` are called. You must call `connect` on the
  provider client before issuing one of those calls. Failure to do so will
  result in a "Client not connected" exception being thrown.
- Instances of `@cumulus/ingest/SftpProviderClient` no longer implicitly
  disconnect from the SFTP server when `list` is called.
- Instances of `@cumulus/sftp-client/SftpClient` must now be explicitly closed
  by calling `.end()`
- Instances of `@cumulus/sftp-client/SftpClient` no longer implicitly connect to
  the server when `download`, `unlink`, `syncToS3`, `syncFromS3`, and `list` are
  called. You must explicitly call `connect` before calling one of those
  methods.
- Changes to the `@cumulus/common` package
  - `cloudwatch-event.getSfEventMessageObject()` now returns `undefined` if the
    message could not be found or could not be parsed. It previously returned
    `null`.
  - `S3KeyPairProvider.decrypt()` now throws an exception if the bucket
    containing the key cannot be determined.
  - `S3KeyPairProvider.decrypt()` now throws an exception if the stack cannot be
    determined.
  - `S3KeyPairProvider.encrypt()` now throws an exception if the bucket
    containing the key cannot be determined.
  - `S3KeyPairProvider.encrypt()` now throws an exception if the stack cannot be
    determined.
  - `sns-event.getSnsEventMessageObject()` now returns `undefined` if it could
    not be parsed. It previously returned `null`.
  - The `aws` module has been removed.
  - The `BucketsConfig.buckets` property is now read-only and private
  - The `test-utils.validateConfig()` function now resolves to `undefined`
    rather than `true`.
  - The `test-utils.validateInput()` function now resolves to `undefined` rather
    than `true`.
  - The `test-utils.validateOutput()` function now resolves to `undefined`
    rather than `true`.
  - The static `S3KeyPairProvider.retrieveKey()` function has been removed.
- Changes to the `@cumulus/cmrjs` package
  - `@cumulus/cmrjs.constructOnlineAccessUrl()` and
    `@cumulus/cmrjs/cmr-utils.constructOnlineAccessUrl()` previously took a
    `buckets` parameter, which was an instance of
    `@cumulus/common/BucketsConfig`. They now take a `bucketTypes` parameter,
    which is a simple object mapping bucket names to bucket types. Example:
    `{ 'private-1': 'private', 'public-1': 'public' }`
  - `@cumulus/cmrjs.reconcileCMRMetadata()` and
    `@cumulus/cmrjs/cmr-utils.reconcileCMRMetadata()` now take a **required**
    `bucketTypes` parameter, which is a simple object mapping bucket names to
    bucket types. Example: `{ 'private-1': 'private', 'public-1': 'public' }`
  - `@cumulus/cmrjs.updateCMRMetadata()` and
    `@cumulus/cmrjs/cmr-utils.updateCMRMetadata()` previously took an optional
    `inBuckets` parameter, which was an instance of
    `@cumulus/common/BucketsConfig`. They now take a **required** `bucketTypes`
    parameter, which is a simple object mapping bucket names to bucket types.
    Example: `{ 'private-1': 'private', 'public-1': 'public' }`
- The minimum supported version of all published Cumulus packages is now Node
  12.18.0
  - Tasks using the `cumuluss/cumulus-ecs-task` Docker image must be updated to
    `cumuluss/cumulus-ecs-task:1.7.0`. This can be done by updating the `image`
    property of any tasks defined using the `cumulus_ecs_service` Terraform
    module.
- Changes to `@cumulus/aws-client/S3`
  - The signature of the `getObjectSize` function has changed. It now takes a
    params object with three properties:
    - **s3**: an instance of an AWS.S3 object
    - **bucket**
    - **key**
  - The `getObjectSize` function will no longer retry if the object does not
    exist
- **CUMULUS-1861**
  - `@cumulus/message/Collections.getCollectionIdFromMessage` now throws a
    `CumulusMessageError` if `collectionName` and `collectionVersion` are missing
    from `meta.collection`.   Previously this method would return
    `'undefined___undefined'` instead
  - `@cumulus/integration-tests/addCollections` now returns an array of collections that
    were added rather than the count of added collections
- **CUMULUS-1930**
  - The `@cumulus/common/util.uuid()` function has been removed
- **CUMULUS-1955**
  - `@cumulus/aws-client/S3.multipartCopyObject` now returns an object with the
    AWS `etag` of the destination object
  - `@cumulus/ingest/S3ProviderClient.list` now sets a file object's `path`
    property to `undefined` instead of `null` when the file is at the top level
    of its bucket
  - The `sync` methods of the following classes in the `@cumulus/ingest` package
    now return an object with the AWS `s3uri` and `etag` of the destination file
    (they previously returned only a string representing the S3 URI)
    - `FtpProviderClient`
    - `HttpProviderClient`
    - `S3ProviderClient`
    - `SftpProviderClient`
- **CUMULUS-1958**
  - The following methods exported from `@cumulus/cmr-js/cmr-utils` were made
    async, and added distributionBucketMap as a parameter:
    - constructOnlineAccessUrl
    - generateFileUrl
    - reconcileCMRMetadata
    - updateCMRMetadata
- **CUMULUS-1969**
  - The `DiscoverPdrs` task now expects `provider_path` to be provided at
    `event.config.provider_path`, not `event.config.collection.provider_path`
  - `event.config.provider_path` is now a required parameter of the
    `DiscoverPdrs` task
  - `event.config.collection` is no longer a parameter to the `DiscoverPdrs`
    task
  - Collections no longer support the `provider_path` property. The tasks that
    relied on that property are now referencing `config.meta.provider_path`.
    Workflows should be updated accordingly.
- **CUMULUS-1977**
  - Moved bulk granule deletion endpoint from `/bulkDelete` to
    `/granules/bulkDelete`
- **CUMULUS-1991**
  - Updated CMR metadata generation to use "Download file.hdf" (where `file.hdf` is the filename of the given resource) as the resource description instead of "File to download"
  - CMR metadata updates now respect changes to resource descriptions (previously only changes to resource URLs were respected)

### MIGRATION STEPS

- Due to an issue with the AWS API Gateway and how the Thin Egress App Cloudformation template applies updates, you may need to redeploy your
  `thin-egress-app-EgressGateway` manually as a one time migration step.    If your deployment fails with an
  error similar to:

  ```bash
  Error: Lambda function (<stack>-tf-TeaCache) returned error: ({"errorType":"HTTPError","errorMessage":"Response code 404 (Not Found)"})
  ```

  Then follow the [AWS
  instructions](https://docs.aws.amazon.com/apigateway/latest/developerguide/how-to-deploy-api-with-console.html)
  to `Redeploy a REST API to a stage` for your egress API and re-run `terraform
  apply`.

### Added

- **CUMULUS-2081**
  - Add Integrator Guide section for onboarding
  - Add helpful tips documentation

- **CUMULUS-1902**
  - Add Common Use Cases section under Operator Docs

- **CUMULUS-2058**
  - Added `lambda_processing_role_name` as an output from the `cumulus` module
    to provide the processing role name
- **CUMULUS-1417**
  - Added a `checksumFor` property to collection `files` config. Set this
    property on a checksum file's definition matching the `regex` of the target
    file. More details in the ['Data Cookbooks
    Setup'](https://nasa.github.io/cumulus/docs/next/data-cookbooks/setup)
    documentation.
  - Added `checksumFor` validation to collections model.
- **CUMULUS-1956**
  - Added `@cumulus/earthata-login-client` package
  - The `/s3credentials` endpoint that is deployed as part of distribution now
    supports authentication using tokens created by a different application. If
    a request contains the `EDL-ClientId` and `EDL-Token` headers,
    authentication will be handled using that token rather than attempting to
    use OAuth.
  - `@cumulus/earthata-login-client.getTokenUsername()` now accepts an
    `xRequestId` argument, which will be included as the `X-Request-Id` header
    when calling Earthdata Login.
  - If the `s3Credentials` endpoint is invoked with an EDL token and an
    `X-Request-Id` header, that `X-Request-Id` header will be forwarded to
    Earthata Login.
- **CUMULUS-1957**
  - If EDL token authentication is being used, and the `EDL-Client-Name` header
    is set, `@the-client-name` will be appended to the end of the Earthdata
    Login username that is used as the `RoleSessionName` of the temporary IAM
    credentials. This value will show up in the AWS S3 server access logs.
- **CUMULUS-1958**
  - Add the ability for users to specify a `bucket_map_key` to the `cumulus`
    terraform module as an override for the default .yaml values that are passed
    to TEA by Core.    Using this option *requires* that each configured
    Cumulus 'distribution' bucket (e.g. public/protected buckets) have a single
    TEA mapping.  Multiple maps per bucket are not supported.
  - Updated Generating a distribution URL, the MoveGranules task and all CMR
    reconciliation functionality to utilize the TEA bucket map override.
  - Updated deploy process to utilize a bootstrap 'tea-map-cache' lambda that
    will, after deployment of Cumulus Core's TEA instance, query TEA for all
    protected/public buckets and generate a mapping configuration used
    internally by Core.  This object is also exposed as an output of the Cumulus
    module as `distribution_bucket_map`.
- **CUMULUS-1961**
  - Replaces DynamoDB for Elasticsearch for reconciliationReportForCumulusCMR
    comparisons between Cumulus and CMR.
- **CUMULUS-1970**
  - Created the `add-missing-file-checksums` workflow task
  - Added `@cumulus/aws-client/S3.calculateObjectHash()` function
  - Added `@cumulus/aws-client/S3.getObjectReadStream()` function
- **CUMULUS-1887**
  - Add additional fields to the granule CSV download file
- **CUMULUS-2019**
  - Add `infix` search to es query builder `@cumulus/api/es/es/queries` to
    support partial matching of the keywords

### Changed

- **CUMULUS-2032**
  - Updated @cumulus/ingest/HttpProviderClient to utilize a configuration key
    `httpListTimeout` to set the default timeout for discovery HTTP/HTTPS
    requests, and updates the default for the provider to 5 minutes (300 seconds).
  - Updated the DiscoverGranules and DiscoverPDRs tasks to utilize the updated
    configuration value if set via workflow config, and updates the default for
    these tasks to 5 minutes (300 seconds).

- **CUMULUS-176**
  - The API will now respond with a 400 status code when a request body contains
    invalid JSON. It had previously returned a 500 status code.
- **CUMULUS-1861**
  - Updates Rule objects to no longer require a collection.
  - Changes the DLQ behavior for `sfEventSqsToDbRecords` and
    `sfEventSqsToDbRecordsInputQueue`. Previously failure to write a database
    record would result in lambda success, and an error log in the CloudWatch
    logs.   The lambda has been updated to manually add a record to
    the `sfEventSqsToDbRecordsDeadLetterQueue` if the granule, execution, *or*
    pdr record fails to write, in addition to the previous error logging.
- **CUMULUS-1956**
  - The `/s3credentials` endpoint that is deployed as part of distribution now
    supports authentication using tokens created by a different application. If
    a request contains the `EDL-ClientId` and `EDL-Token` headers,
    authentication will be handled using that token rather than attempting to
    use OAuth.
- **CUMULUS-1977**
  - API endpoint POST `/granules/bulk` now returns a 202 status on a successful
    response instead of a 200 response
  - API endpoint DELETE `/granules/<granule-id>` now returns a 404 status if the
    granule record was already deleted
  - `@cumulus/api/models/Granule.update()` now returns the updated granule
    record
  - Implemented POST `/granules/bulkDelete` API endpoint to support deleting
    granules specified by ID or returned by the provided query in the request
    body. If the request is successful, the endpoint returns the async operation
    ID that has been started to remove the granules.
    - To use a query in the request body, your deployment must be
      [configured to access the Elasticsearch host for ESDIS metrics](https://nasa.github.io/cumulus/docs/additional-deployment-options/cloudwatch-logs-delivery#esdis-metrics)
      in your environment
  - Added `@cumulus/api/models/Granule.getRecord()` method to return raw record
    from DynamoDB
  - Added `@cumulus/api/models/Granule.delete()` method which handles deleting
    the granule record from DynamoDB and the granule files from S3
- **CUMULUS-1982**
  - The `globalConnectionLimit` property of providers is now optional and
    defaults to "unlimited"
- **CUMULUS-1997**
  - Added optional `launchpad` configuration to `@cumulus/hyrax-metadata-updates` task config schema.
- **CUMULUS-1991**
  - `@cumulus/cmrjs/src/cmr-utils/constructOnlineAccessUrls()` now throws an error if `cmrGranuleUrlType = "distribution"` and no distribution endpoint argument is provided
- **CUMULUS-2011**
  - Reconciliation reports are now generated within an AsyncOperation
- **CUMULUS-2016**
  - Upgrade TEA to version 79

### Fixed

- **CUMULUS-1991**
  - Added missing `DISTRIBUTION_ENDPOINT` environment variable for API lambdas. This environment variable is required for API requests to move granules.

- **CUMULUS-1961**
  - Fixed granules and executions query params not getting sent to API in granule list operation in `@cumulus/api-client`

### Deprecated

- `@cumulus/aws-client/S3.calculateS3ObjectChecksum()`
- `@cumulus/aws-client/S3.getS3ObjectReadStream()`
- `@cumulus/common/log.convertLogLevel()`
- `@cumulus/collection-config-store`
- `@cumulus/common/util.sleep()`

- **CUMULUS-1930**
  - `@cumulus/common/log.convertLogLevel()`
  - `@cumulus/common/util.isNull()`
  - `@cumulus/common/util.isUndefined()`
  - `@cumulus/common/util.negate()`
  - `@cumulus/common/util.noop()`
  - `@cumulus/common/util.isNil()`
  - `@cumulus/common/util.renameProperty()`
  - `@cumulus/common/util.lookupMimeType()`
  - `@cumulus/common/util.thread()`
  - `@cumulus/common/util.mkdtempSync()`

### Removed

- The deprecated `@cumulus/common.bucketsConfigJsonObject` function has been
  removed
- The deprecated `@cumulus/common.CollectionConfigStore` class has been removed
- The deprecated `@cumulus/common.concurrency` module has been removed
- The deprecated `@cumulus/common.constructCollectionId` function has been
  removed
- The deprecated `@cumulus/common.launchpad` module has been removed
- The deprecated `@cumulus/common.LaunchpadToken` class has been removed
- The deprecated `@cumulus/common.Semaphore` class has been removed
- The deprecated `@cumulus/common.stringUtils` module has been removed
- The deprecated `@cumulus/common/aws.cloudwatchlogs` function has been removed
- The deprecated `@cumulus/common/aws.deleteS3Files` function has been removed
- The deprecated `@cumulus/common/aws.deleteS3Object` function has been removed
- The deprecated `@cumulus/common/aws.dynamodb` function has been removed
- The deprecated `@cumulus/common/aws.dynamodbDocClient` function has been
  removed
- The deprecated `@cumulus/common/aws.getExecutionArn` function has been removed
- The deprecated `@cumulus/common/aws.headObject` function has been removed
- The deprecated `@cumulus/common/aws.listS3ObjectsV2` function has been removed
- The deprecated `@cumulus/common/aws.parseS3Uri` function has been removed
- The deprecated `@cumulus/common/aws.promiseS3Upload` function has been removed
- The deprecated `@cumulus/common/aws.recursivelyDeleteS3Bucket` function has
  been removed
- The deprecated `@cumulus/common/aws.s3CopyObject` function has been removed
- The deprecated `@cumulus/common/aws.s3ObjectExists` function has been removed
- The deprecated `@cumulus/common/aws.s3PutObject` function has been removed
- The deprecated `@cumulus/common/bucketsConfigJsonObject` function has been
  removed
- The deprecated `@cumulus/common/CloudWatchLogger` class has been removed
- The deprecated `@cumulus/common/collection-config-store.CollectionConfigStore`
  class has been removed
- The deprecated `@cumulus/common/collection-config-store.constructCollectionId`
  function has been removed
- The deprecated `@cumulus/common/concurrency.limit` function has been removed
- The deprecated `@cumulus/common/concurrency.mapTolerant` function has been
  removed
- The deprecated `@cumulus/common/concurrency.promiseUrl` function has been
  removed
- The deprecated `@cumulus/common/concurrency.toPromise` function has been
  removed
- The deprecated `@cumulus/common/concurrency.unless` function has been removed
- The deprecated `@cumulus/common/config.parseConfig` function has been removed
- The deprecated `@cumulus/common/config.resolveResource` function has been
  removed
- The deprecated `@cumulus/common/DynamoDb.get` function has been removed
- The deprecated `@cumulus/common/DynamoDb.scan` function has been removed
- The deprecated `@cumulus/common/FieldPattern` class has been removed
- The deprecated `@cumulus/common/launchpad.getLaunchpadToken` function has been
  removed
- The deprecated `@cumulus/common/launchpad.validateLaunchpadToken` function has
  been removed
- The deprecated `@cumulus/common/LaunchpadToken` class has been removed
- The deprecated `@cumulus/common/message.buildCumulusMeta` function has been
  removed
- The deprecated `@cumulus/common/message.buildQueueMessageFromTemplate`
  function has been removed
- The deprecated `@cumulus/common/message.getCollectionIdFromMessage` function
  has been removed
- The deprecated `@cumulus/common/message.getMaximumExecutions` function has
  been removed
- The deprecated `@cumulus/common/message.getMessageExecutionArn` function has
  been removed
- The deprecated `@cumulus/common/message.getMessageExecutionName` function has
  been removed
- The deprecated `@cumulus/common/message.getMessageFromTemplate` function has
  been removed
- The deprecated `@cumulus/common/message.getMessageGranules` function has been
  removed
- The deprecated `@cumulus/common/message.getMessageStateMachineArn` function
  has been removed
- The deprecated `@cumulus/common/message.getQueueName` function has been
  removed
- The deprecated `@cumulus/common/message.getQueueNameByUrl` function has been
  removed
- The deprecated `@cumulus/common/message.hasQueueAndExecutionLimit` function
  has been removed
- The deprecated `@cumulus/common/Semaphore` class has been removed
- The deprecated `@cumulus/common/string.globalReplace` function has been removed
- The deprecated `@cumulus/common/string.isNonEmptyString` function has been
  removed
- The deprecated `@cumulus/common/string.isValidHostname` function has been
  removed
- The deprecated `@cumulus/common/string.match` function has been removed
- The deprecated `@cumulus/common/string.matches` function has been removed
- The deprecated `@cumulus/common/string.replace` function has been removed
- The deprecated `@cumulus/common/string.toLower` function has been removed
- The deprecated `@cumulus/common/string.toUpper` function has been removed
- The deprecated `@cumulus/common/testUtils.getLocalstackEndpoint` function has been removed
- The deprecated `@cumulus/common/util.setErrorStack` function has been removed
- The `@cumulus/common/util.uuid` function has been removed
- The deprecated `@cumulus/common/workflows.getWorkflowArn` function has been
  removed
- The deprecated `@cumulus/common/workflows.getWorkflowFile` function has been
  removed
- The deprecated `@cumulus/common/workflows.getWorkflowList` function has been
  removed
- The deprecated `@cumulus/common/workflows.getWorkflowTemplate` function has
  been removed
- `@cumulus/aws-client/StepFunctions.toSfnExecutionName()`
- `@cumulus/aws-client/StepFunctions.fromSfnExecutionName()`
- `@cumulus/aws-client/StepFunctions.getExecutionArn()`
- `@cumulus/aws-client/StepFunctions.getExecutionUrl()`
- `@cumulus/aws-client/StepFunctions.getStateMachineArn()`
- `@cumulus/aws-client/StepFunctions.pullStepFunctionEvent()`
- `@cumulus/common/test-utils/throttleOnce()`
- `@cumulus/integration-tests/api/distribution.invokeApiDistributionLambda()`
- `@cumulus/integration-tests/api/distribution.getDistributionApiRedirect()`
- `@cumulus/integration-tests/api/distribution.getDistributionApiFileStream()`

## [v1.24.0] 2020-06-03

### BREAKING CHANGES

- **CUMULUS-1969**
  - The `DiscoverPdrs` task now expects `provider_path` to be provided at
    `event.config.provider_path`, not `event.config.collection.provider_path`
  - `event.config.provider_path` is now a required parameter of the
    `DiscoverPdrs` task
  - `event.config.collection` is no longer a parameter to the `DiscoverPdrs`
    task
  - Collections no longer support the `provider_path` property. The tasks that
    relied on that property are now referencing `config.meta.provider_path`.
    Workflows should be updated accordingly.

- **CUMULUS-1997**
  - `@cumulus/cmr-client/CMRSearchConceptQueue` parameters have been changed to take a `cmrSettings` object containing clientId, provider, and auth information. This can be generated using `@cumulus/cmrjs/cmr-utils/getCmrSettings`. The `cmrEnvironment` variable has been removed.

### Added

- **CUMULUS-1800**
  - Added task configuration setting named `syncChecksumFiles` to the
    SyncGranule task. This setting is `false` by default, but when set to
    `true`, all checksum files associated with data files that are downloaded
    will be downloaded as well.
- **CUMULUS-1952**
  - Updated HTTP(S) provider client to accept username/password for Basic authorization. This change adds support for Basic Authorization such as Earthdata login redirects to ingest (i.e. as implemented in SyncGranule), but not to discovery (i.e. as implemented in DiscoverGranules). Discovery still expects the provider's file system to be publicly accessible, but not the individual files and their contents.
  - **NOTE**: Using this in combination with the HTTP protocol may expose usernames and passwords to intermediary network entities. HTTPS is highly recommended.
- **CUMULUS-1997**
  - Added optional `launchpad` configuration to `@cumulus/hyrax-metadata-updates` task config schema.

### Fixed

- **CUMULUS-1997**
  - Updated all CMR operations to use configured authentication scheme
- **CUMULUS-2010**
  - Updated `@cumulus/api/launchpadSaml` to support multiple userGroup attributes from the SAML response

## [v1.23.2] 2020-05-22

### BREAKING CHANGES

- Updates to the Cumulus archive API:
  - All endpoints now return a `401` response instead of a `403` for any request where the JWT passed as a Bearer token is invalid.
  - POST `/refresh` and DELETE `/token/<token>` endpoints now return a `401` response for requests with expired tokens

- **CUMULUS-1894**
  - `@cumulus/ingest/granule.handleDuplicateFile()`
    - The `copyOptions` parameter has been removed
    - An `ACL` parameter has been added
  - `@cumulus/ingest/granule.renameS3FileWithTimestamp()`
    - Now returns `undefined`

- **CUMULUS-1896**
  Updated all Cumulus core lambdas to utilize the new message adapter streaming interface via [cumulus-message-adapter-js v1.2.0](https://github.com/nasa/cumulus-message-adapter-js/releases/tag/v1.2.0).   Users of this version of Cumulus (or later) must utilize version 1.3.0 or greater of the [cumulus-message-adapter](https://github.com/nasa/cumulus-message-adapter) to support core lambdas.

- **CUMULUS-1912**
  - `@cumulus/api` reconciliationReports list endpoint returns a list of reconciliationReport records instead of S3Uri.

- **CUMULUS-1969**
  - The `DiscoverGranules` task now expects `provider_path` to be provided at
    `event.config.provider_path`, not `event.config.collection.provider_path`
  - `config.provider_path` is now a required parameter of the `DiscoverGranules`
    task

### MIGRATION STEPS

- To take advantage of the new TTL-based access token expiration implemented in CUMULUS-1777 (see notes below) and clear out existing records in your access tokens table, do the following:
  1. Log out of any active dashboard sessions
  2. Use the AWS console or CLI to delete your `<prefix>-AccessTokensTable` DynamoDB table
  3. [Re-deploy your `data-persistence` module](https://nasa.github.io/cumulus/docs/deployment/upgrade-readme#update-data-persistence-resources), which should re-create the `<prefix>-AccessTokensTable` DynamoDB table
  4. Return to using the Cumulus API/dashboard as normal
- This release requires the Cumulus Message Adapter layer deployed with Cumulus Core to be at least 1.3.0, as the core lambdas have updated to [cumulus-message-adapter-js v1.2.0](https://github.com/nasa/cumulus-message-adapter-js/releases/tag/v1.2.0) and the new CMA interface.  As a result, users should:
  1. Follow the [Cumulus Message Adapter (CMA) deployment instructions](https://nasa.github.io/cumulus/docs/deployment/deployment-readme#deploy-the-cumulus-message-adapter-layer) and install a CMA layer version >=1.3.0
  2. If you are using any custom Node.js Lambdas in your workflows **and** the Cumulus CMA layer/`cumulus-message-adapter-js`, you must update your lambda to use [cumulus-message-adapter-js v1.2.0](https://github.com/nasa/cumulus-message-adapter-js/releases/tag/v1.2.0) and follow the migration instructions in the release notes. Prior versions of `cumulus-message-adapter-js` are not compatible with CMA >= 1.3.0.
- Migrate existing s3 reconciliation report records to database (CUMULUS-1911):
  - After update your `data persistence` module and Cumulus resources, run the command:

  ```bash
  ./node_modules/.bin/cumulus-api migrate --stack `<your-terraform-deployment-prefix>` --migrationVersion migration5
  ```

### Added

- Added a limit for concurrent Elasticsearch requests when doing an index from database operation
- Added the `es_request_concurrency` parameter to the archive and cumulus Terraform modules

- **CUMULUS-1995**
  - Added the `es_index_shards` parameter to the archive and cumulus Terraform modules to configure the number of shards for the ES index
    - If you have an existing ES index, you will need to [reindex](https://nasa.github.io/cumulus-api/#reindex) and then [change index](https://nasa.github.io/cumulus-api/#change-index) to take advantage of shard updates

- **CUMULUS-1894**
  - Added `@cumulus/aws-client/S3.moveObject()`

- **CUMULUS-1911**
  - Added ReconciliationReports table
  - Updated CreateReconciliationReport lambda to save Reconciliation Report records to database
  - Updated dbIndexer and IndexFromDatabase lambdas to index Reconciliation Report records to Elasticsearch
  - Added migration_5 to migrate existing s3 reconciliation report records to database and Elasticsearch
  - Updated `@cumulus/api` package, `tf-modules/archive` and `tf-modules/data-persistence` Terraform modules

- **CUMULUS-1916**
  - Added util function for seeding reconciliation reports when running API locally in dashboard

### Changed

- **CUMULUS-1777**
  - The `expirationTime` property is now a **required field** of the access tokens model.
  - Updated the `AccessTokens` table to set a [TTL](https://docs.aws.amazon.com/amazondynamodb/latest/developerguide/howitworks-ttl.html) on the `expirationTime` field in `tf-modules/data-persistence/dynamo.tf`. As a result, access token records in this table whose `expirationTime` has passed should be **automatically deleted by DynamoDB**.
  - Updated all code creating access token records in the Dynamo `AccessTokens` table to set the `expirationTime` field value in seconds from the epoch.
- **CUMULUS-1912**
  - Updated reconciliationReports endpoints to query against Elasticsearch, delete report from both database and s3
  - Added `@cumulus/api-client/reconciliationReports`
- **CUMULUS-1999**
  - Updated `@cumulus/common/util.deprecate()` so that only a single deprecation notice is printed for each name/version combination

### Fixed

- **CUMULUS-1894**
  - The `SyncGranule` task can now handle files larger than 5 GB
- **CUMULUS-1987**
  - `Remove granule from CMR` operation in `@cumulus/api` now passes token to CMR when fetching granule metadata, allowing removal of private granules
- **CUMULUS-1993**
  - For a given queue, the `sqs-message-consumer` Lambda will now only schedule workflows for rules matching the queue **and the collection information in each queue message (if any)**
    - The consumer also now only reads each queue message **once per Lambda invocation**, whereas previously each message was read **once per queue rule per Lambda invocation**
  - Fixed bug preventing the deletion of multiple SNS rules that share the same SNS topic

### Deprecated

- **CUMULUS-1894**
  - `@cumulus/ingest/granule.copyGranuleFile()`
  - `@cumulus/ingest/granule.moveGranuleFile()`

- **CUMULUS-1987** - Deprecated the following functions:
  - `@cumulus/cmrjs/getMetadata(cmrLink)` -> `@cumulus/cmr-client/CMR.getGranuleMetadata(cmrLink)`
  - `@cumulus/cmrjs/getFullMetadata(cmrLink)`

## [v1.22.1] 2020-05-04

**Note**: v1.22.0 was not released as a package due to npm/release concerns.  Users upgrading to 1.22.x should start with 1.22.1

### Added

- **CUMULUS-1894**
  - Added `@cumulus/aws-client/S3.multipartCopyObject()`
- **CUMULUS-408**
  - Added `certificateUri` field to provider schema. This optional field allows operators to specify an S3 uri to a CA bundle to use for HTTPS requests.
- **CUMULUS-1787**
  - Added `collections/active` endpoint for returning collections with active granules in `@cumulus/api`
- **CUMULUS-1799**
  - Added `@cumulus/common/stack.getBucketsConfigKey()` to return the S3 key for the buckets config object
  - Added `@cumulus/common/workflows.getWorkflowFileKey()` to return the S3 key for a workflow definition object
  - Added `@cumulus/common/workflows.getWorkflowsListKeyPrefix()` to return the S3 key prefix for objects containing workflow definitions
  - Added `@cumulus/message` package containing utilities for building and parsing Cumulus messages
- **CUMULUS-1850**
  - Added `@cumulus/aws-client/Kinesis.describeStream()` to get a Kinesis stream description
- **CUMULUS-1853**
  - Added `@cumulus/integration-tests/collections.createCollection()`
  - Added `@cumulus/integration-tests/executions.findExecutionArn()`
  - Added `@cumulus/integration-tests/executions.getExecutionWithStatus()`
  - Added `@cumulus/integration-tests/granules.getGranuleWithStatus()`
  - Added `@cumulus/integration-tests/providers.createProvider()`
  - Added `@cumulus/integration-tests/rules.createOneTimeRule()`

### Changed

- **CUMULUS-1682**
  - Moved all `@cumulus/ingest/parse-pdr` code into the `parse-pdr` task as it had become tightly coupled with that task's handler and was not used anywhere else. Unit tests also restored.
- **CUMULUS-1820**
  - Updated the Thin Egress App module used in `tf-modules/distribution/main.tf` to build 74. [See the release notes](https://github.com/asfadmin/thin-egress-app/releases/tag/tea-build.74).
- **CUMULUS-1852**
  - Updated POST endpoints for `/collections`, `/providers`, and `/rules` to log errors when returning a 500 response
  - Updated POST endpoint for `/collections`:
    - Return a 400 response when the `name` or `version` fields are missing
    - Return a 409 response if the collection already exists
    - Improved error messages to be more explicit
  - Updated POST endpoint for `/providers`:
    - Return a 400 response if the `host` field value is invalid
    - Return a 409 response if the provider already exists
  - Updated POST endpoint for `/rules`:
    - Return a 400 response if rule `name` is invalid
    - Return a 400 response if rule `type` is invalid
- **CUMULUS-1891**
  - Updated the following endpoints using async operations to return a 503 error if the ECS task  cannot be started and a 500 response for a non-specific error:
    - POST `/replays`
    - POST `/bulkDelete`
    - POST `/elasticsearch/index-from-database`
    - POST `/granules/bulk`

### Fixed

- **CUMULUS-408**
  - Fixed HTTPS discovery and ingest.

- **CUMULUS-1850**
  - Fixed a bug in Kinesis event processing where the message consumer would not properly filter available rules based on the collection information in the event and the Kinesis stream ARN

- **CUMULUS-1853**
  - Fixed a bug where attempting to create a rule containing a payload property
    would fail schema validation.

- **CUMULUS-1854**
  - Rule schema is validated before starting workflows or creating event source mappings

- **CUMULUS-1974**
  - Fixed @cumulus/api webpack config for missing underscore object due to underscore update

- **CUMULUS-2210**
  - Fixed `cmr_oauth_provider` variable not being propagated to reconciliation reports

### Deprecated

- **CUMULUS-1799** - Deprecated the following code. For cases where the code was moved into another package, the new code location is noted:
  - `@cumulus/aws-client/StepFunctions.fromSfnExecutionName()`
  - `@cumulus/aws-client/StepFunctions.toSfnExecutionName()`
  - `@cumulus/aws-client/StepFunctions.getExecutionArn()` -> `@cumulus/message/Executions.buildExecutionArn()`
  - `@cumulus/aws-client/StepFunctions.getExecutionUrl()` -> `@cumulus/message/Executions.getExecutionUrlFromArn()`
  - `@cumulus/aws-client/StepFunctions.getStateMachineArn()` -> `@cumulus/message/Executions.getStateMachineArnFromExecutionArn()`
  - `@cumulus/aws-client/StepFunctions.pullStepFunctionEvent()` -> `@cumulus/message/StepFunctions.pullStepFunctionEvent()`
  - `@cumulus/common/bucketsConfigJsonObject()`
  - `@cumulus/common/CloudWatchLogger`
  - `@cumulus/common/collection-config-store/CollectionConfigStore` -> `@cumulus/collection-config-store`
  - `@cumulus/common/collection-config-store.constructCollectionId()` -> `@cumulus/message/Collections.constructCollectionId`
  - `@cumulus/common/concurrency.limit()`
  - `@cumulus/common/concurrency.mapTolerant()`
  - `@cumulus/common/concurrency.promiseUrl()`
  - `@cumulus/common/concurrency.toPromise()`
  - `@cumulus/common/concurrency.unless()`
  - `@cumulus/common/config.buildSchema()`
  - `@cumulus/common/config.parseConfig()`
  - `@cumulus/common/config.resolveResource()`
  - `@cumulus/common/config.resourceToArn()`
  - `@cumulus/common/FieldPattern`
  - `@cumulus/common/launchpad.getLaunchpadToken()` -> `@cumulus/launchpad-auth/index.getLaunchpadToken()`
  - `@cumulus/common/LaunchpadToken` -> `@cumulus/launchpad-auth/LaunchpadToken`
  - `@cumulus/common/launchpad.validateLaunchpadToken()` -> `@cumulus/launchpad-auth/index.validateLaunchpadToken()`
  - `@cumulus/common/message.buildCumulusMeta()` -> `@cumulus/message/Build.buildCumulusMeta()`
  - `@cumulus/common/message.buildQueueMessageFromTemplate()` -> `@cumulus/message/Build.buildQueueMessageFromTemplate()`
  - `@cumulus/common/message.getCollectionIdFromMessage()` -> `@cumulus/message/Collections.getCollectionIdFromMessage()`
  - `@cumulus/common/message.getMessageExecutionArn()` -> `@cumulus/message/Executions.getMessageExecutionArn()`
  - `@cumulus/common/message.getMessageExecutionName()` -> `@cumulus/message/Executions.getMessageExecutionName()`
  - `@cumulus/common/message.getMaximumExecutions()` -> `@cumulus/message/Queue.getMaximumExecutions()`
  - `@cumulus/common/message.getMessageFromTemplate()`
  - `@cumulus/common/message.getMessageStateMachineArn()` -> `@cumulus/message/Executions.getMessageStateMachineArn()`)
  - `@cumulus/common/message.getMessageGranules()` -> `@cumulus/message/Granules.getMessageGranules()`
  - `@cumulus/common/message.getQueueNameByUrl()` -> `@cumulus/message/Queue.getQueueNameByUrl()`
  - `@cumulus/common/message.getQueueName()` -> `@cumulus/message/Queue.getQueueName()`)
  - `@cumulus/common/message.hasQueueAndExecutionLimit()` -> `@cumulus/message/Queue.hasQueueAndExecutionLimit()`
  - `@cumulus/common/Semaphore`
  - `@cumulus/common/test-utils.throttleOnce()`
  - `@cumulus/common/workflows.getWorkflowArn()`
  - `@cumulus/common/workflows.getWorkflowFile()`
  - `@cumulus/common/workflows.getWorkflowList()`
  - `@cumulus/common/workflows.getWorkflowTemplate()`
  - `@cumulus/integration-tests/sfnStep/SfnStep.parseStepMessage()` -> `@cumulus/message/StepFunctions.parseStepMessage()`
- **CUMULUS-1858** - Deprecated the following functions.
  - `@cumulus/common/string.globalReplace()`
  - `@cumulus/common/string.isNonEmptyString()`
  - `@cumulus/common/string.isValidHostname()`
  - `@cumulus/common/string.match()`
  - `@cumulus/common/string.matches()`
  - `@cumulus/common/string.replace()`
  - `@cumulus/common/string.toLower()`
  - `@cumulus/common/string.toUpper()`

### Removed

- **CUMULUS-1799**: Deprecated code removals:
  - Removed from `@cumulus/common/aws`:
    - `pullStepFunctionEvent()`
  - Removed `@cumulus/common/sfnStep`
  - Removed `@cumulus/common/StepFunctions`

## [v1.21.0] 2020-03-30

### PLEASE NOTE

- **CUMULUS-1762**: the `messageConsumer` for `sns` and `kinesis`-type rules now fetches
  the collection information from the message. You should ensure that your rule's collection
  name and version match what is in the message for these ingest messages to be processed.
  If no matching rule is found, an error will be thrown and logged in the
  `messageConsumer` Lambda function's log group.

### Added

- **CUMULUS-1629**`
  - Updates discover-granules task to respect/utilize duplicateHandling configuration such that
    - skip:               Duplicates will be filtered from the granule list
    - error:              Duplicates encountered will result in step failure
    - replace, version:   Duplicates will be ignored and handled as normal.
  - Adds a new copy of the API lambda `PrivateApiLambda()` which is configured to not require authentication. This Lambda is not connected to an API gateway
  - Adds `@cumulus/api-client` with functions for use by workflow lambdas to call the API when needed

- **CUMULUS-1732**
  - Added Python task/activity workflow and integration test (`PythonReferenceSpec`) to test `cumulus-message-adapter-python`and `cumulus-process-py` integration.
- **CUMULUS-1795**
  - Added an IAM policy on the Cumulus EC2 creation to enable SSM when the `deploy_to_ngap` flag is true

### Changed

- **CUMULUS-1762**
  - the `messageConsumer` for `sns` and `kinesis`-type rules now fetches the collection
    information from the message.

### Deprecated

- **CUMULUS-1629**
  - Deprecate `granulesApi`, `rulesApi`, `emsApi`, `executionsAPI` from `@cumulus/integration-test/api` in favor of code moved to `@cumulus/api-client`

### Removed

- **CUMULUS-1799**: Deprecated code removals
  - Removed deprecated method `@cumulus/api/models/Granule.createGranulesFromSns()`
  - Removed deprecated method `@cumulus/api/models/Granule.removeGranuleFromCmr()`
  - Removed from `@cumulus/common/aws`:
    - `apigateway()`
    - `buildS3Uri()`
    - `calculateS3ObjectChecksum()`
    - `cf()`
    - `cloudwatch()`
    - `cloudwatchevents()`
    - `cloudwatchlogs()`
    - `createAndWaitForDynamoDbTable()`
    - `createQueue()`
    - `deleteSQSMessage()`
    - `describeCfStackResources()`
    - `downloadS3File()`
    - `downloadS3Files()`
    - `DynamoDbSearchQueue` class
    - `dynamodbstreams()`
    - `ec2()`
    - `ecs()`
    - `fileExists()`
    - `findResourceArn()`
    - `fromSfnExecutionName()`
    - `getFileBucketAndKey()`
    - `getJsonS3Object()`
    - `getQueueUrl()`
    - `getObjectSize()`
    - `getS3ObjectReadStream()`
    - `getSecretString()`
    - `getStateMachineArn()`
    - `headObject()`
    - `isThrottlingException()`
    - `kinesis()`
    - `lambda()`
    - `listS3Objects()`
    - `promiseS3Upload()`
    - `publishSnsMessage()`
    - `putJsonS3Object()`
    - `receiveSQSMessages()`
    - `s3CopyObject()`
    - `s3GetObjectTagging()`
    - `s3Join()`
    - `S3ListObjectsV2Queue` class
    - `s3TagSetToQueryString()`
    - `s3PutObjectTagging()`
    - `secretsManager()`
    - `sendSQSMessage()`
    - `sfn()`
    - `sns()`
    - `sqs()`
    - `sqsQueueExists()`
    - `toSfnExecutionName()`
    - `uploadS3FileStream()`
    - `uploadS3Files()`
    - `validateS3ObjectChecksum()`
  - Removed `@cumulus/common/CloudFormationGateway` class
  - Removed `@cumulus/common/concurrency/Mutex` class
  - Removed `@cumulus/common/errors`
  - Removed `@cumulus/common/sftp`
  - Removed `@cumulus/common/string.unicodeEscape`
  - Removed `@cumulus/cmrjs/cmr-utils.getGranuleId()`
  - Removed `@cumulus/cmrjs/cmr-utils.getCmrFiles()`
  - Removed `@cumulus/cmrjs/cmr/CMR` class
  - Removed `@cumulus/cmrjs/cmr/CMRSearchConceptQueue` class
  - Removed `@cumulus/cmrjs/utils.getHost()`
  - Removed `@cumulus/cmrjs/utils.getIp()`
  - Removed `@cumulus/cmrjs/utils.hostId()`
  - Removed `@cumulus/cmrjs/utils/ummVersion()`
  - Removed `@cumulus/cmrjs/utils.updateToken()`
  - Removed `@cumulus/cmrjs/utils.validateUMMG()`
  - Removed `@cumulus/ingest/aws.getEndpoint()`
  - Removed `@cumulus/ingest/aws.getExecutionUrl()`
  - Removed `@cumulus/ingest/aws/invoke()`
  - Removed `@cumulus/ingest/aws/CloudWatch` class
  - Removed `@cumulus/ingest/aws/ECS` class
  - Removed `@cumulus/ingest/aws/Events` class
  - Removed `@cumulus/ingest/aws/SQS` class
  - Removed `@cumulus/ingest/aws/StepFunction` class
  - Removed `@cumulus/ingest/util.normalizeProviderPath()`
  - Removed `@cumulus/integration-tests/index.listCollections()`
  - Removed `@cumulus/integration-tests/index.listProviders()`
  - Removed `@cumulus/integration-tests/index.rulesList()`
  - Removed `@cumulus/integration-tests/api/api.addCollectionApi()`

## [v1.20.0] 2020-03-12

### BREAKING CHANGES

- **CUMULUS-1714**
  - Changed the format of the message sent to the granule SNS Topic. Message includes the granule record under `record` and the type of event under `event`. Messages with `deleted` events will have the record that was deleted with a `deletedAt` timestamp. Options for `event` are `Create | Update | Delete`
- **CUMULUS-1769** - `deploy_to_ngap` is now a **required** variable for the `tf-modules/cumulus` module. **For those deploying to NGAP environments, this variable should always be set to `true`.**

### Notable changes

- **CUMULUS-1739** - You can now exclude Elasticsearch from your `tf-modules/data-persistence` deployment (via `include_elasticsearch = false`) and your `tf-modules/cumulus` module will still deploy successfully.

- **CUMULUS-1769** - If you set `deploy_to_ngap = true` for the `tf-modules/archive` Terraform module, **you can only deploy your archive API gateway as `PRIVATE`**, not `EDGE`.

### Added

- Added `@cumulus/aws-client/S3.getS3ObjectReadStreamAsync()` to deal with S3 eventual consistency issues by checking for the existence an S3 object with retries before getting a readable stream for that object.
- **CUMULUS-1769**
  - Added `deploy_to_ngap` boolean variable for the `tf-modules/cumulus` and `tf-modules/archive` Terraform modules. This variable is required. **For those deploying to NGAP environments, this variable should always be set to `true`.**
- **HYRAX-70**
  - Add the hyrax-metadata-update task

### Changed

- [`AccessToken.get()`](https://github.com/nasa/cumulus/blob/master/packages/api/models/access-tokens.js) now enforces [strongly consistent reads from DynamoDB](https://docs.aws.amazon.com/amazondynamodb/latest/developerguide/HowItWorks.ReadConsistency.html)
- **CUMULUS-1739**
  - Updated `tf-modules/data-persistence` to make Elasticsearch alarm resources and outputs conditional on the `include_elasticsearch` variable
  - Updated `@cumulus/aws-client/S3.getObjectSize` to include automatic retries for any failures from `S3.headObject`
- **CUMULUS-1784**
  - Updated `@cumulus/api/lib/DistributionEvent.remoteIP()` to parse the IP address in an S3 access log from the `A-sourceip` query parameter if present, otherwise fallback to the original parsing behavior.
- **CUMULUS-1768**
  - The `stats/summary` endpoint reports the distinct collections for the number of granules reported

### Fixed

- **CUMULUS-1739** - Fixed the `tf-modules/cumulus` and `tf-modules/archive` modules to make these Elasticsearch variables truly optional:
  - `elasticsearch_domain_arn`
  - `elasticsearch_hostname`
  - `elasticsearch_security_group_id`

- **CUMULUS-1768**
  - Fixed the `stats/` endpoint so that data is correctly filtered by timestamp and `processingTime` is calculated correctly.

- **CUMULUS-1769**
  - In the `tf-modules/archive` Terraform module, the `lifecycle` block ignoring changes to the `policy` of the archive API gateway is now only enforced if `deploy_to_ngap = true`. This fixes a bug where users deploying outside of NGAP could not update their API gateway's resource policy when going from `PRIVATE` to `EDGE`, preventing their API from being accessed publicly.

- **CUMULUS-1775**
  - Fix/update api endpoint to use updated google auth endpoints such that it will work with new accounts

### Removed

- **CUMULUS-1768**
  - Removed API endpoints `stats/histogram` and `stats/average`. All advanced stats needs should be acquired from Cloud Metrics or similarly configured ELK stack.

## [v1.19.0] 2020-02-28

### BREAKING CHANGES

- **CUMULUS-1736**
  - The `@cumulus/discover-granules` task now sets the `dataType` of discovered
    granules based on the `name` of the configured collection, not the
    `dataType`.
  - The config schema of the `@cumulus/discover-granules` task now requires that
    collections contain a `version`.
  - The `@cumulus/sync-granule` task will set the `dataType` and `version` of a
    granule based on the configured collection if those fields are not already
    set on the granule. Previously it was using the `dataType` field of the
    configured collection, then falling back to the `name` field of the
    collection. This update will just use the `name` field of the collection to
    set the `dataType` field of the granule.

- **CUMULUS-1446**
  - Update the `@cumulus/integration-tests/api/executions.getExecution()`
    function to parse the response and return the execution, rather than return
    the full API response.

- **CUMULUS-1672**
  - The `cumulus` Terraform module in previous releases set a
    `Deployment = var.prefix` tag on all resources that it managed. In this
    release, a `tags` input variable has been added to the `cumulus` Terraform
    module to allow resource tagging to be customized. No default tags will be
    applied to Cumulus-managed resources. To replicate the previous behavior,
    set `tags = { Deployment: var.prefix }` as an input variable for the
    `cumulus` Terraform module.

- **CUMULUS-1684 Migration Instructions**
  - In previous releases, a provider's username and password were encrypted
    using a custom encryption library. That has now been updated to use KMS.
    This release includes a Lambda function named
    `<prefix>-ProviderSecretsMigration`, which will re-encrypt existing
    provider credentials to use KMS. After this release has been deployed, you
    will need to manually invoke that Lambda function using either the AWS CLI
    or AWS Console. It should only need to be successfully run once.
  - Future releases of Cumulus will invoke a
    `<prefix>-VerifyProviderSecretsMigration` Lambda function as part of the
    deployment, which will cause the deployment to fail if the migration
    Lambda has not been run.

- **CUMULUS-1718**
  - The `@cumulus/sf-sns-report` task for reporting mid-workflow updates has been retired.
  This task was used as the `PdrStatusReport` task in our ParsePdr example workflow.
  If you have a ParsePdr or other workflow using this task, use `@cumulus/sf-sqs-report` instead.
  Trying to deploy the old task will result in an error as the cumulus module no longer exports `sf_sns_report_task`.
  - Migration instruction: In your workflow definition, for each step using the old task change:
  `"Resource": "${module.cumulus.sf_sns_report_task.task_arn}"`
  to
  `"Resource": "${module.cumulus.sf_sqs_report_task.task_arn}"`

- **CUMULUS-1755**
  - The `thin_egress_jwt_secret_name` variable for the `tf-modules/cumulus` Terraform module is now **required**. This variable is passed on to the Thin Egress App in `tf-modules/distribution/main.tf`, which uses the keys stored in the secret to sign JWTs. See the [Thin Egress App documentation on how to create a value for this secret](https://github.com/asfadmin/thin-egress-app#setting-up-the-jwt-cookie-secrets).

### Added

- **CUMULUS-1446**
  - Add `@cumulus/common/FileUtils.readJsonFile()` function
  - Add `@cumulus/common/FileUtils.readTextFile()` function
  - Add `@cumulus/integration-tests/api/collections.createCollection()` function
  - Add `@cumulus/integration-tests/api/collections.deleteCollection()` function
  - Add `@cumulus/integration-tests/api/collections.getCollection()` function
  - Add `@cumulus/integration-tests/api/providers.getProvider()` function
  - Add `@cumulus/integration-tests/index.getExecutionOutput()` function
  - Add `@cumulus/integration-tests/index.loadCollection()` function
  - Add `@cumulus/integration-tests/index.loadProvider()` function
  - Add `@cumulus/integration-tests/index.readJsonFilesFromDir()` function

- **CUMULUS-1672**
  - Add a `tags` input variable to the `archive` Terraform module
  - Add a `tags` input variable to the `cumulus` Terraform module
  - Add a `tags` input variable to the `cumulus_ecs_service` Terraform module
  - Add a `tags` input variable to the `data-persistence` Terraform module
  - Add a `tags` input variable to the `distribution` Terraform module
  - Add a `tags` input variable to the `ingest` Terraform module
  - Add a `tags` input variable to the `s3-replicator` Terraform module

- **CUMULUS-1707**
  - Enable logrotate on ECS cluster

- **CUMULUS-1684**
  - Add a `@cumulus/aws-client/KMS` library of KMS-related functions
  - Add `@cumulus/aws-client/S3.getTextObject()`
  - Add `@cumulus/sftp-client` package
  - Create `ProviderSecretsMigration` Lambda function
  - Create `VerifyProviderSecretsMigration` Lambda function

- **CUMULUS-1548**
  - Add ability to put default Cumulus logs in Metrics' ELK stack
  - Add ability to add custom logs to Metrics' ELK Stack

- **CUMULUS-1702**
  - When logs are sent to Metrics' ELK stack, the logs endpoints will return results from there

- **CUMULUS-1459**
  - Async Operations are indexed in Elasticsearch
  - To index any existing async operations you'll need to perform an index from
    database function.

- **CUMULUS-1717**
  - Add `@cumulus/aws-client/deleteAndWaitForDynamoDbTableNotExists`, which
    deletes a DynamoDB table and waits to ensure the table no longer exists
  - Added `publishGranules` Lambda to handle publishing granule messages to SNS when granule records are written to DynamoDB
  - Added `@cumulus/api/models/Granule.storeGranulesFromCumulusMessage` to store granules from a Cumulus message to DynamoDB

- **CUMULUS-1718**
  - Added `@cumulus/sf-sqs-report` task to allow mid-workflow reporting updates.
  - Added `stepfunction_event_reporter_queue_url` and `sf_sqs_report_task` outputs to the `cumulus` module.
  - Added `publishPdrs` Lambda to handle publishing PDR messages to SNS when PDR records are written to DynamoDB.
  - Added `@cumulus/api/models/Pdr.storePdrFromCumulusMessage` to store PDRs from a Cumulus message to DynamoDB.
  - Added `@cumulus/aws-client/parseSQSMessageBody` to parse an SQS message body string into an object.

- **Ability to set custom backend API url in the archive module**
  - Add `api_url` definition in `tf-modules/cumulus/archive.tf`
  - Add `archive_api_url` variable in `tf-modules/cumulus/variables.tf`

- **CUMULUS-1741**
  - Added an optional `elasticsearch_security_group_ids` variable to the
    `data-persistence` Terraform module to allow additional security groups to
    be assigned to the Elasticsearch Domain.

- **CUMULUS-1752**
  - Added `@cumulus/integration-tests/api/distribution.invokeTEADistributionLambda` to simulate a request to the [Thin Egress App](https://github.com/asfadmin/thin-egress-app) by invoking the Lambda and getting a response payload.
  - Added `@cumulus/integration-tests/api/distribution.getTEARequestHeaders` to generate necessary request headers for a request to the Thin Egress App
  - Added `@cumulus/integration-tests/api/distribution.getTEADistributionApiFileStream` to get a response stream for a file served by Thin Egress App
  - Added `@cumulus/integration-tests/api/distribution.getTEADistributionApiRedirect` to get a redirect response from the Thin Egress App

- **CUMULUS-1755**
  - Added `@cumulus/aws-client/CloudFormation.describeCfStack()` to describe a Cloudformation stack
  - Added `@cumulus/aws-client/CloudFormation.getCfStackParameterValues()` to get multiple parameter values for a Cloudformation stack

### Changed

- **CUMULUS-1725**
  - Moved the logic that updates the granule files cache Dynamo table into its
    own Lambda function called `granuleFilesCacheUpdater`.

- **CUMULUS-1736**
  - The `collections` model in the API package now determines the name of a
    collection based on the `name` property, rather than using `dataType` and
    then falling back to `name`.
  - The `@cumulus/integration-tests.loadCollection()` function no longer appends
    the postfix to the end of the collection's `dataType`.
  - The `@cumulus/integration-tests.addCollections()` function no longer appends
    the postfix to the end of the collection's `dataType`.

- **CUMULUS-1672**
  - Add a `retryOptions` parameter to the `@cumulus/aws-client/S3.headObject`
     function, which will retry if the object being queried does not exist.

- **CUMULUS-1446**
  - Mark the `@cumulus/integration-tests/api.addCollectionApi()` function as
    deprecated
  - Mark the `@cumulus/integration-tests/index.listCollections()` function as
    deprecated
  - Mark the `@cumulus/integration-tests/index.listProviders()` function as
    deprecated
  - Mark the `@cumulus/integration-tests/index.rulesList()` function as
    deprecated

- **CUMULUS-1672**
  - Previously, the `cumulus` module defaulted to setting a
    `Deployment = var.prefix` tag on all resources that it managed. In this
    release, the `cumulus` module will now accept a `tags` input variable that
    defines the tags to be assigned to all resources that it manages.
  - Previously, the `data-persistence` module defaulted to setting a
    `Deployment = var.prefix` tag on all resources that it managed. In this
    release, the `data-persistence` module will now accept a `tags` input
    variable that defines the tags to be assigned to all resources that it
    manages.
  - Previously, the `distribution` module defaulted to setting a
    `Deployment = var.prefix` tag on all resources that it managed. In this
    release, the `distribution` module will now accept a `tags` input variable
    that defines the tags to be assigned to all resources that it manages.
  - Previously, the `ingest` module defaulted to setting a
    `Deployment = var.prefix` tag on all resources that it managed. In this
    release, the `ingest` module will now accept a `tags` input variable that
    defines the tags to be assigned to all resources that it manages.
  - Previously, the `s3-replicator` module defaulted to setting a
    `Deployment = var.prefix` tag on all resources that it managed. In this
    release, the `s3-replicator` module will now accept a `tags` input variable
    that defines the tags to be assigned to all resources that it manages.

- **CUMULUS-1684**
  - Update the API package to encrypt provider credentials using KMS instead of
    using RSA keys stored in S3

- **CUMULUS-1717**
  - Changed name of `cwSfExecutionEventToDb` Lambda to `cwSfEventToDbRecords`
  - Updated `cwSfEventToDbRecords` to write granule records to DynamoDB from the incoming Cumulus message

- **CUMULUS-1718**
  - Renamed `cwSfEventToDbRecords` to `sfEventSqsToDbRecords` due to architecture change to being a consumer of an SQS queue of Step Function Cloudwatch events.
  - Updated `sfEventSqsToDbRecords` to write PDR records to DynamoDB from the incoming Cumulus message
  - Moved `data-cookbooks/sns.md` to `data-cookbooks/ingest-notifications.md` and updated it to reflect recent changes.

- **CUMULUS-1748**
  - (S)FTP discovery tasks now use the provider-path as-is instead of forcing it to a relative path.
  - Improved error handling to catch permission denied FTP errors better and log them properly. Workflows will still fail encountering this error and we intend to consider that approach in a future ticket.

- **CUMULUS-1752**
  - Moved class for parsing distribution events to its own file: `@cumulus/api/lib/DistributionEvent.js`
    - Updated `DistributionEvent` to properly parse S3 access logs generated by requests from the [Thin Egress App](https://github.com/asfadmin/thin-egress-app)

- **CUMULUS-1753** - Changes to `@cumulus/ingest/HttpProviderClient.js`:
  - Removed regex filter in `HttpProviderClient.list()` that was used to return only files with an extension between 1 and 4 characters long. `HttpProviderClient.list()` will now return all files linked from the HTTP provider host.

- **CUMULUS-1755**
  - Updated the Thin Egress App module used in `tf-modules/distribution/main.tf` to build 61. [See the release notes](https://github.com/asfadmin/thin-egress-app/releases/tag/tea-build.61).

- **CUMULUS-1757**
  - Update @cumulus/cmr-client CMRSearchConceptQueue to take optional cmrEnvironment parameter

### Deprecated

- **CUMULUS-1684**
  - Deprecate `@cumulus/common/key-pair-provider/S3KeyPairProvider`
  - Deprecate `@cumulus/common/key-pair-provider/S3KeyPairProvider.encrypt()`
  - Deprecate `@cumulus/common/key-pair-provider/S3KeyPairProvider.decrypt()`
  - Deprecate `@cumulus/common/kms/KMS`
  - Deprecate `@cumulus/common/kms/KMS.encrypt()`
  - Deprecate `@cumulus/common/kms/KMS.decrypt()`
  - Deprecate `@cumulus/common/sftp.Sftp`

- **CUMULUS-1717**
  - Deprecate `@cumulus/api/models/Granule.createGranulesFromSns`

- **CUMULUS-1718**
  - Deprecate `@cumulus/sf-sns-report`.
    - This task has been updated to always throw an error directing the user to use `@cumulus/sf-sqs-report` instead. This was done because there is no longer an SNS topic to which to publish, and no consumers to listen to it.

- **CUMULUS-1748**
  - Deprecate `@cumulus/ingest/util.normalizeProviderPath`

- **CUMULUS-1752**
  - Deprecate `@cumulus/integration-tests/api/distribution.getDistributionApiFileStream`
  - Deprecate `@cumulus/integration-tests/api/distribution.getDistributionApiRedirect`
  - Deprecate `@cumulus/integration-tests/api/distribution.invokeApiDistributionLambda`

### Removed

- **CUMULUS-1684**
  - Remove the deployment script that creates encryption keys and stores them to
    S3

- **CUMULUS-1768**
  - Removed API endpoints `stats/histogram` and `stats/average`. All advanced stats needs should be acquired from Cloud Metrics or similarly configured ELK stack.

### Fixed

- **Fix default values for urs_url in variables.tf files**
  - Remove trailing `/` from default `urs_url` values.

- **CUMULUS-1610** - Add the Elasticsearch security group to the EC2 security groups

- **CUMULUS-1740** - `cumulus_meta.workflow_start_time` is now set in Cumulus
  messages

- **CUMULUS-1753** - Fixed `@cumulus/ingest/HttpProviderClient.js` to properly handle HTTP providers with:
  - Multiple link tags (e.g. `<a>`) per line of source code
  - Link tags in uppercase or lowercase (e.g. `<A>`)
  - Links with filepaths in the link target (e.g. `<a href="/path/to/file.txt">`). These files will be returned from HTTP file discovery **as the file name only** (e.g. `file.txt`).

- **CUMULUS-1768**
  - Fix an issue in the stats endpoints in `@cumulus/api` to send back stats for the correct type

## [v1.18.0] 2020-02-03

### BREAKING CHANGES

- **CUMULUS-1686**

  - `ecs_cluster_instance_image_id` is now a _required_ variable of the `cumulus` module, instead of optional.

- **CUMULUS-1698**

  - Change variable `saml_launchpad_metadata_path` to `saml_launchpad_metadata_url` in the `tf-modules/cumulus` Terraform module.

- **CUMULUS-1703**
  - Remove the unused `forceDownload` option from the `sync-granule` tasks's config
  - Remove the `@cumulus/ingest/granule.Discover` class
  - Remove the `@cumulus/ingest/granule.Granule` class
  - Remove the `@cumulus/ingest/pdr.Discover` class
  - Remove the `@cumulus/ingest/pdr.Granule` class
  - Remove the `@cumulus/ingest/parse-pdr.parsePdr` function

### Added

- **CUMULUS-1040**

  - Added `@cumulus/aws-client` package to provide utilities for working with AWS services and the Node.js AWS SDK
  - Added `@cumulus/errors` package which exports error classes for use in Cumulus workflow code
  - Added `@cumulus/integration-tests/sfnStep` to provide utilities for parsing step function execution histories

- **CUMULUS-1102**

  - Adds functionality to the @cumulus/api package for better local testing.
    - Adds data seeding for @cumulus/api's localAPI.
      - seed functions allow adding collections, executions, granules, pdrs, providers, and rules to a Localstack Elasticsearch and DynamoDB via `addCollections`, `addExecutions`, `addGranules`, `addPdrs`, `addProviders`, and `addRules`.
    - Adds `eraseDataStack` function to local API server code allowing resetting of local datastack for testing (ES and DynamoDB).
    - Adds optional parameters to the @cumulus/api bin serve to allow for launching the api without destroying the current data.

- **CUMULUS-1697**

  - Added the `@cumulus/tf-inventory` package that provides command line utilities for managing Terraform resources in your AWS account

- **CUMULUS-1703**

  - Add `@cumulus/aws-client/S3.createBucket` function
  - Add `@cumulus/aws-client/S3.putFile` function
  - Add `@cumulus/common/string.isNonEmptyString` function
  - Add `@cumulus/ingest/FtpProviderClient` class
  - Add `@cumulus/ingest/HttpProviderClient` class
  - Add `@cumulus/ingest/S3ProviderClient` class
  - Add `@cumulus/ingest/SftpProviderClient` class
  - Add `@cumulus/ingest/providerClientUtils.buildProviderClient` function
  - Add `@cumulus/ingest/providerClientUtils.fetchTextFile` function

- **CUMULUS-1731**

  - Add new optional input variables to the Cumulus Terraform module to support TEA upgrade:
    - `thin_egress_cookie_domain` - Valid domain for Thin Egress App cookie
    - `thin_egress_domain_cert_arn` - Certificate Manager SSL Cert ARN for Thin
      Egress App if deployed outside NGAP/CloudFront
    - `thin_egress_download_role_in_region_arn` - ARN for reading of Thin Egress
      App data buckets for in-region requests
    - `thin_egress_jwt_algo` - Algorithm with which to encode the Thin Egress
      App JWT cookie
    - `thin_egress_jwt_secret_name` - Name of AWS secret where keys for the Thin
      Egress App JWT encode/decode are stored
    - `thin_egress_lambda_code_dependency_archive_key` - Thin Egress App - S3
      Key of packaged python modules for lambda dependency layer

- **CUMULUS-1733**
  - Add `discovery-filtering` operator doc to document previously undocumented functionality.

- **CUMULUS-1737**
  - Added the `cumulus-test-cleanup` module to run a nightly cleanup on resources left over from the integration tests run from the `example/spec` directory.

### Changed

- **CUMULUS-1102**

  - Updates `@cumulus/api/auth/testAuth` to use JWT instead of random tokens.
  - Updates the default AMI for the ecs_cluster_instance_image_id.

- **CUMULUS-1622**

  - Mutex class has been deprecated in `@cumulus/common/concurrency` and will be removed in a future release.

- **CUMULUS-1686**

  - Changed `ecs_cluster_instance_image_id` to be a required variable of the `cumulus` module and removed the default value.
    The default was not available across accounts and regions, nor outside of NGAP and therefore not particularly useful.

- **CUMULUS-1688**

  - Updated `@cumulus/aws.receiveSQSMessages` not to replace `message.Body` with a parsed object. This behavior was undocumented and confusing as received messages appeared to contradict AWS docs that state `message.Body` is always a string.
  - Replaced `sf_watcher` CloudWatch rule from `cloudwatch-events.tf` with an EventSourceMapping on `sqs2sf` mapped to the `start_sf` SQS queue (in `event-sources.tf`).
  - Updated `sqs2sf` with an EventSourceMapping handler and unit test.

- **CUMULUS-1698**

  - Change variable `saml_launchpad_metadata_path` to `saml_launchpad_metadata_url` in the `tf-modules/cumulus` Terraform module.
  - Updated `@cumulus/api/launchpadSaml` to download launchpad IDP metadata from configured location when the metadata in s3 is not valid, and to work with updated IDP metadata and SAML response.

- **CUMULUS-1731**
  - Upgrade the version of the Thin Egress App deployed by Cumulus to v48
    - Note: New variables available, see the 'Added' section of this changelog.

### Fixed

- **CUMULUS-1664**

  - Updated `dbIndexer` Lambda to remove hardcoded references to DynamoDB table names.

- **CUMULUS-1733**
  - Fixed granule discovery recursion algorithm used in S/FTP protocols.

### Removed

- **CUMULUS-1481**
  - removed `process` config and output from PostToCmr as it was not required by the task nor downstream steps, and should still be in the output message's `meta` regardless.

### Deprecated

- **CUMULUS-1040**
  - Deprecated the following code. For cases where the code was moved into another package, the new code location is noted:
    - `@cumulus/common/CloudFormationGateway` -> `@cumulus/aws-client/CloudFormationGateway`
    - `@cumulus/common/DynamoDb` -> `@cumulus/aws-client/DynamoDb`
    - `@cumulus/common/errors` -> `@cumulus/errors`
    - `@cumulus/common/StepFunctions` -> `@cumulus/aws-client/StepFunctions`
    - All of the exported functions in `@cumulus/commmon/aws` (moved into `@cumulus/aws-client`), except:
      - `@cumulus/common/aws/isThrottlingException` -> `@cumulus/errors/isThrottlingException`
      - `@cumulus/common/aws/improveStackTrace` (not deprecated)
      - `@cumulus/common/aws/retryOnThrottlingException` (not deprecated)
    - `@cumulus/common/sfnStep/SfnStep.parseStepMessage` -> `@cumulus/integration-tests/sfnStep/SfnStep.parseStepMessage`
    - `@cumulus/common/sfnStep/ActivityStep` -> `@cumulus/integration-tests/sfnStep/ActivityStep`
    - `@cumulus/common/sfnStep/LambdaStep` -> `@cumulus/integration-tests/sfnStep/LambdaStep`
    - `@cumulus/common/string/unicodeEscape` -> `@cumulus/aws-client/StepFunctions.unicodeEscape`
    - `@cumulus/common/util/setErrorStack` -> `@cumulus/aws-client/util/setErrorStack`
    - `@cumulus/ingest/aws/invoke` -> `@cumulus/aws-client/Lambda/invoke`
    - `@cumulus/ingest/aws/CloudWatch.bucketSize`
    - `@cumulus/ingest/aws/CloudWatch.cw`
    - `@cumulus/ingest/aws/ECS.ecs`
    - `@cumulus/ingest/aws/ECS`
    - `@cumulus/ingest/aws/Events.putEvent` -> `@cumulus/aws-client/CloudwatchEvents.putEvent`
    - `@cumulus/ingest/aws/Events.deleteEvent` -> `@cumulus/aws-client/CloudwatchEvents.deleteEvent`
    - `@cumulus/ingest/aws/Events.deleteTarget` -> `@cumulus/aws-client/CloudwatchEvents.deleteTarget`
    - `@cumulus/ingest/aws/Events.putTarget` -> `@cumulus/aws-client/CloudwatchEvents.putTarget`
    - `@cumulus/ingest/aws/SQS.attributes` -> `@cumulus/aws-client/SQS.getQueueAttributes`
    - `@cumulus/ingest/aws/SQS.deleteMessage` -> `@cumulus/aws-client/SQS.deleteSQSMessage`
    - `@cumulus/ingest/aws/SQS.deleteQueue` -> `@cumulus/aws-client/SQS.deleteQueue`
    - `@cumulus/ingest/aws/SQS.getUrl` -> `@cumulus/aws-client/SQS.getQueueUrlByName`
    - `@cumulus/ingest/aws/SQS.receiveMessage` -> `@cumulus/aws-client/SQS.receiveSQSMessages`
    - `@cumulus/ingest/aws/SQS.sendMessage` -> `@cumulus/aws-client/SQS.sendSQSMessage`
    - `@cumulus/ingest/aws/StepFunction.getExecutionStatus` -> `@cumulus/aws-client/StepFunction.getExecutionStatus`
    - `@cumulus/ingest/aws/StepFunction.getExecutionUrl` -> `@cumulus/aws-client/StepFunction.getExecutionUrl`

## [v1.17.0] - 2019-12-31

### BREAKING CHANGES

- **CUMULUS-1498**
  - The `@cumulus/cmrjs.publish2CMR` function expects that the value of its
    `creds.password` parameter is a plaintext password.
  - Rather than using an encrypted password from the `cmr_password` environment
    variable, the `@cumulus/cmrjs.updateCMRMetadata` function now looks for an
    environment variable called `cmr_password_secret_name` and fetches the CMR
    password from that secret in AWS Secrets Manager.
  - The `@cumulus/post-to-cmr` task now expects a
    `config.cmr.passwordSecretName` value, rather than `config.cmr.password`.
    The CMR password will be fetched from that secret in AWS Secrets Manager.

### Added

- **CUMULUS-630**

  - Added support for replaying Kinesis records on a stream into the Cumulus Kinesis workflow triggering mechanism: either all the records, or some time slice delimited by start and end timestamps.
  - Added `/replays` endpoint to the operator API for triggering replays.
  - Added `Replay Kinesis Messages` documentation to Operator Docs.
  - Added `manualConsumer` lambda function to consume a Kinesis stream. Used by the replay AsyncOperation.

- **CUMULUS-1687**
  - Added new API endpoint for listing async operations at `/asyncOperations`
  - All asyncOperations now include the fields `description` and `operationType`. `operationType` can be one of the following. [`Bulk Delete`, `Bulk Granules`, `ES Index`, `Kinesis Replay`]

### Changed

- **CUMULUS-1626**

  - Updates Cumulus to use node10/CMA 1.1.2 for all of its internal lambdas in prep for AWS node 8 EOL

- **CUMULUS-1498**
  - Remove the DynamoDB Users table. The list of OAuth users who are allowed to
    use the API is now stored in S3.
  - The CMR password and Launchpad passphrase are now stored in Secrets Manager

## [v1.16.1] - 2019-12-6

**Please note**:

- The `region` argument to the `cumulus` Terraform module has been removed. You may see a warning or error if you have that variable populated.
- Your workflow tasks should use the following versions of the CMA libraries to utilize new granule, parentArn, asyncOperationId, and stackName fields on the logs:
  - `cumulus-message-adapter-js` version 1.0.10+
  - `cumulus-message-adapter-python` version 1.1.1+
  - `cumulus-message-adapter-java` version 1.2.11+
- The `data-persistence` module no longer manages the creation of an Elasticsearch service-linked role for deploying Elasticsearch to a VPC. Follow the [deployment instructions on preparing your VPC](https://nasa.github.io/cumulus/docs/deployment/deployment-readme#vpc-subnets-and-security-group) for guidance on how to create the Elasticsearch service-linked role manually.
- There is now a `distribution_api_gateway_stage` variable for the `tf-modules/cumulus` Terraform module that will be used as the API gateway stage name used for the distribution API (Thin Egress App)
- Default value for the `urs_url` variable is now `https://uat.urs.earthdata.nasa.gov/` in the `tf-modules/cumulus` and `tf-modules/archive` Terraform modules. So deploying the `cumulus` module without a `urs_url` variable set will integrate your Cumulus deployment with the UAT URS environment.

### Added

- **CUMULUS-1563**

  - Added `custom_domain_name` variable to `tf-modules/data-persistence` module

- **CUMULUS-1654**
  - Added new helpers to `@cumulus/common/execution-history`:
    - `getStepExitedEvent()` returns the `TaskStateExited` event in a workflow execution history after the given step completion/failure event
    - `getTaskExitedEventOutput()` returns the output message for a `TaskStateExited` event in a workflow execution history

### Changed

- **CUMULUS-1578**

  - Updates SAML launchpad configuration to authorize via configured userGroup.
    [See the NASA specific documentation (protected)](https://wiki.earthdata.nasa.gov/display/CUMULUS/Cumulus+SAML+Launchpad+Integration)

- **CUMULUS-1579**

  - Elasticsearch list queries use `match` instead of `term`. `term` had been analyzing the terms and not supporting `-` in the field values.

- **CUMULUS-1619**

  - Adds 4 new keys to `@cumulus/logger` to display granules, parentArn, asyncOperationId, and stackName.
  - Depends on `cumulus-message-adapter-js` version 1.0.10+. Cumulus tasks updated to use this version.

- **CUMULUS-1654**

  - Changed `@cumulus/common/SfnStep.parseStepMessage()` to a static class method

- **CUMULUS-1641**
  - Added `meta.retries` and `meta.visibilityTimeout` properties to sqs-type rule. To create sqs-type rule, you're required to configure a dead-letter queue on your queue.
  - Added `sqsMessageRemover` lambda which removes the message from SQS queue upon successful workflow execution.
  - Updated `sqsMessageConsumer` lambda to not delete message from SQS queue, and to retry the SQS message for configured number of times.

### Removed

- Removed `create_service_linked_role` variable from `tf-modules/data-persistence` module.

- **CUMULUS-1321**
  - The `region` argument to the `cumulus` Terraform module has been removed

### Fixed

- **CUMULUS-1668** - Fixed a race condition where executions may not have been
  added to the database correctly
- **CUMULUS-1654** - Fixed issue with `publishReports` Lambda not including workflow execution error information for failed workflows with a single step
- Fixed `tf-modules/cumulus` module so that the `urs_url` variable is passed on to its invocation of the `tf-modules/archive` module

## [v1.16.0] - 2019-11-15

### Added

- **CUMULUS-1321**

  - A `deploy_distribution_s3_credentials_endpoint` variable has been added to
    the `cumulus` Terraform module. If true, the NGAP-backed S3 credentials
    endpoint will be added to the Thin Egress App's API. Default: true

- **CUMULUS-1544**

  - Updated the `/granules/bulk` endpoint to correctly query Elasticsearch when
    granule ids are not provided.

- **CUMULUS-1580**
  - Added `/granules/bulk` endpoint to `@cumulus/api` to perform bulk actions on granules given either a list of granule ids or an Elasticsearch query and the workflow to perform.

### Changed

- **CUMULUS-1561**

  - Fix the way that we are handling Terraform provider version requirements
  - Pass provider configs into child modules using the method that the
    [Terraform documentation](https://www.terraform.io/docs/configuration/modules.html#providers-within-modules)
    suggests
  - Remove the `region` input variable from the `s3_access_test` Terraform module
  - Remove the `aws_profile` and `aws_region` input variables from the
    `s3-replicator` Terraform module

- **CUMULUS-1639**
  - Because of
    [S3's Data Consistency Model](https://docs.aws.amazon.com/AmazonS3/latest/dev/Introduction.html#BasicsObjects),
    there may be situations where a GET operation for an object can temporarily
    return a `NoSuchKey` response even if that object _has_ been created. The
    `@cumulus/common/aws.getS3Object()` function has been updated to support
    retries if a `NoSuchKey` response is returned by S3. This behavior can be
    enabled by passing a `retryOptions` object to that function. Supported
    values for that object can be found here:
    <https://github.com/tim-kos/node-retry#retryoperationoptions>

### Removed

- **CUMULUS-1559**
  - `logToSharedDestination` has been migrated to the Terraform deployment as `log_api_gateway_to_cloudwatch` and will ONLY apply to egress lambdas.
    Due to the differences in the Terraform deployment model, we cannot support a global log subscription toggle for a configurable subset of lambdas.
    However, setting up your own log forwarding for a Lambda with Terraform is fairly simple, as you will only need to add SubscriptionFilters to your Terraform configuration, one per log group.
    See [the Terraform documentation](https://www.terraform.io/docs/providers/aws/r/cloudwatch_log_subscription_filter.html) for details on how to do this.
    An empty FilterPattern ("") will capture all logs in a group.

## [v1.15.0] - 2019-11-04

### BREAKING CHANGES

- **CUMULUS-1644** - When a workflow execution begins or ends, the workflow
  payload is parsed and any new or updated PDRs or granules referenced in that
  workflow are stored to the Cumulus archive. The defined interface says that a
  PDR in `payload.pdr` will be added to the archive, and any granules in
  `payload.granules` will also be added to the archive. In previous releases,
  PDRs found in `meta.pdr` and granules found in `meta.input_granules` were also
  added to the archive. This caused unexpected behavior and has been removed.
  Only PDRs from `payload.pdr` and granules from `payload.granules` will now be
  added to the Cumulus archive.

- **CUMULUS-1449** - Cumulus now uses a universal workflow template when
  starting a workflow that contains general information specific to the
  deployment, but not specific to the workflow. Workflow task configs must be
  defined using AWS step function parameters. As part of this change,
  `CumulusConfig` has been retired and task configs must now be defined under
  the `cma.task_config` key in the Parameters section of a step function
  definition.

  **Migration instructions**:

  NOTE: These instructions require the use of Cumulus Message Adapter v1.1.x+.
  Please ensure you are using a compatible version before attempting to migrate
  workflow configurations. When defining workflow steps, remove any
  `CumulusConfig` section, as shown below:

  ```yaml
  ParsePdr:
    CumulusConfig:
      provider: "{$.meta.provider}"
      bucket: "{$.meta.buckets.internal.name}"
      stack: "{$.meta.stack}"
  ```

  Instead, use AWS Parameters to pass `task_config` for the task directly into
  the Cumulus Message Adapter:

  ```yaml
  ParsePdr:
    Parameters:
      cma:
        event.$: "$"
        task_config:
          provider: "{$.meta.provider}"
          bucket: "{$.meta.buckets.internal.name}"
          stack: "{$.meta.stack}"
  ```

  In this example, the `cma` key is used to pass parameters to the message
  adapter. Using `task_config` in combination with `event.$: '$'` allows the
  message adapter to process `task_config` as the `config` passed to the Cumulus
  task. See `example/workflows/sips.yml` in the core repository for further
  examples of how to set the Parameters.

  Additionally, workflow configurations for the `QueueGranules` and `QueuePdrs`
  tasks need to be updated:

  - `queue-pdrs` config changes:
    - `parsePdrMessageTemplateUri` replaced with `parsePdrWorkflow`, which is
      the workflow name (i.e. top-level name in `config.yml`, e.g. 'ParsePdr').
    - `internalBucket` and `stackName` configs now required to look up
      configuration from the deployment. Brings the task config in line with
      that of `queue-granules`.
  - `queue-granules` config change: `ingestGranuleMessageTemplateUri` replaced
    with `ingestGranuleWorkflow`, which is the workflow name (e.g.
    'IngestGranule').

- **CUMULUS-1396** - **Workflow steps at the beginning and end of a workflow
  using the `SfSnsReport` Lambda have now been deprecated (e.g. `StartStatus`,
  `StopStatus`) and should be removed from your workflow definitions**. These
  steps were used for publishing ingest notifications and have been replaced by
  an implementation using Cloudwatch events for Step Functions to trigger a
  Lambda that publishes ingest notifications. For further detail on how ingest
  notifications are published, see the notes below on **CUMULUS-1394**. For
  examples of how to update your workflow definitions, see our
  [example workflow definitions](https://github.com/nasa/cumulus/blob/master/example/workflows/).

- **CUMULUS-1470**
  - Remove Cumulus-defined ECS service autoscaling, allowing integrators to
    better customize autoscaling to meet their needs. In order to use
    autoscaling with ECS services, appropriate
    `AWS::ApplicationAutoScaling::ScalableTarget`,
    `AWS::ApplicationAutoScaling::ScalingPolicy`, and `AWS::CloudWatch::Alarm`
    resources should be defined in a kes overrides file. See
    [this example](https://github.com/nasa/cumulus/blob/release-1.15.x/example/overrides/app/cloudformation.template.yml)
    for an example.
  - The following config parameters are no longer used:
    - ecs.services.\<NAME\>.minTasks
    - ecs.services.\<NAME\>.maxTasks
    - ecs.services.\<NAME\>.scaleInActivityScheduleTime
    - ecs.services.\<NAME\>.scaleInAdjustmentPercent
    - ecs.services.\<NAME\>.scaleOutActivityScheduleTime
    - ecs.services.\<NAME\>.scaleOutAdjustmentPercent
    - ecs.services.\<NAME\>.activityName

### Added

- **CUMULUS-1100**

  - Added 30-day retention properties to all log groups that were missing those policies.

- **CUMULUS-1396**

  - Added `@cumulus/common/sfnStep`:
    - `LambdaStep` - A class for retrieving and parsing input and output to Lambda steps in AWS Step Functions
    - `ActivityStep` - A class for retrieving and parsing input and output to ECS activity steps in AWS Step Functions

- **CUMULUS-1574**

  - Added `GET /token` endpoint for SAML authorization when cumulus is protected by Launchpad.
    This lets a user retrieve a token by hand that can be presented to the API.

- **CUMULUS-1625**

  - Added `sf_start_rate` variable to the `ingest` Terraform module, equivalent to `sqs_consumer_rate` in the old model, but will not be automatically applied to custom queues as that was.

- **CUMULUS-1513**
  - Added `sqs`-type rule support in the Cumulus API `@cumulus/api`
  - Added `sqsMessageConsumer` lambda which processes messages from the SQS queues configured in the `sqs` rules.

### Changed

- **CUMULUS-1639**

  - Because of
    [S3's Data Consistency Model](https://docs.aws.amazon.com/AmazonS3/latest/dev/Introduction.html#BasicsObjects),
    there may be situations where a GET operation for an object can temporarily
    return a `NoSuchKey` response even if that object _has_ been created. The
    `@cumulus/common/aws.getS3Object()` function will now retry up to 10 times
    if a `NoSuchKey` response is returned by S3. This can behavior can be
    overridden by passing `{ retries: 0 }` as the `retryOptions` argument.

- **CUMULUS-1449**

  - `queue-pdrs` & `queue-granules` config changes. Details in breaking changes section.
  - Cumulus now uses a universal workflow template when starting workflow that contains general information specific to the deployment, but not specific to the workflow.
  - Changed the way workflow configs are defined, from `CumulusConfig` to a `task_config` AWS Parameter.

- **CUMULUS-1452**

  - Changed the default ECS docker storage drive to `devicemapper`

- **CUMULUS-1453**
  - Removed config schema for `@cumulus/sf-sns-report` task
  - Updated `@cumulus/sf-sns-report` to always assume that it is running as an intermediate step in a workflow, not as the first or last step

### Removed

- **CUMULUS-1449**
  - Retired `CumulusConfig` as part of step function definitions, as this is an artifact of the way Kes parses workflow definitions that was not possible to migrate to Terraform. Use AWS Parameters and the `task_config` key instead. See change note above.
  - Removed individual workflow templates.

### Fixed

- **CUMULUS-1620** - Fixed bug where `message_adapter_version` does not correctly inject the CMA

- **CUMULUS-1396** - Updated `@cumulus/common/StepFunctions.getExecutionHistory()` to recursively fetch execution history when `nextToken` is returned in response

- **CUMULUS-1571** - Updated `@cumulus/common/DynamoDb.get()` to throw any errors encountered when trying to get a record and the record does exist

- **CUMULUS-1452**
  - Updated the EC2 initialization scripts to use full volume size for docker storage
  - Changed the default ECS docker storage drive to `devicemapper`

## [v1.14.5] - 2019-12-30 - [BACKPORT]

### Updated

- **CUMULUS-1626**
  - Updates Cumulus to use node10/CMA 1.1.2 for all of its internal lambdas in prep for AWS node 8 EOL

## [v1.14.4] - 2019-10-28

### Fixed

- **CUMULUS-1632** - Pinned `aws-elasticsearch-connector` package in `@cumulus/api` to version `8.1.3`, since `8.2.0` includes breaking changes

## [v1.14.3] - 2019-10-18

### Fixed

- **CUMULUS-1620** - Fixed bug where `message_adapter_version` does not correctly inject the CMA

- **CUMULUS-1572** - A granule is now included in discovery results even when
  none of its files has a matching file type in the associated collection
  configuration. Previously, if all files for a granule were unmatched by a file
  type configuration, the granule was excluded from the discovery results.
  Further, added support for a `boolean` property
  `ignoreFilesConfigForDiscovery`, which controls how a granule's files are
  filtered at discovery time.

## [v1.14.2] - 2019-10-08

### BREAKING CHANGES

Your Cumulus Message Adapter version should be pinned to `v1.0.13` or lower in your `app/config.yml` using `message_adapter_version: v1.0.13` OR you should use the workflow migration steps below to work with CMA v1.1.1+.

- **CUMULUS-1394** - The implementation of the `SfSnsReport` Lambda requires additional environment variables for integration with the new ingest notification SNS topics. Therefore, **you must update the definition of `SfSnsReport` in your `lambdas.yml` like so**:

```yaml
SfSnsReport:
  handler: index.handler
  timeout: 300
  source: node_modules/@cumulus/sf-sns-report/dist
  tables:
    - ExecutionsTable
  envs:
    execution_sns_topic_arn:
      function: Ref
      value: reportExecutionsSns
    granule_sns_topic_arn:
      function: Ref
      value: reportGranulesSns
    pdr_sns_topic_arn:
      function: Ref
      value: reportPdrsSns
```

- **CUMULUS-1447** -
  The newest release of the Cumulus Message Adapter (v1.1.1) requires that parameterized configuration be used for remote message functionality. Once released, Kes will automatically bring in CMA v1.1.1 without additional configuration.

  **Migration instructions**
  Oversized messages are no longer written to S3 automatically. In order to utilize remote messaging functionality, configure a `ReplaceConfig` AWS Step Function parameter on your CMA task:

  ```yaml
  ParsePdr:
    Parameters:
      cma:
        event.$: "$"
        ReplaceConfig:
          FullMessage: true
  ```

  Accepted fields in `ReplaceConfig` include `MaxSize`, `FullMessage`, `Path` and `TargetPath`.
  See https://github.com/nasa/cumulus-message-adapter/blob/master/CONTRACT.md#remote-message-configuration for full details.

  As this change is backward compatible in Cumulus Core, users wishing to utilize the previous version of the CMA may opt to transition to using a CMA lambda layer, or set `message_adapter_version` in their configuration to a version prior to v1.1.0.

### PLEASE NOTE

- **CUMULUS-1394** - Ingest notifications are now provided via 3 separate SNS topics for executions, granules, and PDRs, instead of a single `sftracker` SNS topic. Whereas the `sftracker` SNS topic received a full Cumulus execution message, the new topics all receive generated records for the given object. The new topics are only published to if the given object exists for the current execution. For a given execution/granule/PDR, **two messages will be received by each topic**: one message indicating that ingest is running and another message indicating that ingest has completed or failed. The new SNS topics are:

  - `reportExecutions` - Receives 1 message per execution
  - `reportGranules` - Receives 1 message per granule in an execution
  - `reportPdrs` - Receives 1 message per PDR

### Added

- **CUMULUS-639**

  - Adds SAML JWT and launchpad token authentication to Cumulus API (configurable)
    - **NOTE** to authenticate with Launchpad ensure your launchpad user_id is in the `<prefix>-UsersTable`
    - when Cumulus configured to protect API via Launchpad:
      - New endpoints
        - `GET /saml/login` - starting point for SAML SSO creates the login request url and redirects to the SAML Identity Provider Service (IDP)
        - `POST /saml/auth` - SAML Assertion Consumer Service. POST receiver from SAML IDP. Validates response, logs the user in, and returns a SAML-based JWT.
    - Disabled endpoints
      - `POST /refresh`
      - Changes authorization worklow:
      - `ensureAuthorized` now presumes the bearer token is a JWT and tries to validate. If the token is malformed, it attempts to validate the token against Launchpad. This allows users to bring their own token as described here https://wiki.earthdata.nasa.gov/display/CUMULUS/Cumulus+API+with+Launchpad+Authentication. But it also allows dashboard users to manually authenticate via Launchpad SAML to receive a Launchpad-based JWT.

- **CUMULUS-1394**
  - Added `Granule.generateGranuleRecord()` method to granules model to generate a granule database record from a Cumulus execution message
  - Added `Pdr.generatePdrRecord()` method to PDRs model to generate a granule database record from a Cumulus execution message
  - Added helpers to `@cumulus/common/message`:
    - `getMessageExecutionName()` - Get the execution name from a Cumulus execution message
    - `getMessageStateMachineArn()` - Get the state machine ARN from a Cumulus execution message
    - `getMessageExecutionArn()` - Get the execution ARN for a Cumulus execution message
    - `getMessageGranules()` - Get the granules from a Cumulus execution message, if any.
  - Added `@cumulus/common/cloudwatch-event/isFailedSfStatus()` to determine if a Step Function status from a Cloudwatch event is a failed status

### Changed

- **CUMULUS-1308**

  - HTTP PUT of a Collection, Provider, or Rule via the Cumulus API now
    performs full replacement of the existing object with the object supplied
    in the request payload. Previous behavior was to perform a modification
    (partial update) by merging the existing object with the (possibly partial)
    object in the payload, but this did not conform to the HTTP standard, which
    specifies PATCH as the means for modifications rather than replacements.

- **CUMULUS-1375**

  - Migrate Cumulus from deprecated Elasticsearch JS client to new, supported one in `@cumulus/api`

- **CUMULUS-1485** Update `@cumulus/cmr-client` to return error message from CMR for validation failures.

- **CUMULUS-1394**

  - Renamed `Execution.generateDocFromPayload()` to `Execution.generateRecord()` on executions model. The method generates an execution database record from a Cumulus execution message.

- **CUMULUS-1432**

  - `logs` endpoint takes the level parameter as a string and not a number
  - Elasticsearch term query generation no longer converts numbers to boolean

- **CUMULUS-1447**

  - Consolidated all remote message handling code into @common/aws
  - Update remote message code to handle updated CMA remote message flags
  - Update example SIPS workflows to utilize Parameterized CMA configuration

- **CUMULUS-1448** Refactor workflows that are mutating cumulus_meta to utilize meta field

- **CUMULUS-1451**

  - Elasticsearch cluster setting `auto_create_index` will be set to false. This had been causing issues in the bootstrap lambda on deploy.

- **CUMULUS-1456**
  - `@cumulus/api` endpoints default error handler uses `boom` package to format errors, which is consistent with other API endpoint errors.

### Fixed

- **CUMULUS-1432** `logs` endpoint filter correctly filters logs by level
- **CUMULUS-1484** `useMessageAdapter` now does not set CUMULUS_MESSAGE_ADAPTER_DIR when `true`

### Removed

- **CUMULUS-1394**
  - Removed `sfTracker` SNS topic. Replaced by three new SNS topics for granule, execution, and PDR ingest notifications.
  - Removed unused functions from `@cumulus/common/aws`:
    - `getGranuleS3Params()`
    - `setGranuleStatus()`

## [v1.14.1] - 2019-08-29

### Fixed

- **CUMULUS-1455**

  - CMR token links updated to point to CMR legacy services rather than echo

- **CUMULUS-1211**
  - Errors thrown during granule discovery are no longer swallowed and ignored.
    Rather, errors are propagated to allow for proper error-handling and
    meaningful messaging.

## [v1.14.0] - 2019-08-22

### PLEASE NOTE

- We have encountered transient lambda service errors in our integration testing. Please handle transient service errors following [these guidelines](https://docs.aws.amazon.com/step-functions/latest/dg/bp-lambda-serviceexception.html). The workflows in the `example/workflows` folder have been updated with retries configured for these errors.

- **CUMULUS-799** added additional IAM permissions to support reading CloudWatch and API Gateway, so **you will have to redeploy your IAM stack.**

- **CUMULUS-800** Several items:

  - **Delete existing API Gateway stages**: To allow enabling of API Gateway logging, Cumulus now creates and manages a Stage resource during deployment. Before upgrading Cumulus, it is necessary to delete the API Gateway stages on both the Backend API and the Distribution API. Instructions are included in the documentation under [Delete API Gateway Stages](https://nasa.github.io/cumulus/docs/additional-deployment-options/delete-api-gateway-stages).

  - **Set up account permissions for API Gateway to write to CloudWatch**: In a one time operation for your AWS account, to enable CloudWatch Logs for API Gateway, you must first grant the API Gateway permission to read and write logs to CloudWatch for your account. The `AmazonAPIGatewayPushToCloudWatchLogs` managed policy (with an ARN of `arn:aws:iam::aws:policy/service-role/AmazonAPIGatewayPushToCloudWatchLogs`) has all the required permissions. You can find a simple how to in the documentation under [Enable API Gateway Logging.](https://nasa.github.io/cumulus/docs/additional-deployment-options/enable-gateway-logging-permissions)

  - **Configure API Gateway to write logs to CloudWatch** To enable execution logging for the distribution API set `config.yaml` `apiConfigs.distribution.logApigatewayToCloudwatch` value to `true`. More information [Enable API Gateway Logs](https://nasa.github.io/cumulus/docs/additional-deployment-options/enable-api-logs)

  - **Configure CloudWatch log delivery**: It is possible to deliver CloudWatch API execution and access logs to a cross-account shared AWS::Logs::Destination. An operator does this by adding the key `logToSharedDestination` to the `config.yml` at the default level with a value of a writable log destination. More information in the documentation under [Configure CloudWatch Logs Delivery.](https://nasa.github.io/cumulus/docs/additional-deployment-options/configure-cloudwatch-logs-delivery)

  - **Additional Lambda Logging**: It is now possible to configure any lambda to deliver logs to a shared subscriptions by setting `logToSharedDestination` to the ARN of a writable location (either an AWS::Logs::Destination or a Kinesis Stream) on any lambda config. Documentation for [Lambda Log Subscriptions](https://nasa.github.io/cumulus/docs/additional-deployment-options/additional-lambda-logging)

  - **Configure S3 Server Access Logs**: If you are running Cumulus in an NGAP environment you may [configure S3 Server Access Logs](https://nasa.github.io/cumulus/docs/next/deployment/server_access_logging) to be delivered to a shared bucket where the Metrics Team will ingest the logs into their ELK stack. Contact the Metrics team for permission and location.

- **CUMULUS-1368** The Cumulus distribution API has been deprecated and is being replaced by ASF's Thin Egress App. By default, the distribution API will not deploy. Please follow [the instructions for deploying and configuring Thin Egress](https://nasa.github.io/cumulus/docs/deployment/thin_egress_app).

To instead continue to deploy and use the legacy Cumulus distribution app, add the following to your `config.yml`:

```yaml
deployDistributionApi: true
```

If you deploy with no distribution app your deployment will succeed but you may encounter errors in your workflows, particularly in the `MoveGranule` task.

- **CUMULUS-1418** Users who are packaging the CMA in their Lambdas outside of Cumulus may need to update their Lambda configuration. Please see `BREAKING CHANGES` below for details.

### Added

- **CUMULUS-642**
  - Adds Launchpad as an authentication option for the Cumulus API.
  - Updated deployment documentation and added [instructions to setup Cumulus API Launchpad authentication](https://wiki.earthdata.nasa.gov/display/CUMULUS/Cumulus+API+with+Launchpad+Authentication)
- **CUMULUS-1418**
  - Adds usage docs/testing of lambda layers (introduced in PR1125), updates Core example tasks to use the updated `cumulus-ecs-task` and a CMA layer instead of kes CMA injection.
  - Added Terraform module to publish CMA as layer to user account.
- **PR1125** - Adds `layers` config option to support deploying Lambdas with layers
- **PR1128** - Added `useXRay` config option to enable AWS X-Ray for Lambdas.
- **CUMULUS-1345**
  - Adds new variables to the app deployment under `cmr`.
  - `cmrEnvironment` values are `SIT`, `UAT`, or `OPS` with `UAT` as the default.
  - `cmrLimit` and `cmrPageSize` have been added as configurable options.
- **CUMULUS-1273**
  - Added lambda function EmsProductMetadataReport to generate EMS Product Metadata report
- **CUMULUS-1226**
  - Added API endpoint `elasticsearch/index-from-database` to index to an Elasticsearch index from the database for recovery purposes and `elasticsearch/indices-status` to check the status of Elasticsearch indices via the API.
- **CUMULUS-824**
  - Added new Collection parameter `reportToEms` to configure whether the collection is reported to EMS
- **CUMULUS-1357**
  - Added new BackendApi endpoint `ems` that generates EMS reports.
- **CUMULUS-1241**
  - Added information about queues with maximum execution limits defined to default workflow templates (`meta.queueExecutionLimits`)
- **CUMULUS-1311**
  - Added `@cumulus/common/message` with various message parsing/preparation helpers
- **CUMULUS-812**

  - Added support for limiting the number of concurrent executions started from a queue. [See the data cookbook](https://nasa.github.io/cumulus/docs/data-cookbooks/throttling-queued-executions) for more information.

- **CUMULUS-1337**

  - Adds `cumulus.stackName` value to the `instanceMetadata` endpoint.

- **CUMULUS-1368**

  - Added `cmrGranuleUrlType` to the `@cumulus/move-granules` task. This determines what kind of links go in the CMR files. The options are `distribution`, `s3`, or `none`, with the default being distribution. If there is no distribution API being used with Cumulus, you must set the value to `s3` or `none`.

- Added `packages/s3-replicator` Terraform module to allow same-region s3 replication to metrics bucket.

- **CUMULUS-1392**

  - Added `tf-modules/report-granules` Terraform module which processes granule ingest notifications received via SNS and stores granule data to a database. The module includes:
    - SNS topic for publishing granule ingest notifications
    - Lambda to process granule notifications and store data
    - IAM permissions for the Lambda
    - Subscription for the Lambda to the SNS topic

- **CUMULUS-1393**

  - Added `tf-modules/report-pdrs` Terraform module which processes PDR ingest notifications received via SNS and stores PDR data to a database. The module includes:
    - SNS topic for publishing PDR ingest notifications
    - Lambda to process PDR notifications and store data
    - IAM permissions for the Lambda
    - Subscription for the Lambda to the SNS topic
  - Added unit tests for `@cumulus/api/models/pdrs.createPdrFromSns()`

- **CUMULUS-1400**

  - Added `tf-modules/report-executions` Terraform module which processes workflow execution information received via SNS and stores it to a database. The module includes:
    - SNS topic for publishing execution data
    - Lambda to process and store execution data
    - IAM permissions for the Lambda
    - Subscription for the Lambda to the SNS topic
  - Added `@cumulus/common/sns-event` which contains helpers for SNS events:
    - `isSnsEvent()` returns true if event is from SNS
    - `getSnsEventMessage()` extracts and parses the message from an SNS event
    - `getSnsEventMessageObject()` extracts and parses message object from an SNS event
  - Added `@cumulus/common/cloudwatch-event` which contains helpers for Cloudwatch events:
    - `isSfExecutionEvent()` returns true if event is from Step Functions
    - `isTerminalSfStatus()` determines if a Step Function status from a Cloudwatch event is a terminal status
    - `getSfEventStatus()` gets the Step Function status from a Cloudwatch event
    - `getSfEventDetailValue()` extracts a Step Function event detail field from a Cloudwatch event
    - `getSfEventMessageObject()` extracts and parses Step Function detail object from a Cloudwatch event

- **CUMULUS-1429**

  - Added `tf-modules/data-persistence` Terraform module which includes resources for data persistence in Cumulus:
    - DynamoDB tables
    - Elasticsearch with optional support for VPC
    - Cloudwatch alarm for number of Elasticsearch nodes

- **CUMULUS-1379** CMR Launchpad Authentication
  - Added `launchpad` configuration to `@cumulus/deployment/app/config.yml`, and cloudformation templates, workflow message, lambda configuration, api endpoint configuration
  - Added `@cumulus/common/LaunchpadToken` and `@cumulus/common/launchpad` to provide methods to get token and validate token
  - Updated lambdas to use Launchpad token for CMR actions (ingest and delete granules)
  - Updated deployment documentation and added [instructions to setup CMR client for Launchpad authentication](https://wiki.earthdata.nasa.gov/display/CUMULUS/CMR+Launchpad+Authentication)

## Changed

- **CUMULUS-1232**

  - Added retries to update `@cumulus/cmr-client` `updateToken()`

- **CUMULUS-1245 CUMULUS-795**

  - Added additional `ems` configuration parameters for sending the ingest reports to EMS
  - Added functionality to send daily ingest reports to EMS

- **CUMULUS-1241**

  - Removed the concept of "priority levels" and added ability to define a number of maximum concurrent executions per SQS queue
  - Changed mapping of Cumulus message properties for the `sqs2sfThrottle` lambda:
    - Queue name is read from `cumulus_meta.queueName`
    - Maximum executions for the queue is read from `meta.queueExecutionLimits[queueName]`, where `queueName` is `cumulus_meta.queueName`
  - Changed `sfSemaphoreDown` lambda to only attempt decrementing semaphores when:
    - the message is for a completed/failed/aborted/timed out workflow AND
    - `cumulus_meta.queueName` exists on the Cumulus message AND
    - An entry for the queue name (`cumulus_meta.queueName`) exists in the the object `meta.queueExecutionLimits` on the Cumulus message

- **CUMULUS-1338**

  - Updated `sfSemaphoreDown` lambda to be triggered via AWS Step Function Cloudwatch events instead of subscription to `sfTracker` SNS topic

- **CUMULUS-1311**

  - Updated `@cumulus/queue-granules` to set `cumulus_meta.queueName` for queued execution messages
  - Updated `@cumulus/queue-pdrs` to set `cumulus_meta.queueName` for queued execution messages
  - Updated `sqs2sfThrottle` lambda to immediately decrement queue semaphore value if dispatching Step Function execution throws an error

- **CUMULUS-1362**

  - Granule `processingStartTime` and `processingEndTime` will be set to the execution start time and end time respectively when there is no sync granule or post to cmr task present in the workflow

- **CUMULUS-1400**
  - Deprecated `@cumulus/ingest/aws/getExecutionArn`. Use `@cumulus/common/aws/getExecutionArn` instead.

### Fixed

- **CUMULUS-1439**

  - Fix bug with rule.logEventArn deletion on Kinesis rule update and fix unit test to verify

- **CUMULUS-796**

  - Added production information (collection ShortName and Version, granuleId) to EMS distribution report
  - Added functionality to send daily distribution reports to EMS

- **CUMULUS-1319**

  - Fixed a bug where granule ingest times were not being stored to the database

- **CUMULUS-1356**

  - The `Collection` model's `delete` method now _removes_ the specified item
    from the collection config store that was inserted by the `create` method.
    Previously, this behavior was missing.

- **CUMULUS-1374**
  - Addressed audit concerns (https://www.npmjs.com/advisories/782) in api package

### BREAKING CHANGES

### Changed

- **CUMULUS-1418**
  - Adding a default `cmaDir` key to configuration will cause `CUMULUS_MESSAGE_ADAPTER_DIR` to be set by default to `/opt` for any Lambda not setting `useCma` to true, or explicitly setting the CMA environment variable. In lambdas that package the CMA independently of the Cumulus packaging. Lambdas manually packaging the CMA should have their Lambda configuration updated to set the CMA path, or alternately if not using the CMA as a Lambda layer in this deployment set `cmaDir` to `./cumulus-message-adapter`.

### Removed

- **CUMULUS-1337**

  - Removes the S3 Access Metrics package added in CUMULUS-799

- **PR1130**
  - Removed code deprecated since v1.11.1:
    - Removed `@cumulus/common/step-functions`. Use `@cumulus/common/StepFunctions` instead.
    - Removed `@cumulus/api/lib/testUtils.fakeFilesFactory`. Use `@cumulus/api/lib/testUtils.fakeFileFactory` instead.
    - Removed `@cumulus/cmrjs/cmr` functions: `searchConcept`, `ingestConcept`, `deleteConcept`. Use the functions in `@cumulus/cmr-client` instead.
    - Removed `@cumulus/ingest/aws.getExecutionHistory`. Use `@cumulus/common/StepFunctions.getExecutionHistory` instead.

## [v1.13.5] - 2019-08-29 - [BACKPORT]

### Fixed

- **CUMULUS-1455** - CMR token links updated to point to CMR legacy services rather than echo

## [v1.13.4] - 2019-07-29

- **CUMULUS-1411** - Fix deployment issue when using a template override

## [v1.13.3] - 2019-07-26

- **CUMULUS-1345** Full backport of CUMULUS-1345 features - Adds new variables to the app deployment under `cmr`.
  - `cmrEnvironment` values are `SIT`, `UAT`, or `OPS` with `UAT` as the default.
  - `cmrLimit` and `cmrPageSize` have been added as configurable options.

## [v1.13.2] - 2019-07-25

- Re-release of v1.13.1 to fix broken npm packages.

## [v1.13.1] - 2019-07-22

- **CUMULUS-1374** - Resolve audit compliance with lodash version for api package subdependency
- **CUMULUS-1412** - Resolve audit compliance with googleapi package
- **CUMULUS-1345** - Backported CMR environment setting in getUrl to address immediate user need. CMR_ENVIRONMENT can now be used to set the CMR environment to OPS/SIT

## [v1.13.0] - 2019-5-20

### PLEASE NOTE

**CUMULUS-802** added some additional IAM permissions to support ECS autoscaling, so **you will have to redeploy your IAM stack.**
As a result of the changes for **CUMULUS-1193**, **CUMULUS-1264**, and **CUMULUS-1310**, **you must delete your existing stacks (except IAM) before deploying this version of Cumulus.**
If running Cumulus within a VPC and extended downtime is acceptable, we recommend doing this at the end of the day to allow AWS backend resources and network interfaces to be cleaned up overnight.

### BREAKING CHANGES

- **CUMULUS-1228**

  - The default AMI used by ECS instances is now an NGAP-compliant AMI. This
    will be a breaking change for non-NGAP deployments. If you do not deploy to
    NGAP, you will need to find the AMI ID of the
    [most recent Amazon ECS-optimized AMI](https://docs.aws.amazon.com/AmazonECS/latest/developerguide/ecs-optimized_AMI.html),
    and set the `ecs.amiid` property in your config. Instructions for finding
    the most recent NGAP AMI can be found using
    [these instructions](https://wiki.earthdata.nasa.gov/display/ESKB/Select+an+NGAP+Created+AMI).

- **CUMULUS-1310**

  - Database resources (DynamoDB, ElasticSearch) have been moved to an independent `db` stack.
    Migrations for this version will need to be user-managed. (e.g. [elasticsearch](https://docs.aws.amazon.com/elasticsearch-service/latest/developerguide/es-version-migration.html#snapshot-based-migration) and [dynamoDB](https://docs.aws.amazon.com/datapipeline/latest/DeveloperGuide/dp-template-exports3toddb.html)).
    Order of stack deployment is `iam` -> `db` -> `app`.
  - All stacks can now be deployed using a single `config.yml` file, i.e.: `kes cf deploy --kes-folder app --template node_modules/@cumulus/deployment/[iam|db|app] [...]`
    Backwards-compatible. For development, please re-run `npm run bootstrap` to build new `kes` overrides.
    Deployment docs have been updated to show how to deploy a single-config Cumulus instance.
  - `params` have been moved: Nest `params` fields under `app`, `db` or `iam` to override all Parameters for a particular stack's cloudformation template. Backwards-compatible with multi-config setups.
  - `stackName` and `stackNameNoDash` have been retired. Use `prefix` and `prefixNoDash` instead.
  - The `iams` section in `app/config.yml` IAM roles has been deprecated as a user-facing parameter,
    _unless_ your IAM role ARNs do not match the convention shown in `@cumulus/deployment/app/config.yml`
  - The `vpc.securityGroup` will need to be set with a pre-existing security group ID to use Cumulus in a VPC. Must allow inbound HTTP(S) (Port 443).

- **CUMULUS-1212**

  - `@cumulus/post-to-cmr` will now fail if any granules being processed are missing a metadata file. You can set the new config option `skipMetaCheck` to `true` to pass post-to-cmr without a metadata file.

- **CUMULUS-1232**

  - `@cumulus/sync-granule` will no longer silently pass if no checksum data is provided. It will use input
    from the granule object to:
    - Verify checksum if `checksumType` and `checksumValue` are in the file record OR a checksum file is provided
      (throws `InvalidChecksum` on fail), else log warning that no checksum is available.
    - Then, verify synced S3 file size if `file.size` is in the file record (throws `UnexpectedFileSize` on fail),
      else log warning that no file size is available.
    - Pass the step.

- **CUMULUS-1264**

  - The Cloudformation templating and deployment configuration has been substantially refactored.
    - `CumulusApiDefault` nested stack resource has been renamed to `CumulusApiDistribution`
    - `CumulusApiV1` nested stack resource has been renamed to `CumulusApiBackend`
  - The `urs: true` config option for when defining your lambdas (e.g. in `lambdas.yml`) has been deprecated. There are two new options to replace it:
    - `urs_redirect: 'token'`: This will expose a `TOKEN_REDIRECT_ENDPOINT` environment variable to your lambda that references the `/token` endpoint on the Cumulus backend API
    - `urs_redirect: 'distribution'`: This will expose a `DISTRIBUTION_REDIRECT_ENDPOINT` environment variable to your lambda that references the `/redirect` endpoint on the Cumulus distribution API

- **CUMULUS-1193**

  - The elasticsearch instance is moved behind the VPC.
  - Your account will need an Elasticsearch Service Linked role. This is a one-time setup for the account. You can follow the instructions to use the AWS console or AWS CLI [here](https://docs.aws.amazon.com/IAM/latest/UserGuide/using-service-linked-roles.html) or use the following AWS CLI command: `aws iam create-service-linked-role --aws-service-name es.amazonaws.com`

- **CUMULUS-802**

  - ECS `maxInstances` must be greater than `minInstances`. If you use defaults, no change is required.

- **CUMULUS-1269**
  - Brought Cumulus data models in line with CNM JSON schema:
    - Renamed file object `fileType` field to `type`
    - Renamed file object `fileSize` field to `size`
    - Renamed file object `checksumValue` field to `checksum` where not already done.
    - Added `ancillary` and `linkage` type support to file objects.

### Added

- **CUMULUS-799**

  - Added an S3 Access Metrics package which will take S3 Server Access Logs and
    write access metrics to CloudWatch

- **CUMULUS-1242** - Added `sqs2sfThrottle` lambda. The lambda reads SQS messages for queued executions and uses semaphores to only start new executions if the maximum number of executions defined for the priority key (`cumulus_meta.priorityKey`) has not been reached. Any SQS messages that are read but not used to start executions remain in the queue.

- **CUMULUS-1240**

  - Added `sfSemaphoreDown` lambda. This lambda receives SNS messages and for each message it decrements the semaphore used to track the number of running executions if:
    - the message is for a completed/failed workflow AND
    - the message contains a level of priority (`cumulus_meta.priorityKey`)
  - Added `sfSemaphoreDown` lambda as a subscriber to the `sfTracker` SNS topic

- **CUMULUS-1265**

  - Added `apiConfigs` configuration option to configure API Gateway to be private
  - All internal lambdas configured to run inside the VPC by default
  - Removed references to `NoVpc` lambdas from documentation and `example` folder.

- **CUMULUS-802**
  - Adds autoscaling of ECS clusters
  - Adds autoscaling of ECS services that are handling StepFunction activities

## Changed

- Updated `@cumulus/ingest/http/httpMixin.list()` to trim trailing spaces on discovered filenames

- **CUMULUS-1310**

  - Database resources (DynamoDB, ElasticSearch) have been moved to an independent `db` stack.
    This will enable future updates to avoid affecting database resources or requiring migrations.
    Migrations for this version will need to be user-managed.
    (e.g. [elasticsearch](https://docs.aws.amazon.com/elasticsearch-service/latest/developerguide/es-version-migration.html#snapshot-based-migration) and [dynamoDB](https://docs.aws.amazon.com/datapipeline/latest/DeveloperGuide/dp-template-exports3toddb.html)).
    Order of stack deployment is `iam` -> `db` -> `app`.
  - All stacks can now be deployed using a single `config.yml` file, i.e.: `kes cf deploy --kes-folder app --template node_modules/@cumulus/deployment/[iam|db|app] [...]`
    Backwards-compatible. Please re-run `npm run bootstrap` to build new `kes` overrides.
    Deployment docs have been updated to show how to deploy a single-config Cumulus instance.
  - `params` fields should now be nested under the stack key (i.e. `app`, `db` or `iam`) to provide Parameters for a particular stack's cloudformation template,
    for use with single-config instances. Keys _must_ match the name of the deployment package folder (`app`, `db`, or `iam`).
    Backwards-compatible with multi-config setups.
  - `stackName` and `stackNameNoDash` have been retired as user-facing config parameters. Use `prefix` and `prefixNoDash` instead.
    This will be used to create stack names for all stacks in a single-config use case.
    `stackName` may still be used as an override in multi-config usage, although this is discouraged.
    Warning: overriding the `db` stack's `stackName` will require you to set `dbStackName` in your `app/config.yml`.
    This parameter is required to fetch outputs from the `db` stack to reference in the `app` stack.
  - The `iams` section in `app/config.yml` IAM roles has been retired as a user-facing parameter,
    _unless_ your IAM role ARNs do not match the convention shown in `@cumulus/deployment/app/config.yml`
    In that case, overriding `iams` in your own config is recommended.
  - `iam` and `db` `cloudformation.yml` file names will have respective prefixes (e.g `iam.cloudformation.yml`).
  - Cumulus will now only attempt to create reconciliation reports for buckets of the `private`, `public` and `protected` types.
  - Cumulus will no longer set up its own security group.
    To pass a pre-existing security group for in-VPC deployments as a parameter to the Cumulus template, populate `vpc.securityGroup` in `config.yml`.
    This security group must allow inbound HTTP(S) traffic (Port 443). SSH traffic (Port 22) must be permitted for SSH access to ECS instances.
  - Deployment docs have been updated with examples for the new deployment model.

- **CUMULUS-1236**

  - Moves access to public files behind the distribution endpoint. Authentication is not required, but direct http access has been disallowed.

- **CUMULUS-1223**

  - Adds unauthenticated access for public bucket files to the Distribution API. Public files should be requested the same way as protected files, but for public files a redirect to a self-signed S3 URL will happen without requiring authentication with Earthdata login.

- **CUMULUS-1232**

  - Unifies duplicate handling in `ingest/granule.handleDuplicateFile` for maintainability.
  - Changed `ingest/granule.ingestFile` and `move-granules/index.moveFileRequest` to use new function.
  - Moved file versioning code to `ingest/granule.moveGranuleFileWithVersioning`
  - `ingest/granule.verifyFile` now also tests `file.size` for verification if it is in the file record and throws
    `UnexpectedFileSize` error for file size not matching input.
  - `ingest/granule.verifyFile` logs warnings if checksum and/or file size are not available.

- **CUMULUS-1193**

  - Moved reindex CLI functionality to an API endpoint. See [API docs](https://nasa.github.io/cumulus-api/#elasticsearch-1)

- **CUMULUS-1207**
  - No longer disable lambda event source mappings when disabling a rule

### Fixed

- Updated Lerna publish script so that published Cumulus packages will pin their dependencies on other Cumulus packages to exact versions (e.g. `1.12.1` instead of `^1.12.1`)

- **CUMULUS-1203**

  - Fixes IAM template's use of intrinsic functions such that IAM template overrides now work with kes

- **CUMULUS-1268**
  - Deployment will not fail if there are no ES alarms or ECS services

## [v1.12.1] - 2019-4-8

## [v1.12.0] - 2019-4-4

Note: There was an issue publishing 1.12.0. Upgrade to 1.12.1.

### BREAKING CHANGES

- **CUMULUS-1139**

  - `granule.applyWorkflow` uses the new-style granule record as input to workflows.

- **CUMULUS-1171**

  - Fixed provider handling in the API to make it consistent between protocols.
    NOTE: This is a breaking change. When applying this upgrade, users will need to:
    1. Disable all workflow rules
    2. Update any `http` or `https` providers so that the host field only
       contains a valid hostname or IP address, and the port field contains the
       provider port.
    3. Perform the deployment
    4. Re-enable workflow rules

- **CUMULUS-1176**:

  - `@cumulus/move-granules` input expectations have changed. `@cumulus/files-to-granules` is a new intermediate task to perform input translation in the old style.
    See the Added and Changed sections of this release changelog for more information.

- **CUMULUS-670**

  - The behavior of ParsePDR and related code has changed in this release. PDRs with FILE_TYPEs that do not conform to the PDR ICD (+ TGZ) (https://cdn.earthdata.nasa.gov/conduit/upload/6376/ESDS-RFC-030v1.0.pdf) will fail to parse.

- **CUMULUS-1208**
  - The granule object input to `@cumulus/queue-granules` will now be added to ingest workflow messages **as is**. In practice, this means that if you are using `@cumulus/queue-granules` to trigger ingest workflows and your granule objects input have invalid properties, then your ingest workflows will fail due to schema validation errors.

### Added

- **CUMULUS-777**
  - Added new cookbook entry on configuring Cumulus to track ancillary files.
- **CUMULUS-1183**
  - Kes overrides will now abort with a warning if a workflow step is configured without a corresponding
    lambda configuration
- **CUMULUS-1223**

  - Adds convenience function `@cumulus/common/bucketsConfigJsonObject` for fetching stack's bucket configuration as an object.

- **CUMULUS-853**
  - Updated FakeProcessing example lambda to include option to generate fake browse
  - Added feature documentation for ancillary metadata export, a new cookbook entry describing a workflow with ancillary metadata generation(browse), and related task definition documentation
- **CUMULUS-805**
  - Added a CloudWatch alarm to check running ElasticSearch instances, and a CloudWatch dashboard to view the health of ElasticSearch
  - Specify `AWS_REGION` in `.env` to be used by deployment script
- **CUMULUS-803**
  - Added CloudWatch alarms to check running tasks of each ECS service, and add the alarms to CloudWatch dashboard
- **CUMULUS-670**
  - Added Ancillary Metadata Export feature (see https://nasa.github.io/cumulus/docs/features/ancillary_metadata for more information)
  - Added new Collection file parameter "fileType" that allows configuration of workflow granule file fileType
- **CUMULUS-1184** - Added kes logging output to ensure we always see the state machine reference before failures due to configuration
- **CUMULUS-1105** - Added a dashboard endpoint to serve the dashboard from an S3 bucket
- **CUMULUS-1199** - Moves `s3credentials` endpoint from the backend to the distribution API.
- **CUMULUS-666**
  - Added `@api/endpoints/s3credentials` to allow EarthData Login authorized users to retrieve temporary security credentials for same-region direct S3 access.
- **CUMULUS-671**
  - Added `@packages/integration-tests/api/distribution/getDistributionApiS3SignedUrl()` to return the S3 signed URL for a file protected by the distribution API
- **CUMULUS-672**
  - Added `cmrMetadataFormat` and `cmrConceptId` to output for individual granules from `@cumulus/post-to-cmr`. `cmrMetadataFormat` will be read from the `cmrMetadataFormat` generated for each granule in `@cumulus/cmrjs/publish2CMR()`
  - Added helpers to `@packages/integration-tests/api/distribution`:
    - `getDistributionApiFileStream()` returns a stream to download files protected by the distribution API
    - `getDistributionFileUrl()` constructs URLs for requesting files from the distribution API
- **CUMULUS-1185** `@cumulus/api/models/Granule.removeGranuleFromCmrByGranule` to replace `@cumulus/api/models/Granule.removeGranuleFromCmr` and use the Granule UR from the CMR metadata to remove the granule from CMR

- **CUMULUS-1101**

  - Added new `@cumulus/checksum` package. This package provides functions to calculate and validate checksums.
  - Added new checksumming functions to `@cumulus/common/aws`: `calculateS3ObjectChecksum` and `validateS3ObjectChecksum`, which depend on the `checksum` package.

- CUMULUS-1171

  - Added `@cumulus/common` API documentation to `packages/common/docs/API.md`
  - Added an `npm run build-docs` task to `@cumulus/common`
  - Added `@cumulus/common/string#isValidHostname()`
  - Added `@cumulus/common/string#match()`
  - Added `@cumulus/common/string#matches()`
  - Added `@cumulus/common/string#toLower()`
  - Added `@cumulus/common/string#toUpper()`
  - Added `@cumulus/common/URLUtils#buildURL()`
  - Added `@cumulus/common/util#isNil()`
  - Added `@cumulus/common/util#isNull()`
  - Added `@cumulus/common/util#isUndefined()`
  - Added `@cumulus/common/util#negate()`

- **CUMULUS-1176**

  - Added new `@cumulus/files-to-granules` task to handle converting file array output from `cumulus-process` tasks into granule objects.
    Allows simplification of `@cumulus/move-granules` and `@cumulus/post-to-cmr`, see Changed section for more details.

- CUMULUS-1151 Compare the granule holdings in CMR with Cumulus' internal data store
- CUMULUS-1152 Compare the granule file holdings in CMR with Cumulus' internal data store

### Changed

- **CUMULUS-1216** - Updated `@cumulus/ingest/granule/ingestFile` to download files to expected staging location.
- **CUMULUS-1208** - Updated `@cumulus/ingest/queue/enqueueGranuleIngestMessage()` to not transform granule object passed to it when building an ingest message
- **CUMULUS-1198** - `@cumulus/ingest` no longer enforces any expectations about whether `provider_path` contains a leading slash or not.
- **CUMULUS-1170**
  - Update scripts and docs to use `npm` instead of `yarn`
  - Use `package-lock.json` files to ensure matching versions of npm packages
  - Update CI builds to use `npm ci` instead of `npm install`
- **CUMULUS-670**
  - Updated ParsePDR task to read standard PDR types+ (+ tgz as an external customer requirement) and add a fileType to granule-files on Granule discovery
  - Updated ParsePDR to fail if unrecognized type is used
  - Updated all relevant task schemas to include granule->files->filetype as a string value
  - Updated tests/test fixtures to include the fileType in the step function/task inputs and output validations as needed
  - Updated MoveGranules task to handle incoming configuration with new "fileType" values and to add them as appropriate to the lambda output.
  - Updated DiscoverGranules step/related workflows to read new Collection file parameter fileType that will map a discovered file to a workflow fileType
  - Updated CNM parser to add the fileType to the defined granule file fileType on ingest and updated integration tests to verify/validate that behavior
  - Updated generateEcho10XMLString in cmr-utils.js to use a map/related library to ensure order as CMR requires ordering for their online resources.
  - Updated post-to-cmr task to appropriately export CNM filetypes to CMR in echo10/UMM exports
- **CUMULUS-1139** - Granules stored in the API contain a `files` property. That schema has been greatly
  simplified and now better matches the CNM format.
  - The `name` property has been renamed to `fileName`.
  - The `filepath` property has been renamed to `key`.
  - The `checksumValue` property has been renamed to `checksum`.
  - The `path` property has been removed.
  - The `url_path` property has been removed.
  - The `filename` property (which contained an `s3://` URL) has been removed, and the `bucket`
    and `key` properties should be used instead. Any requests sent to the API containing a `granule.files[].filename`
    property will be rejected, and any responses coming back from the API will not contain that
    `filename` property.
  - A `source` property has been added, which is a URL indicating the original source of the file.
  - `@cumulus/ingest/granule.moveGranuleFiles()` no longer includes a `filename` field in its
    output. The `bucket` and `key` fields should be used instead.
- **CUMULUS-672**

  - Changed `@cumulus/integration-tests/api/EarthdataLogin.getEarthdataLoginRedirectResponse` to `@cumulus/integration-tests/api/EarthdataLogin.getEarthdataAccessToken`. The new function returns an access response from Earthdata login, if successful.
  - `@cumulus/integration-tests/cmr/getOnlineResources` now accepts an object of options, including `cmrMetadataFormat`. Based on the `cmrMetadataFormat`, the function will correctly retrieve the online resources for each metadata format (ECHO10, UMM-G)

- **CUMULUS-1101**

  - Moved `@cumulus/common/file/getFileChecksumFromStream` into `@cumulus/checksum`, and renamed it to `generateChecksumFromStream`.
    This is a breaking change for users relying on `@cumulus/common/file/getFileChecksumFromStream`.
  - Refactored `@cumulus/ingest/Granule` to depend on new `common/aws` checksum functions and remove significantly present checksumming code.
    - Deprecated `@cumulus/ingest/granule.validateChecksum`. Replaced with `@cumulus/ingest/granule.verifyFile`.
    - Renamed `granule.getChecksumFromFile` to `granule.retrieveSuppliedFileChecksumInformation` to be more accurate.
  - Deprecated `@cumulus/common/aws.checksumS3Objects`. Use `@cumulus/common/aws.calculateS3ObjectChecksum` instead.

- CUMULUS-1171

  - Fixed provider handling in the API to make it consistent between protocols.
    Before this change, FTP providers were configured using the `host` and
    `port` properties. HTTP providers ignored `port` and `protocol`, and stored
    an entire URL in the `host` property. Updated the API to only accept valid
    hostnames or IP addresses in the `provider.host` field. Updated ingest code
    to properly build HTTP and HTTPS URLs from `provider.protocol`,
    `provider.host`, and `provider.port`.
  - The default provider port was being set to 21, no matter what protocol was
    being used. Removed that default.

- **CUMULUS-1176**

  - `@cumulus/move-granules` breaking change:
    Input to `move-granules` is now expected to be in the form of a granules object (i.e. `{ granules: [ { ... }, { ... } ] }`);
    For backwards compatibility with array-of-files outputs from processing steps, use the new `@cumulus/files-to-granules` task as an intermediate step.
    This task will perform the input translation. This change allows `move-granules` to be simpler and behave more predictably.
    `config.granuleIdExtraction` and `config.input_granules` are no longer needed/used by `move-granules`.
  - `@cumulus/post-to-cmr`: `config.granuleIdExtraction` is no longer needed/used by `post-to-cmr`.

- CUMULUS-1174
  - Better error message and stacktrace for S3KeyPairProvider error reporting.

### Fixed

- **CUMULUS-1218** Reconciliation report will now scan only completed granules.
- `@cumulus/api` files and granules were not getting indexed correctly because files indexing was failing in `db-indexer`
- `@cumulus/deployment` A bug in the Cloudformation template was preventing the API from being able to be launched in a VPC, updated the IAM template to give the permissions to be able to run the API in a VPC

### Deprecated

- `@cumulus/api/models/Granule.removeGranuleFromCmr`, instead use `@cumulus/api/models/Granule.removeGranuleFromCmrByGranule`
- `@cumulus/ingest/granule.validateChecksum`, instead use `@cumulus/ingest/granule.verifyFile`
- `@cumulus/common/aws.checksumS3Objects`, instead use `@cumulus/common/aws.calculateS3ObjectChecksum`
- `@cumulus/cmrjs`: `getGranuleId` and `getCmrFiles` are deprecated due to changes in input handling.

## [v1.11.3] - 2019-3-5

### Added

- **CUMULUS-1187** - Added `@cumulus/ingest/granule/duplicateHandlingType()` to determine how duplicate files should be handled in an ingest workflow

### Fixed

- **CUMULUS-1187** - workflows not respecting the duplicate handling value specified in the collection
- Removed refreshToken schema requirement for OAuth

## [v1.11.2] - 2019-2-15

### Added

- CUMULUS-1169
  - Added a `@cumulus/common/StepFunctions` module. It contains functions for querying the AWS
    StepFunctions API. These functions have the ability to retry when a ThrottlingException occurs.
  - Added `@cumulus/common/aws.retryOnThrottlingException()`, which will wrap a function in code to
    retry on ThrottlingExceptions.
  - Added `@cumulus/common/test-utils.throttleOnce()`, which will cause a function to return a
    ThrottlingException the first time it is called, then return its normal result after that.
- CUMULUS-1103 Compare the collection holdings in CMR with Cumulus' internal data store
- CUMULUS-1099 Add support for UMMG JSON metadata versions > 1.4.
  - If a version is found in the metadata object, that version is used for processing and publishing to CMR otherwise, version 1.4 is assumed.
- CUMULUS-678
  - Added support for UMMG json v1.4 metadata files.
    `reconcileCMRMetadata` added to `@cumulus/cmrjs` to update metadata record with new file locations.
    `@cumulus/common/errors` adds two new error types `CMRMetaFileNotFound` and `InvalidArgument`.
    `@cumulus/common/test-utils` adds new function `randomId` to create a random string with id to help in debugging.
    `@cumulus/common/BucketsConfig` adds a new helper class `BucketsConfig` for working with bucket stack configuration and bucket names.
    `@cumulus/common/aws` adds new function `s3PutObjectTagging` as a convenience for the aws [s3().putObjectTagging](https://docs.aws.amazon.com/AWSJavaScriptSDK/latest/AWS/S3.html#putObjectTagging-property) function.
    `@cumulus/cmrjs` Adds: - `isCMRFile` - Identify an echo10(xml) or UMMG(json) metadata file. - `metadataObjectFromCMRFile` Read and parse CMR XML file from s3. - `updateCMRMetadata` Modify a cmr metadata (xml/json) file with updated information. - `publish2CMR` Posts XML or UMMG CMR data to CMR service. - `reconcileCMRMetadata` Reconciles cmr metadata file after a file moves.
- Adds some ECS and other permissions to StepRole to enable running ECS tasks from a workflow
- Added Apache logs to cumulus api and distribution lambdas
- **CUMULUS-1119** - Added `@cumulus/integration-tests/api/EarthdataLogin.getEarthdataLoginRedirectResponse` helper for integration tests to handle login with Earthdata and to return response from redirect to Cumulus API
- **CUMULUS-673** Added `@cumulus/common/file/getFileChecksumFromStream` to get file checksum from a readable stream

### Fixed

- CUMULUS-1123
  - Cloudformation template overrides now work as expected

### Changed

- CUMULUS-1169
  - Deprecated the `@cumulus/common/step-functions` module.
  - Updated code that queries the StepFunctions API to use the retry-enabled functions from
    `@cumulus/common/StepFunctions`
- CUMULUS-1121
  - Schema validation is now strongly enforced when writing to the database.
    Additional properties are not allowed and will result in a validation error.
- CUMULUS-678
  `tasks/move-granules` simplified and refactored to use functionality from cmrjs.
  `ingest/granules.moveGranuleFiles` now just moves granule files and returns a list of the updated files. Updating metadata now handled by `@cumulus/cmrjs/reconcileCMRMetadata`.
  `move-granules.updateGranuleMetadata` refactored and bugs fixed in the case of a file matching multiple collection.files.regexps.
  `getCmrXmlFiles` simplified and now only returns an object with the cmrfilename and the granuleId.
  `@cumulus/test-processing` - test processing task updated to generate UMM-G metadata

- CUMULUS-1043

  - `@cumulus/api` now uses [express](http://expressjs.com/) as the API engine.
  - All `@cumulus/api` endpoints on ApiGateway are consolidated to a single endpoint the uses `{proxy+}` definition.
  - All files under `packages/api/endpoints` along with associated tests are updated to support express's request and response objects.
  - Replaced environment variables `internal`, `bucket` and `systemBucket` with `system_bucket`.
  - Update `@cumulus/integration-tests` to work with updated cumulus-api express endpoints

- `@cumulus/integration-tests` - `buildAndExecuteWorkflow` and `buildWorkflow` updated to take a `meta` param to allow for additional fields to be added to the workflow `meta`

- **CUMULUS-1049** Updated `Retrieve Execution Status API` in `@cumulus/api`: If the execution doesn't exist in Step Function API, Cumulus API returns the execution status information from the database.

- **CUMULUS-1119**
  - Renamed `DISTRIBUTION_URL` environment variable to `DISTRIBUTION_ENDPOINT`
  - Renamed `DEPLOYMENT_ENDPOINT` environment variable to `DISTRIBUTION_REDIRECT_ENDPOINT`
  - Renamed `API_ENDPOINT` environment variable to `TOKEN_REDIRECT_ENDPOINT`

### Removed

- Functions deprecated before 1.11.0:
  - @cumulus/api/models/base: static Manager.createTable() and static Manager.deleteTable()
  - @cumulus/ingest/aws/S3
  - @cumulus/ingest/aws/StepFunction.getExecution()
  - @cumulus/ingest/aws/StepFunction.pullEvent()
  - @cumulus/ingest/consumer.Consume
  - @cumulus/ingest/granule/Ingest.getBucket()

### Deprecated

`@cmrjs/ingestConcept`, instead use the CMR object methods. `@cmrjs/CMR.ingestGranule` or `@cmrjs/CMR.ingestCollection`
`@cmrjs/searchConcept`, instead use the CMR object methods. `@cmrjs/CMR.searchGranules` or `@cmrjs/CMR.searchCollections`
`@cmrjs/deleteConcept`, instead use the CMR object methods. `@cmrjs/CMR.deleteGranule` or `@cmrjs/CMR.deleteCollection`

## [v1.11.1] - 2018-12-18

**Please Note**

- Ensure your `app/config.yml` has a `clientId` specified in the `cmr` section. This will allow CMR to identify your requests for better support and metrics.
  - For an example, please see [the example config](https://github.com/nasa/cumulus/blob/1c7e2bf41b75da9f87004c4e40fbcf0f39f56794/example/app/config.yml#L128).

### Added

- Added a `/tokenDelete` endpoint in `@cumulus/api` to delete access token records

### Changed

- CUMULUS-678
  `@cumulus/ingest/crypto` moved and renamed to `@cumulus/common/key-pair-provider`
  `@cumulus/ingest/aws` function: `KMSDecryptionFailed` and class: `KMS` extracted and moved to `@cumulus/common` and `KMS` is exported as `KMSProvider` from `@cumulus/common/key-pair-provider`
  `@cumulus/ingest/granule` functions: `publish`, `getGranuleId`, `getXMLMetadataAsString`, `getMetadataBodyAndTags`, `parseXmlString`, `getCmrXMLFiles`, `postS3Object`, `contructOnlineAccessUrls`, `updateMetadata`, extracted and moved to `@cumulus/cmrjs`
  `getGranuleId`, `getCmrXMLFiles`, `publish`, `updateMetadata` removed from `@cumulus/ingest/granule` and added to `@cumulus/cmrjs`;
  `updateMetadata` renamed `updateCMRMetadata`.
  `@cumulus/ingest` test files renamed.
- **CUMULUS-1070**
  - Add `'Client-Id'` header to all `@cumulus/cmrjs` requests (made via `searchConcept`, `ingestConcept`, and `deleteConcept`).
  - Updated `cumulus/example/app/config.yml` entry for `cmr.clientId` to use stackName for easier CMR-side identification.

## [v1.11.0] - 2018-11-30

**Please Note**

- Redeploy IAM roles:
  - CUMULUS-817 includes a migration that requires reconfiguration/redeployment of IAM roles. Please see the [upgrade instructions](https://nasa.github.io/cumulus/docs/upgrade/1.11.0) for more information.
  - CUMULUS-977 includes a few new SNS-related permissions added to the IAM roles that will require redeployment of IAM roles.
- `cumulus-message-adapter` v1.0.13+ is required for `@cumulus/api` granule reingest API to work properly. The latest version should be downloaded automatically by kes.
- A `TOKEN_SECRET` value (preferably 256-bit for security) must be added to `.env` to securely sign JWTs used for authorization in `@cumulus/api`

### Changed

- **CUUMULUS-1000** - Distribution endpoint now persists logins, instead of
  redirecting to Earthdata Login on every request
- **CUMULUS-783 CUMULUS-790** - Updated `@cumulus/sync-granule` and `@cumulus/move-granules` tasks to always overwrite existing files for manually-triggered reingest.
- **CUMULUS-906** - Updated `@cumulus/api` granule reingest API to
  - add `reingestGranule: true` and `forceDuplicateOverwrite: true` to Cumulus message `cumulus_meta.cumulus_context` field to indicate that the workflow is a manually triggered re-ingest.
  - return warning message to operator when duplicateHandling is not `replace`
  - `cumulus-message-adapter` v1.0.13+ is required.
- **CUMULUS-793** - Updated the granule move PUT request in `@cumulus/api` to reject the move with a 409 status code if one or more of the files already exist at the destination location
- Updated `@cumulus/helloworld` to use S3 to store state for pass on retry tests
- Updated `@cumulus/ingest`:
  - [Required for MAAP] `http.js#list` will now find links with a trailing whitespace
  - Removed code from `granule.js` which looked for files in S3 using `{ Bucket: discoveredFile.bucket, Key: discoveredFile.name }`. This is obsolete since `@cumulus/ingest` uses a `file-staging` and `constructCollectionId()` directory prefixes by default.
- **CUMULUS-989**
  - Updated `@cumulus/api` to use [JWT (JSON Web Token)](https://jwt.io/introduction/) as the transport format for API authorization tokens and to use JWT verification in the request authorization
  - Updated `/token` endpoint in `@cumulus/api` to return tokens as JWTs
  - Added a `/refresh` endpoint in `@cumulus/api` to request new access tokens from the OAuth provider using the refresh token
  - Added `refreshAccessToken` to `@cumulus/api/lib/EarthdataLogin` to manage refresh token requests with the Earthdata OAuth provider

### Added

- **CUMULUS-1050**
  - Separated configuration flags for originalPayload/finalPayload cleanup such that they can be set to different retention times
- **CUMULUS-798**
  - Added daily Executions cleanup CloudWatch event that triggers cleanExecutions lambda
  - Added cleanExecutions lambda that removes finalPayload/originalPayload field entries for records older than configured timeout value (execution_payload_retention_period), with a default of 30 days
- **CUMULUS-815/816**
  - Added 'originalPayload' and 'finalPayload' fields to Executions table
  - Updated Execution model to populate originalPayload with the execution payload on record creation
  - Updated Execution model code to populate finalPayload field with the execution payload on execution completion
  - Execution API now exposes the above fields
- **CUMULUS-977**
  - Rename `kinesisConsumer` to `messageConsumer` as it handles both Kinesis streams and SNS topics as of this version.
  - Add `sns`-type rule support. These rules create a subscription between an SNS topic and the `messageConsumer`.
    When a message is received, `messageConsumer` is triggered and passes the SNS message (JSON format expected) in
    its entirety to the workflow in the `payload` field of the Cumulus message. For more information on sns-type rules,
    see the [documentation](https://nasa.github.io/cumulus/docs/data-cookbooks/setup#rules).
- **CUMULUS-975**
  - Add `KinesisInboundEventLogger` and `KinesisOutboundEventLogger` API lambdas. These lambdas
    are utilized to dump incoming and outgoing ingest workflow kinesis streams
    to cloudwatch for analytics in case of AWS/stream failure.
  - Update rules model to allow tracking of log_event ARNs related to
    Rule event logging. Kinesis rule types will now automatically log
    incoming events via a Kinesis event triggered lambda.
    CUMULUS-975-migration-4
  - Update migration code to require explicit migration names per run
  - Added migration_4 to migrate/update existing Kinesis rules to have a log event mapping
  - Added new IAM policy for migration lambda
- **CUMULUS-775**
  - Adds a instance metadata endpoint to the `@cumulus/api` package.
  - Adds a new convenience function `hostId` to the `@cumulus/cmrjs` to help build environment specific cmr urls.
  - Fixed `@cumulus/cmrjs.searchConcept` to search and return CMR results.
  - Modified `@cumulus/cmrjs.CMR.searchGranule` and `@cumulus/cmrjs.CMR.searchCollection` to include CMR's provider as a default parameter to searches.
- **CUMULUS-965**
  - Add `@cumulus/test-data.loadJSONTestData()`,
    `@cumulus/test-data.loadTestData()`, and
    `@cumulus/test-data.streamTestData()` to safely load test data. These
    functions should be used instead of using `require()` to load test data,
    which could lead to tests interfering with each other.
  - Add a `@cumulus/common/util/deprecate()` function to mark a piece of code as
    deprecated
- **CUMULUS-986**
  - Added `waitForTestExecutionStart` to `@cumulus/integration-tests`
- **CUMULUS-919**
  - In `@cumulus/deployment`, added support for NGAP permissions boundaries for IAM roles with `useNgapPermissionBoundary` flag in `iam/config.yml`. Defaults to false.

### Fixed

- Fixed a bug where FTP sockets were not closed after an error, keeping the Lambda function active until it timed out [CUMULUS-972]
- **CUMULUS-656**
  - The API will no longer allow the deletion of a provider if that provider is
    referenced by a rule
  - The API will no longer allow the deletion of a collection if that collection
    is referenced by a rule
- Fixed a bug where `@cumulus/sf-sns-report` was not pulling large messages from S3 correctly.

### Deprecated

- `@cumulus/ingest/aws/StepFunction.pullEvent()`. Use `@cumulus/common/aws.pullStepFunctionEvent()`.
- `@cumulus/ingest/consumer.Consume` due to unpredictable implementation. Use `@cumulus/ingest/consumer.Consumer`.
  Call `Consumer.consume()` instead of `Consume.read()`.

## [v1.10.4] - 2018-11-28

### Added

- **CUMULUS-1008**
  - New `config.yml` parameter for SQS consumers: `sqs_consumer_rate: (default 500)`, which is the maximum number of
    messages the consumer will attempt to process per execution. Currently this is only used by the sf-starter consumer,
    which runs every minute by default, making this a messages-per-minute upper bound. SQS does not guarantee the number
    of messages returned per call, so this is not a fixed rate of consumption, only attempted number of messages received.

### Deprecated

- `@cumulus/ingest/consumer.Consume` due to unpredictable implementation. Use `@cumulus/ingest/consumer.Consumer`.

### Changed

- Backported update of `packages/api` dependency `@mapbox/dyno` to `1.4.2` to mitigate `event-stream` vulnerability.

## [v1.10.3] - 2018-10-31

### Added

- **CUMULUS-817**
  - Added AWS Dead Letter Queues for lambdas that are scheduled asynchronously/such that failures show up only in cloudwatch logs.
- **CUMULUS-956**
  - Migrated developer documentation and data-cookbooks to Docusaurus
    - supports versioning of documentation
  - Added `docs/docs-how-to.md` to outline how to do things like add new docs or locally install for testing.
  - Deployment/CI scripts have been updated to work with the new format
- **CUMULUS-811**
  - Added new S3 functions to `@cumulus/common/aws`:
    - `aws.s3TagSetToQueryString`: converts S3 TagSet array to querystring (for use with upload()).
    - `aws.s3PutObject`: Returns promise of S3 `putObject`, which puts an object on S3
    - `aws.s3CopyObject`: Returns promise of S3 `copyObject`, which copies an object in S3 to a new S3 location
    - `aws.s3GetObjectTagging`: Returns promise of S3 `getObjectTagging`, which returns an object containing an S3 TagSet.
  - `@/cumulus/common/aws.s3PutObject` defaults to an explicit `ACL` of 'private' if not overridden.
  - `@/cumulus/common/aws.s3CopyObject` defaults to an explicit `TaggingDirective` of 'COPY' if not overridden.

### Deprecated

- **CUMULUS-811**
  - Deprecated `@cumulus/ingest/aws.S3`. Member functions of this class will now
    log warnings pointing to similar functionality in `@cumulus/common/aws`.

## [v1.10.2] - 2018-10-24

### Added

- **CUMULUS-965**
  - Added a `@cumulus/logger` package
- **CUMULUS-885**
  - Added 'human readable' version identifiers to Lambda Versioning lambda aliases
- **CUMULUS-705**
  - Note: Make sure to update the IAM stack when deploying this update.
  - Adds an AsyncOperations model and associated DynamoDB table to the
    `@cumulus/api` package
  - Adds an /asyncOperations endpoint to the `@cumulus/api` package, which can
    be used to fetch the status of an AsyncOperation.
  - Adds a /bulkDelete endpoint to the `@cumulus/api` package, which performs an
    asynchronous bulk-delete operation. This is a stub right now which is only
    intended to demonstration how AsyncOperations work.
  - Adds an AsyncOperation ECS task to the `@cumulus/api` package, which will
    fetch an Lambda function, run it in ECS, and then store the result to the
    AsyncOperations table in DynamoDB.
- **CUMULUS-851** - Added workflow lambda versioning feature to allow in-flight workflows to use lambda versions that were in place when a workflow was initiated

  - Updated Kes custom code to remove logic that used the CMA file key to determine template compilation logic. Instead, utilize a `customCompilation` template configuration flag to indicate a template should use Cumulus's kes customized methods instead of 'core'.
  - Added `useWorkflowLambdaVersions` configuration option to enable the lambdaVersioning feature set. **This option is set to true by default** and should be set to false to disable the feature.
  - Added uniqueIdentifier configuration key to S3 sourced lambdas to optionally support S3 lambda resource versioning within this scheme. This key must be unique for each modified version of the lambda package and must be updated in configuration each time the source changes.
  - Added a new nested stack template that will create a `LambdaVersions` stack that will take lambda parameters from the base template, generate lambda versions/aliases and return outputs with references to the most 'current' lambda alias reference, and updated 'core' template to utilize these outputs (if `useWorkflowLambdaVersions` is enabled).

- Created a `@cumulus/api/lib/OAuth2` interface, which is implemented by the
  `@cumulus/api/lib/EarthdataLogin` and `@cumulus/api/lib/GoogleOAuth2` classes.
  Endpoints that need to handle authentication will determine which class to use
  based on environment variables. This also greatly simplifies testing.
- Added `@cumulus/api/lib/assertions`, containing more complex AVA test assertions
- Added PublishGranule workflow to publish a granule to CMR without full reingest. (ingest-in-place capability)

- `@cumulus/integration-tests` new functionality:
  - `listCollections` to list collections from a provided data directory
  - `deleteCollection` to delete list of collections from a deployed stack
  - `cleanUpCollections` combines the above in one function.
  - `listProviders` to list providers from a provided data directory
  - `deleteProviders` to delete list of providers from a deployed stack
  - `cleanUpProviders` combines the above in one function.
  - `@cumulus/integrations-tests/api.js`: `deleteGranule` and `deletePdr` functions to make `DELETE` requests to Cumulus API
  - `rules` API functionality for posting and deleting a rule and listing all rules
  - `wait-for-deploy` lambda for use in the redeployment tests
- `@cumulus/ingest/granule.js`: `ingestFile` inserts new `duplicate_found: true` field in the file's record if a duplicate file already exists on S3.
- `@cumulus/api`: `/execution-status` endpoint requests and returns complete execution output if execution output is stored in S3 due to size.
- Added option to use environment variable to set CMR host in `@cumulus/cmrjs`.
- **CUMULUS-781** - Added integration tests for `@cumulus/sync-granule` when `duplicateHandling` is set to `replace` or `skip`
- **CUMULUS-791** - `@cumulus/move-granules`: `moveFileRequest` inserts new `duplicate_found: true` field in the file's record if a duplicate file already exists on S3. Updated output schema to document new `duplicate_found` field.

### Removed

- Removed `@cumulus/common/fake-earthdata-login-server`. Tests can now create a
  service stub based on `@cumulus/api/lib/OAuth2` if testing requires handling
  authentication.

### Changed

- **CUMULUS-940** - modified `@cumulus/common/aws` `receiveSQSMessages` to take a parameter object instead of positional parameters. All defaults remain the same, but now access to long polling is available through `options.waitTimeSeconds`.
- **CUMULUS-948** - Update lambda functions `CNMToCMA` and `CnmResponse` in the `cumulus-data-shared` bucket and point the default stack to them.
- **CUMULUS-782** - Updated `@cumulus/sync-granule` task and `Granule.ingestFile` in `@cumulus/ingest` to keep both old and new data when a destination file with different checksum already exists and `duplicateHandling` is `version`
- Updated the config schema in `@cumulus/move-granules` to include the `moveStagedFiles` param.
- **CUMULUS-778** - Updated config schema and documentation in `@cumulus/sync-granule` to include `duplicateHandling` parameter for specifying how duplicate filenames should be handled
- **CUMULUS-779** - Updated `@cumulus/sync-granule` to throw `DuplicateFile` error when destination files already exist and `duplicateHandling` is `error`
- **CUMULUS-780** - Updated `@cumulus/sync-granule` to use `error` as the default for `duplicateHandling` when it is not specified
- **CUMULUS-780** - Updated `@cumulus/api` to use `error` as the default value for `duplicateHandling` in the `Collection` model
- **CUMULUS-785** - Updated the config schema and documentation in `@cumulus/move-granules` to include `duplicateHandling` parameter for specifying how duplicate filenames should be handled
- **CUMULUS-786, CUMULUS-787** - Updated `@cumulus/move-granules` to throw `DuplicateFile` error when destination files already exist and `duplicateHandling` is `error` or not specified
- **CUMULUS-789** - Updated `@cumulus/move-granules` to keep both old and new data when a destination file with different checksum already exists and `duplicateHandling` is `version`

### Fixed

- `getGranuleId` in `@cumulus/ingest` bug: `getGranuleId` was constructing an error using `filename` which was undefined. The fix replaces `filename` with the `uri` argument.
- Fixes to `del` in `@cumulus/api/endpoints/granules.js` to not error/fail when not all files exist in S3 (e.g. delete granule which has only 2 of 3 files ingested).
- `@cumulus/deployment/lib/crypto.js` now checks for private key existence properly.

## [v1.10.1] - 2018-09-4

### Fixed

- Fixed cloudformation template errors in `@cumulus/deployment/`
  - Replaced references to Fn::Ref: with Ref:
  - Moved long form template references to a newline

## [v1.10.0] - 2018-08-31

### Removed

- Removed unused and broken code from `@cumulus/common`
  - Removed `@cumulus/common/test-helpers`
  - Removed `@cumulus/common/task`
  - Removed `@cumulus/common/message-source`
  - Removed the `getPossiblyRemote` function from `@cumulus/common/aws`
  - Removed the `startPromisedSfnExecution` function from `@cumulus/common/aws`
  - Removed the `getCurrentSfnTask` function from `@cumulus/common/aws`

### Changed

- **CUMULUS-839** - In `@cumulus/sync-granule`, 'collection' is now an optional config parameter

### Fixed

- **CUMULUS-859** Moved duplicate code in `@cumulus/move-granules` and `@cumulus/post-to-cmr` to `@cumulus/ingest`. Fixed imports making assumptions about directory structure.
- `@cumulus/ingest/consumer` correctly limits the number of messages being received and processed from SQS. Details:
  - **Background:** `@cumulus/api` includes a lambda `<stack-name>-sqs2sf` which processes messages from the `<stack-name>-startSF` SQS queue every minute. The `sqs2sf` lambda uses `@cumulus/ingest/consumer` to receive and process messages from SQS.
  - **Bug:** More than `messageLimit` number of messages were being consumed and processed from the `<stack-name>-startSF` SQS queue. Many step functions were being triggered simultaneously by the lambda `<stack-name>-sqs2sf` (which consumes every minute from the `startSF` queue) and resulting in step function failure with the error: `An error occurred (ThrottlingException) when calling the GetExecutionHistory`.
  - **Fix:** `@cumulus/ingest/consumer#processMessages` now processes messages until `timeLimit` has passed _OR_ once it receives up to `messageLimit` messages. `sqs2sf` is deployed with a [default `messageLimit` of 10](https://github.com/nasa/cumulus/blob/670000c8a821ff37ae162385f921c40956e293f7/packages/deployment/app/config.yml#L147).
  - **IMPORTANT NOTE:** `consumer` will actually process up to `messageLimit * 2 - 1` messages. This is because sometimes `receiveSQSMessages` will return less than `messageLimit` messages and thus the consumer will continue to make calls to `receiveSQSMessages`. For example, given a `messageLimit` of 10 and subsequent calls to `receiveSQSMessages` returns up to 9 messages, the loop will continue and a final call could return up to 10 messages.

## [v1.9.1] - 2018-08-22

**Please Note** To take advantage of the added granule tracking API functionality, updates are required for the message adapter and its libraries. You should be on the following versions:

- `cumulus-message-adapter` 1.0.9+
- `cumulus-message-adapter-js` 1.0.4+
- `cumulus-message-adapter-java` 1.2.7+
- `cumulus-message-adapter-python` 1.0.5+

### Added

- **CUMULUS-687** Added logs endpoint to search for logs from a specific workflow execution in `@cumulus/api`. Added integration test.
- **CUMULUS-836** - `@cumulus/deployment` supports a configurable docker storage driver for ECS. ECS can be configured with either `devicemapper` (the default storage driver for AWS ECS-optimized AMIs) or `overlay2` (the storage driver used by the NGAP 2.0 AMI). The storage driver can be configured in `app/config.yml` with `ecs.docker.storageDriver: overlay2 | devicemapper`. The default is `overlay2`.
  - To support this configuration, a [Handlebars](https://handlebarsjs.com/) helper `ifEquals` was added to `packages/deployment/lib/kes.js`.
- **CUMULUS-836** - `@cumulus/api` added IAM roles required by the NGAP 2.0 AMI. The NGAP 2.0 AMI runs a script `register_instances_with_ssm.py` which requires the ECS IAM role to include `ec2:DescribeInstances` and `ssm:GetParameter` permissions.

### Fixed

- **CUMULUS-836** - `@cumulus/deployment` uses `overlay2` driver by default and does not attempt to write `--storage-opt dm.basesize` to fix [this error](https://github.com/moby/moby/issues/37039).
- **CUMULUS-413** Kinesis processing now captures all errors.
  - Added kinesis fallback mechanism when errors occur during record processing.
  - Adds FallbackTopicArn to `@cumulus/api/lambdas.yml`
  - Adds fallbackConsumer lambda to `@cumulus/api`
  - Adds fallbackqueue option to lambda definitions capture lambda failures after three retries.
  - Adds kinesisFallback SNS topic to signal incoming errors from kinesis stream.
  - Adds kinesisFailureSQS to capture fully failed events from all retries.
- **CUMULUS-855** Adds integration test for kinesis' error path.
- **CUMULUS-686** Added workflow task name and version tracking via `@cumulus/api` executions endpoint under new `tasks` property, and under `workflow_tasks` in step input/output.
  - Depends on `cumulus-message-adapter` 1.0.9+, `cumulus-message-adapter-js` 1.0.4+, `cumulus-message-adapter-java` 1.2.7+ and `cumulus-message-adapter-python` 1.0.5+
- **CUMULUS-771**
  - Updated sync-granule to stream the remote file to s3
  - Added integration test for ingesting granules from ftp provider
  - Updated http/https integration tests for ingesting granules from http/https providers
- **CUMULUS-862** Updated `@cumulus/integration-tests` to handle remote lambda output
- **CUMULUS-856** Set the rule `state` to have default value `ENABLED`

### Changed

- In `@cumulus/deployment`, changed the example app config.yml to have additional IAM roles

## [v1.9.0] - 2018-08-06

**Please note** additional information and upgrade instructions [here](https://nasa.github.io/cumulus/docs/upgrade/1.9.0)

### Added

- **CUMULUS-712** - Added integration tests verifying expected behavior in workflows
- **GITC-776-2** - Add support for versioned collections

### Fixed

- **CUMULUS-832**
  - Fixed indentation in example config.yml in `@cumulus/deployment`
  - Fixed issue with new deployment using the default distribution endpoint in `@cumulus/deployment` and `@cumulus/api`

## [v1.8.1] - 2018-08-01

**Note** IAM roles should be re-deployed with this release.

- **Cumulus-726**
  - Added function to `@cumulus/integration-tests`: `sfnStep` includes `getStepInput` which returns the input to the schedule event of a given step function step.
  - Added IAM policy `@cumulus/deployment`: Lambda processing IAM role includes `kinesis::PutRecord` so step function lambdas can write to kinesis streams.
- **Cumulus Community Edition**
  - Added Google OAuth authentication token logic to `@cumulus/api`. Refactored token endpoint to use environment variable flag `OAUTH_PROVIDER` when determining with authentication method to use.
  - Added API Lambda memory configuration variable `api_lambda_memory` to `@cumulus/api` and `@cumulus/deployment`.

### Changed

- **Cumulus-726**
  - Changed function in `@cumulus/api`: `models/rules.js#addKinesisEventSource` was modified to call to `deleteKinesisEventSource` with all required parameters (rule's name, arn and type).
  - Changed function in `@cumulus/integration-tests`: `getStepOutput` can now be used to return output of failed steps. If users of this function want the output of a failed event, they can pass a third parameter `eventType` as `'failure'`. This function will work as always for steps which completed successfully.

### Removed

- **Cumulus-726**

  - Configuration change to `@cumulus/deployment`: Removed default auto scaling configuration for Granules and Files DynamoDB tables.

- **CUMULUS-688**
  - Add integration test for ExecutionStatus
  - Function addition to `@cumulus/integration-tests`: `api` includes `getExecutionStatus` which returns the execution status from the Cumulus API

## [v1.8.0] - 2018-07-23

### Added

- **CUMULUS-718** Adds integration test for Kinesis triggering a workflow.

- **GITC-776-3** Added more flexibility for rules. You can now edit all fields on the rule's record
  We may need to update the api documentation to reflect this.

- **CUMULUS-681** - Add ingest-in-place action to granules endpoint

  - new applyWorkflow action at PUT /granules/{granuleid} Applying a workflow starts an execution of the provided workflow and passes the granule record as payload.
    Parameter(s):
    - workflow - the workflow name

- **CUMULUS-685** - Add parent exeuction arn to the execution which is triggered from a parent step function

### Changed

- **CUMULUS-768** - Integration tests get S3 provider data from shared data folder

### Fixed

- **CUMULUS-746** - Move granule API correctly updates record in dynamo DB and cmr xml file
- **CUMULUS-766** - Populate database fileSize field from S3 if value not present in Ingest payload

## [v1.7.1] - 2018-07-27 - [BACKPORT]

### Fixed

- **CUMULUS-766** - Backport from 1.8.0 - Populate database fileSize field from S3 if value not present in Ingest payload

## [v1.7.0] - 2018-07-02

### Please note: [Upgrade Instructions](https://nasa.github.io/cumulus/docs/upgrade/1.7.0)

### Added

- **GITC-776-2** - Add support for versioned collections
- **CUMULUS-491** - Add granule reconciliation API endpoints.
- **CUMULUS-480** Add support for backup and recovery:
  - Add DynamoDB tables for granules, executions and pdrs
  - Add ability to write all records to S3
  - Add ability to download all DynamoDB records in form json files
  - Add ability to upload records to DynamoDB
  - Add migration scripts for copying granule, pdr and execution records from ElasticSearch to DynamoDB
  - Add IAM support for batchWrite on dynamoDB
-
- **CUMULUS-508** - `@cumulus/deployment` cloudformation template allows for lambdas and ECS clusters to have multiple AZ availability.
  - `@cumulus/deployment` also ensures docker uses `devicemapper` storage driver.
- **CUMULUS-755** - `@cumulus/deployment` Add DynamoDB autoscaling support.
  - Application developers can add autoscaling and override default values in their deployment's `app/config.yml` file using a `{TableName}Table:` key.

### Fixed

- **CUMULUS-747** - Delete granule API doesn't delete granule files in s3 and granule in elasticsearch
  - update the StreamSpecification DynamoDB tables to have StreamViewType: "NEW_AND_OLD_IMAGES"
  - delete granule files in s3
- **CUMULUS-398** - Fix not able to filter executions by workflow
- **CUMULUS-748** - Fix invalid lambda .zip files being validated/uploaded to AWS
- **CUMULUS-544** - Post to CMR task has UAT URL hard-coded
  - Made configurable: PostToCmr now requires CMR_ENVIRONMENT env to be set to 'SIT' or 'OPS' for those CMR environments. Default is UAT.

### Changed

- **GITC-776-4** - Changed Discover-pdrs to not rely on collection but use provider_path in config. It also has an optional filterPdrs regex configuration parameter

- **CUMULUS-710** - In the integration test suite, `getStepOutput` returns the output of the first successful step execution or last failed, if none exists

## [v1.6.0] - 2018-06-06

### Please note: [Upgrade Instructions](https://nasa.github.io/cumulus/docs/upgrade/1.6.0)

### Fixed

- **CUMULUS-602** - Format all logs sent to Elastic Search.
  - Extract cumulus log message and index it to Elastic Search.

### Added

- **CUMULUS-556** - add a mechanism for creating and running migration scripts on deployment.
- **CUMULUS-461** Support use of metadata date and other components in `url_path` property

### Changed

- **CUMULUS-477** Update bucket configuration to support multiple buckets of the same type:
  - Change the structure of the buckets to allow for more than one bucket of each type. The bucket structure is now:
    bucket-key:
    name: <bucket-name>
    type: <type> i.e. internal, public, etc.
  - Change IAM and app deployment configuration to support new bucket structure
  - Update tasks and workflows to support new bucket structure
  - Replace instances where buckets.internal is relied upon to either use the system bucket or a configured bucket
  - Move IAM template to the deployment package. NOTE: You now have to specify '--template node_modules/@cumulus/deployment/iam' in your IAM deployment
  - Add IAM cloudformation template support to filter buckets by type

## [v1.5.5] - 2018-05-30

### Added

- **CUMULUS-530** - PDR tracking through Queue-granules
  - Add optional `pdr` property to the sync-granule task's input config and output payload.
- **CUMULUS-548** - Create a Lambda task that generates EMS distribution reports
  - In order to supply EMS Distribution Reports, you must enable S3 Server
    Access Logging on any S3 buckets used for distribution. See [How Do I Enable Server Access Logging for an S3 Bucket?](https://docs.aws.amazon.com/AmazonS3/latest/user-guide/server-access-logging.html)
    The "Target bucket" setting should point at the Cumulus internal bucket.
    The "Target prefix" should be
    "<STACK_NAME>/ems-distribution/s3-server-access-logs/", where "STACK_NAME"
    is replaced with the name of your Cumulus stack.

### Fixed

- **CUMULUS-546 - Kinesis Consumer should catch and log invalid JSON**
  - Kinesis Consumer lambda catches and logs errors so that consumer doesn't get stuck in a loop re-processing bad json records.
- EMS report filenames are now based on their start time instead of the time
  instead of the time that the report was generated
- **CUMULUS-552 - Cumulus API returns different results for the same collection depending on query**
  - The collection, provider and rule records in elasticsearch are now replaced with records from dynamo db when the dynamo db records are updated.

### Added

- `@cumulus/deployment`'s default cloudformation template now configures storage for Docker to match the configured ECS Volume. The template defines Docker's devicemapper basesize (`dm.basesize`) using `ecs.volumeSize`. This addresses ECS default of limiting Docker containers to 10GB of storage ([Read more](https://aws.amazon.com/premiumsupport/knowledge-center/increase-default-ecs-docker-limit/)).

## [v1.5.4] - 2018-05-21

### Added

- **CUMULUS-535** - EMS Ingest, Archive, Archive Delete reports
  - Add lambda EmsReport to create daily EMS Ingest, Archive, Archive Delete reports
  - ems.provider property added to `@cumulus/deployment/app/config.yml`.
    To change the provider name, please add `ems: provider` property to `app/config.yml`.
- **CUMULUS-480** Use DynamoDB to store granules, pdrs and execution records
  - Activate PointInTime feature on DynamoDB tables
  - Increase test coverage on api package
  - Add ability to restore metadata records from json files to DynamoDB
- **CUMULUS-459** provide API endpoint for moving granules from one location on s3 to another

## [v1.5.3] - 2018-05-18

### Fixed

- **CUMULUS-557 - "Add dataType to DiscoverGranules output"**
  - Granules discovered by the DiscoverGranules task now include dataType
  - dataType is now a required property for granules used as input to the
    QueueGranules task
- **CUMULUS-550** Update deployment app/config.yml to force elasticsearch updates for deleted granules

## [v1.5.2] - 2018-05-15

### Fixed

- **CUMULUS-514 - "Unable to Delete the Granules"**
  - updated cmrjs.deleteConcept to return success if the record is not found
    in CMR.

### Added

- **CUMULUS-547** - The distribution API now includes an
  "earthdataLoginUsername" query parameter when it returns a signed S3 URL
- **CUMULUS-527 - "parse-pdr queues up all granules and ignores regex"**
  - Add an optional config property to the ParsePdr task called
    "granuleIdFilter". This property is a regular expression that is applied
    against the filename of the first file of each granule contained in the
    PDR. If the regular expression matches, then the granule is included in
    the output. Defaults to '.', which will match all granules in the PDR.
- File checksums in PDRs now support MD5
- Deployment support to subscribe to an SNS topic that already exists
- **CUMULUS-470, CUMULUS-471** In-region S3 Policy lambda added to API to update bucket policy for in-region access.
- **CUMULUS-533** Added fields to granule indexer to support EMS ingest and archive record creation
- **CUMULUS-534** Track deleted granules
  - added `deletedgranule` type to `cumulus` index.
  - **Important Note:** Force custom bootstrap to re-run by adding this to
    app/config.yml `es: elasticSearchMapping: 7`
- You can now deploy cumulus without ElasticSearch. Just add `es: null` to your `app/config.yml` file. This is only useful for debugging purposes. Cumulus still requires ElasticSearch to properly operate.
- `@cumulus/integration-tests` includes and exports the `addRules` function, which seeds rules into the DynamoDB table.
- Added capability to support EFS in cloud formation template. Also added
  optional capability to ssh to your instance and privileged lambda functions.
- Added support to force discovery of PDRs that have already been processed
  and filtering of selected data types
- `@cumulus/cmrjs` uses an environment variable `USER_IP_ADDRESS` or fallback
  IP address of `10.0.0.0` when a public IP address is not available. This
  supports lambda functions deployed into a VPC's private subnet, where no
  public IP address is available.

### Changed

- **CUMULUS-550** Custom bootstrap automatically adds new types to index on
  deployment

## [v1.5.1] - 2018-04-23

### Fixed

- add the missing dist folder to the hello-world task
- disable uglifyjs on the built version of the pdr-status-check (read: https://github.com/webpack-contrib/uglifyjs-webpack-plugin/issues/264)

## [v1.5.0] - 2018-04-23

### Changed

- Removed babel from all tasks and packages and increased minimum node requirements to version 8.10
- Lambda functions created by @cumulus/deployment will use node8.10 by default
- Moved [cumulus-integration-tests](https://github.com/nasa/cumulus-integration-tests) to the `example` folder CUMULUS-512
- Streamlined all packages dependencies (e.g. remove redundant dependencies and make sure versions are the same across packages)
- **CUMULUS-352:** Update Cumulus Elasticsearch indices to use [index aliases](https://www.elastic.co/guide/en/elasticsearch/reference/current/indices-aliases.html).
- **CUMULUS-519:** ECS tasks are no longer restarted after each CF deployment unless `ecs.restartTasksOnDeploy` is set to true
- **CUMULUS-298:** Updated log filterPattern to include all CloudWatch logs in ElasticSearch
- **CUMULUS-518:** Updates to the SyncGranule config schema
  - `granuleIdExtraction` is no longer a property
  - `process` is now an optional property
  - `provider_path` is no longer a property

### Fixed

- **CUMULUS-455 "Kes deployments using only an updated message adapter do not get automatically deployed"**
  - prepended the hash value of cumulus-message-adapter.zip file to the zip file name of lambda which uses message adapter.
  - the lambda function will be redeployed when message adapter or lambda function are updated
- Fixed a bug in the bootstrap lambda function where it stuck during update process
- Fixed a bug where the sf-sns-report task did not return the payload of the incoming message as the output of the task [CUMULUS-441]

### Added

- **CUMULUS-352:** Add reindex CLI to the API package.
- **CUMULUS-465:** Added mock http/ftp/sftp servers to the integration tests
- Added a `delete` method to the `@common/CollectionConfigStore` class
- **CUMULUS-467 "@cumulus/integration-tests or cumulus-integration-tests should seed provider and collection in deployed DynamoDB"**
  - `example` integration-tests populates providers and collections to database
  - `example` workflow messages are populated from workflow templates in s3, provider and collection information in database, and input payloads. Input templates are removed.
  - added `https` protocol to provider schema

## [v1.4.1] - 2018-04-11

### Fixed

- Sync-granule install

## [v1.4.0] - 2018-04-09

### Fixed

- **CUMULUS-392 "queue-granules not returning the sfn-execution-arns queued"**
  - updated queue-granules to return the sfn-execution-arns queued and pdr if exists.
  - added pdr to ingest message meta.pdr instead of payload, so the pdr information doesn't get lost in the ingest workflow, and ingested granule in elasticsearch has pdr name.
  - fixed sf-sns-report schema, remove the invalid part
  - fixed pdr-status-check schema, the failed execution contains arn and reason
- **CUMULUS-206** make sure homepage and repository urls exist in package.json files of tasks and packages

### Added

- Example folder with a cumulus deployment example

### Changed

- [CUMULUS-450](https://bugs.earthdata.nasa.gov/browse/CUMULUS-450) - Updated
  the config schema of the **queue-granules** task
  - The config no longer takes a "collection" property
  - The config now takes an "internalBucket" property
  - The config now takes a "stackName" property
- [CUMULUS-450](https://bugs.earthdata.nasa.gov/browse/CUMULUS-450) - Updated
  the config schema of the **parse-pdr** task
  - The config no longer takes a "collection" property
  - The "stack", "provider", and "bucket" config properties are now
    required
- **CUMULUS-469** Added a lambda to the API package to prototype creating an S3 bucket policy for direct, in-region S3 access for the prototype bucket

### Removed

- Removed the `findTmpTestDataDirectory()` function from
  `@cumulus/common/test-utils`

### Fixed

- [CUMULUS-450](https://bugs.earthdata.nasa.gov/browse/CUMULUS-450)
  - The **queue-granules** task now enqueues a **sync-granule** task with the
    correct collection config for that granule based on the granule's
    data-type. It had previously been using the collection config from the
    config of the **queue-granules** task, which was a problem if the granules
    being queued belonged to different data-types.
  - The **parse-pdr** task now handles the case where a PDR contains granules
    with different data types, and uses the correct granuleIdExtraction for
    each granule.

### Added

- **CUMULUS-448** Add code coverage checking using [nyc](https://github.com/istanbuljs/nyc).

## [v1.3.0] - 2018-03-29

### Deprecated

- discover-s3-granules is deprecated. The functionality is provided by the discover-granules task

### Fixed

- **CUMULUS-331:** Fix aws.downloadS3File to handle non-existent key
- Using test ftp provider for discover-granules testing [CUMULUS-427]
- **CUMULUS-304: "Add AWS API throttling to pdr-status-check task"** Added concurrency limit on SFN API calls. The default concurrency is 10 and is configurable through Lambda environment variable CONCURRENCY.
- **CUMULUS-414: "Schema validation not being performed on many tasks"** revised npm build scripts of tasks that use cumulus-message-adapter to place schema directories into dist directories.
- **CUMULUS-301:** Update all tests to use test-data package for testing data.
- **CUMULUS-271: "Empty response body from rules PUT endpoint"** Added the updated rule to response body.
- Increased memory allotment for `CustomBootstrap` lambda function. Resolves failed deployments where `CustomBootstrap` lambda function was failing with error `Process exited before completing request`. This was causing deployments to stall, fail to update and fail to rollback. This error is thrown when the lambda function tries to use more memory than it is allotted.
- Cumulus repository folders structure updated:
  - removed the `cumulus` folder altogether
  - moved `cumulus/tasks` to `tasks` folder at the root level
  - moved the tasks that are not converted to use CMA to `tasks/.not_CMA_compliant`
  - updated paths where necessary

### Added

- `@cumulus/integration-tests` - Added support for testing the output of an ECS activity as well as a Lambda function.

## [v1.2.0] - 2018-03-20

### Fixed

- Update vulnerable npm packages [CUMULUS-425]
- `@cumulus/api`: `kinesis-consumer.js` uses `sf-scheduler.js#schedule` instead of placing a message directly on the `startSF` SQS queue. This is a fix for [CUMULUS-359](https://bugs.earthdata.nasa.gov/browse/CUMULUS-359) because `sf-scheduler.js#schedule` looks up the provider and collection data in DynamoDB and adds it to the `meta` object of the enqueued message payload.
- `@cumulus/api`: `kinesis-consumer.js` catches and logs errors instead of doing an error callback. Before this change, `kinesis-consumer` was failing to process new records when an existing record caused an error because it would call back with an error and stop processing additional records. It keeps trying to process the record causing the error because it's "position" in the stream is unchanged. Catching and logging the errors is part 1 of the fix. Proposed part 2 is to enqueue the error and the message on a "dead-letter" queue so it can be processed later ([CUMULUS-413](https://bugs.earthdata.nasa.gov/browse/CUMULUS-413)).
- **CUMULUS-260: "PDR page on dashboard only shows zeros."** The PDR stats in LPDAAC are all 0s, even if the dashboard has been fixed to retrieve the correct fields. The current version of pdr-status-check has a few issues.
  - pdr is not included in the input/output schema. It's available from the input event. So the pdr status and stats are not updated when the ParsePdr workflow is complete. Adding the pdr to the input/output of the task will fix this.
  - pdr-status-check doesn't update pdr stats which prevent the real time pdr progress from showing up in the dashboard. To solve this, added lambda function sf-sns-report which is copied from @cumulus/api/lambdas/sf-sns-broadcast with modification, sf-sns-report can be used to report step function status anywhere inside a step function. So add step sf-sns-report after each pdr-status-check, we will get the PDR status progress at real time.
  - It's possible an execution is still in the queue and doesn't exist in sfn yet. Added code to handle 'ExecutionDoesNotExist' error when checking the execution status.
- Fixed `aws.cloudwatchevents()` typo in `packages/ingest/aws.js`. This typo was the root cause of the error: `Error: Could not process scheduled_ingest, Error: : aws.cloudwatchevents is not a constructor` seen when trying to update a rule.

### Removed

- `@cumulus/ingest/aws`: Remove queueWorkflowMessage which is no longer being used by `@cumulus/api`'s `kinesis-consumer.js`.

## [v1.1.4] - 2018-03-15

### Added

- added flag `useList` to parse-pdr [CUMULUS-404]

### Fixed

- Pass encrypted password to the ApiGranule Lambda function [CUMULUS-424]

## [v1.1.3] - 2018-03-14

### Fixed

- Changed @cumulus/deployment package install behavior. The build process will happen after installation

## [v1.1.2] - 2018-03-14

### Added

- added tools to @cumulus/integration-tests for local integration testing
- added end to end testing for discovering and parsing of PDRs
- `yarn e2e` command is available for end to end testing

### Fixed

- **CUMULUS-326: "Occasionally encounter "Too Many Requests" on deployment"** The api gateway calls will handle throttling errors
- **CUMULUS-175: "Dashboard providers not in sync with AWS providers."** The root cause of this bug - DynamoDB operations not showing up in Elasticsearch - was shared by collections and rules. The fix was to update providers', collections' and rules; POST, PUT and DELETE endpoints to operate on DynamoDB and using DynamoDB streams to update Elasticsearch. The following packages were made:
  - `@cumulus/deployment` deploys DynamoDB streams for the Collections, Providers and Rules tables as well as a new lambda function called `dbIndexer`. The `dbIndexer` lambda has an event source mapping which listens to each of the DynamoDB streams. The dbIndexer lambda receives events referencing operations on the DynamoDB table and updates the elasticsearch cluster accordingly.
  - The `@cumulus/api` endpoints for collections, providers and rules _only_ query DynamoDB, with the exception of LIST endpoints and the collections' GET endpoint.

### Updated

- Broke up `kes.override.js` of @cumulus/deployment to multiple modules and moved to a new location
- Expanded @cumulus/deployment test coverage
- all tasks were updated to use cumulus-message-adapter-js 1.0.1
- added build process to integration-tests package to babelify it before publication
- Update @cumulus/integration-tests lambda.js `getLambdaOutput` to return the entire lambda output. Previously `getLambdaOutput` returned only the payload.

## [v1.1.1] - 2018-03-08

### Removed

- Unused queue lambda in api/lambdas [CUMULUS-359]

### Fixed

- Kinesis message content is passed to the triggered workflow [CUMULUS-359]
- Kinesis message queues a workflow message and does not write to rules table [CUMULUS-359]

## [v1.1.0] - 2018-03-05

### Added

- Added a `jlog` function to `common/test-utils` to aid in test debugging
- Integration test package with command line tool [CUMULUS-200] by @laurenfrederick
- Test for FTP `useList` flag [CUMULUS-334] by @kkelly51

### Updated

- The `queue-pdrs` task now uses the [cumulus-message-adapter-js](https://github.com/nasa/cumulus-message-adapter-js)
  library
- Updated the `queue-pdrs` JSON schemas
- The test-utils schema validation functions now throw an error if validation
  fails
- The `queue-granules` task now uses the [cumulus-message-adapter-js](https://github.com/nasa/cumulus-message-adapter-js)
  library
- Updated the `queue-granules` JSON schemas

### Removed

- Removed the `getSfnExecutionByName` function from `common/aws`
- Removed the `getGranuleStatus` function from `common/aws`

## [v1.0.1] - 2018-02-27

### Added

- More tests for discover-pdrs, dicover-granules by @yjpa7145
- Schema validation utility for tests by @yjpa7145

### Changed

- Fix an FTP listing bug for servers that do not support STAT [CUMULUS-334] by @kkelly51

## [v1.0.0] - 2018-02-23

[Unreleased]: https://github.com/nasa/cumulus/compare/v18.3.2...HEAD
[v18.3.2]: https://github.com/nasa/cumulus/compare/v18.3.1...v18.3.2
[v18.3.1]: https://github.com/nasa/cumulus/compare/v18.2.2...v18.3.1
[v18.2.2]: https://github.com/nasa/cumulus/compare/v18.2.1...v18.2.2
[v18.2.1]: https://github.com/nasa/cumulus/compare/v18.2.0...v18.2.1
[v18.2.0]: https://github.com/nasa/cumulus/compare/v18.1.0...v18.2.0
[v18.1.0]: https://github.com/nasa/cumulus/compare/v18.0.0...v18.1.0
[v18.0.0]: https://github.com/nasa/cumulus/compare/v17.0.0...v18.0.0
[v17.0.0]: https://github.com/nasa/cumulus/compare/v16.1.3...v17.0.0
[v16.1.3]: https://github.com/nasa/cumulus/compare/v16.1.2...v16.1.3
[v16.1.2]: https://github.com/nasa/cumulus/compare/v16.1.1...v16.1.2
[v16.1.1]: https://github.com/nasa/cumulus/compare/v16.0.0...v16.1.1
[v16.0.0]: https://github.com/nasa/cumulus/compare/v15.0.4...v16.0.0
[v15.0.4]: https://github.com/nasa/cumulus/compare/v15.0.3...v15.0.4
[v15.0.3]: https://github.com/nasa/cumulus/compare/v15.0.2...v15.0.3
[v15.0.2]: https://github.com/nasa/cumulus/compare/v15.0.1...v15.0.2
[v15.0.1]: https://github.com/nasa/cumulus/compare/v15.0.0...v15.0.1
[v15.0.0]: https://github.com/nasa/cumulus/compare/v14.1.0...v15.0.0
[v14.1.0]: https://github.com/nasa/cumulus/compare/v14.0.0...v14.1.0
[v14.0.0]: https://github.com/nasa/cumulus/compare/v13.4.0...v14.0.0
[v13.4.0]: https://github.com/nasa/cumulus/compare/v13.3.2...v13.4.0
[v13.3.2]: https://github.com/nasa/cumulus/compare/v13.3.0...v13.3.2
[v13.3.0]: https://github.com/nasa/cumulus/compare/v13.2.1...v13.3.0
[v13.2.1]: https://github.com/nasa/cumulus/compare/v13.2.0...v13.2.1
[v13.2.0]: https://github.com/nasa/cumulus/compare/v13.1.0...v13.2.0
[v13.1.0]: https://github.com/nasa/cumulus/compare/v13.0.1...v13.1.0
[v13.0.1]: https://github.com/nasa/cumulus/compare/v13.0.0...v13.0.1
[v13.0.0]: https://github.com/nasa/cumulus/compare/v12.0.3...v13.0.0
[v12.0.3]: https://github.com/nasa/cumulus/compare/v12.0.2...v12.0.3
[v12.0.2]: https://github.com/nasa/cumulus/compare/v12.0.1...v12.0.2
[v12.0.1]: https://github.com/nasa/cumulus/compare/v12.0.0...v12.0.1
[v12.0.0]: https://github.com/nasa/cumulus/compare/v11.1.8...v12.0.0
[v11.1.8]: https://github.com/nasa/cumulus/compare/v11.1.7...v11.1.8
[v11.1.7]: https://github.com/nasa/cumulus/compare/v11.1.5...v11.1.7
[v11.1.5]: https://github.com/nasa/cumulus/compare/v11.1.4...v11.1.5
[v11.1.4]: https://github.com/nasa/cumulus/compare/v11.1.3...v11.1.4
[v11.1.3]: https://github.com/nasa/cumulus/compare/v11.1.2...v11.1.3
[v11.1.2]: https://github.com/nasa/cumulus/compare/v11.1.1...v11.1.2
[v11.1.1]: https://github.com/nasa/cumulus/compare/v11.1.0...v11.1.1
[v11.1.0]: https://github.com/nasa/cumulus/compare/v11.0.0...v11.1.0
[v11.0.0]: https://github.com/nasa/cumulus/compare/v10.1.3...v11.0.0
[v10.1.3]: https://github.com/nasa/cumulus/compare/v10.1.2...v10.1.3
[v10.1.2]: https://github.com/nasa/cumulus/compare/v10.1.1...v10.1.2
[v10.1.1]: https://github.com/nasa/cumulus/compare/v10.1.0...v10.1.1
[v10.1.0]: https://github.com/nasa/cumulus/compare/v10.0.1...v10.1.0
[v10.0.1]: https://github.com/nasa/cumulus/compare/v10.0.0...v10.0.1
[v10.0.0]: https://github.com/nasa/cumulus/compare/v9.9.0...v10.0.0
[v9.9.3]: https://github.com/nasa/cumulus/compare/v9.9.2...v9.9.3
[v9.9.2]: https://github.com/nasa/cumulus/compare/v9.9.1...v9.9.2
[v9.9.1]: https://github.com/nasa/cumulus/compare/v9.9.0...v9.9.1
[v9.9.0]: https://github.com/nasa/cumulus/compare/v9.8.0...v9.9.0
[v9.8.0]: https://github.com/nasa/cumulus/compare/v9.7.0...v9.8.0
[v9.7.1]: https://github.com/nasa/cumulus/compare/v9.7.0...v9.7.1
[v9.7.0]: https://github.com/nasa/cumulus/compare/v9.6.0...v9.7.0
[v9.6.0]: https://github.com/nasa/cumulus/compare/v9.5.0...v9.6.0
[v9.5.0]: https://github.com/nasa/cumulus/compare/v9.4.0...v9.5.0
[v9.4.1]: https://github.com/nasa/cumulus/compare/v9.3.0...v9.4.1
[v9.4.0]: https://github.com/nasa/cumulus/compare/v9.3.0...v9.4.0
[v9.3.0]: https://github.com/nasa/cumulus/compare/v9.2.2...v9.3.0
[v9.2.2]: https://github.com/nasa/cumulus/compare/v9.2.1...v9.2.2
[v9.2.1]: https://github.com/nasa/cumulus/compare/v9.2.0...v9.2.1
[v9.2.0]: https://github.com/nasa/cumulus/compare/v9.1.0...v9.2.0
[v9.1.0]: https://github.com/nasa/cumulus/compare/v9.0.1...v9.1.0
[v9.0.1]: https://github.com/nasa/cumulus/compare/v9.0.0...v9.0.1
[v9.0.0]: https://github.com/nasa/cumulus/compare/v8.1.0...v9.0.0
[v8.1.0]: https://github.com/nasa/cumulus/compare/v8.0.0...v8.1.0
[v8.0.0]: https://github.com/nasa/cumulus/compare/v7.2.0...v8.0.0
[v7.2.0]: https://github.com/nasa/cumulus/compare/v7.1.0...v7.2.0
[v7.1.0]: https://github.com/nasa/cumulus/compare/v7.0.0...v7.1.0
[v7.0.0]: https://github.com/nasa/cumulus/compare/v6.0.0...v7.0.0
[v6.0.0]: https://github.com/nasa/cumulus/compare/v5.0.1...v6.0.0
[v5.0.1]: https://github.com/nasa/cumulus/compare/v5.0.0...v5.0.1
[v5.0.0]: https://github.com/nasa/cumulus/compare/v4.0.0...v5.0.0
[v4.0.0]: https://github.com/nasa/cumulus/compare/v3.0.1...v4.0.0
[v3.0.1]: https://github.com/nasa/cumulus/compare/v3.0.0...v3.0.1
[v3.0.0]: https://github.com/nasa/cumulus/compare/v2.0.1...v3.0.0
[v2.0.7]: https://github.com/nasa/cumulus/compare/v2.0.6...v2.0.7
[v2.0.6]: https://github.com/nasa/cumulus/compare/v2.0.5...v2.0.6
[v2.0.5]: https://github.com/nasa/cumulus/compare/v2.0.4...v2.0.5
[v2.0.4]: https://github.com/nasa/cumulus/compare/v2.0.3...v2.0.4
[v2.0.3]: https://github.com/nasa/cumulus/compare/v2.0.2...v2.0.3
[v2.0.2]: https://github.com/nasa/cumulus/compare/v2.0.1...v2.0.2
[v2.0.1]: https://github.com/nasa/cumulus/compare/v1.24.0...v2.0.1
[v2.0.0]: https://github.com/nasa/cumulus/compare/v1.24.0...v2.0.0
[v1.24.0]: https://github.com/nasa/cumulus/compare/v1.23.2...v1.24.0
[v1.23.2]: https://github.com/nasa/cumulus/compare/v1.22.1...v1.23.2
[v1.22.1]: https://github.com/nasa/cumulus/compare/v1.21.0...v1.22.1
[v1.21.0]: https://github.com/nasa/cumulus/compare/v1.20.0...v1.21.0
[v1.20.0]: https://github.com/nasa/cumulus/compare/v1.19.0...v1.20.0
[v1.19.0]: https://github.com/nasa/cumulus/compare/v1.18.0...v1.19.0
[v1.18.0]: https://github.com/nasa/cumulus/compare/v1.17.0...v1.18.0
[v1.17.0]: https://github.com/nasa/cumulus/compare/v1.16.1...v1.17.0
[v1.16.1]: https://github.com/nasa/cumulus/compare/v1.16.0...v1.16.1
[v1.16.0]: https://github.com/nasa/cumulus/compare/v1.15.0...v1.16.0
[v1.15.0]: https://github.com/nasa/cumulus/compare/v1.14.5...v1.15.0
[v1.14.5]: https://github.com/nasa/cumulus/compare/v1.14.4...v1.14.5
[v1.14.4]: https://github.com/nasa/cumulus/compare/v1.14.3...v1.14.4
[v1.14.3]: https://github.com/nasa/cumulus/compare/v1.14.2...v1.14.3
[v1.14.2]: https://github.com/nasa/cumulus/compare/v1.14.1...v1.14.2
[v1.14.1]: https://github.com/nasa/cumulus/compare/v1.14.0...v1.14.1
[v1.14.0]: https://github.com/nasa/cumulus/compare/v1.13.5...v1.14.0
[v1.13.5]: https://github.com/nasa/cumulus/compare/v1.13.4...v1.13.5
[v1.13.4]: https://github.com/nasa/cumulus/compare/v1.13.3...v1.13.4
[v1.13.3]: https://github.com/nasa/cumulus/compare/v1.13.2...v1.13.3
[v1.13.2]: https://github.com/nasa/cumulus/compare/v1.13.1...v1.13.2
[v1.13.1]: https://github.com/nasa/cumulus/compare/v1.13.0...v1.13.1
[v1.13.0]: https://github.com/nasa/cumulus/compare/v1.12.1...v1.13.0
[v1.12.1]: https://github.com/nasa/cumulus/compare/v1.12.0...v1.12.1
[v1.12.0]: https://github.com/nasa/cumulus/compare/v1.11.3...v1.12.0
[v1.11.3]: https://github.com/nasa/cumulus/compare/v1.11.2...v1.11.3
[v1.11.2]: https://github.com/nasa/cumulus/compare/v1.11.1...v1.11.2
[v1.11.1]: https://github.com/nasa/cumulus/compare/v1.11.0...v1.11.1
[v1.11.0]: https://github.com/nasa/cumulus/compare/v1.10.4...v1.11.0
[v1.10.4]: https://github.com/nasa/cumulus/compare/v1.10.3...v1.10.4
[v1.10.3]: https://github.com/nasa/cumulus/compare/v1.10.2...v1.10.3
[v1.10.2]: https://github.com/nasa/cumulus/compare/v1.10.1...v1.10.2
[v1.10.1]: https://github.com/nasa/cumulus/compare/v1.10.0...v1.10.1
[v1.10.0]: https://github.com/nasa/cumulus/compare/v1.9.1...v1.10.0
[v1.9.1]: https://github.com/nasa/cumulus/compare/v1.9.0...v1.9.1
[v1.9.0]: https://github.com/nasa/cumulus/compare/v1.8.1...v1.9.0
[v1.8.1]: https://github.com/nasa/cumulus/compare/v1.8.0...v1.8.1
[v1.8.0]: https://github.com/nasa/cumulus/compare/v1.7.0...v1.8.0
[v1.7.0]: https://github.com/nasa/cumulus/compare/v1.6.0...v1.7.0
[v1.6.0]: https://github.com/nasa/cumulus/compare/v1.5.5...v1.6.0
[v1.5.5]: https://github.com/nasa/cumulus/compare/v1.5.4...v1.5.5
[v1.5.4]: https://github.com/nasa/cumulus/compare/v1.5.3...v1.5.4
[v1.5.3]: https://github.com/nasa/cumulus/compare/v1.5.2...v1.5.3
[v1.5.2]: https://github.com/nasa/cumulus/compare/v1.5.1...v1.5.2
[v1.5.1]: https://github.com/nasa/cumulus/compare/v1.5.0...v1.5.1
[v1.5.0]: https://github.com/nasa/cumulus/compare/v1.4.1...v1.5.0
[v1.4.1]: https://github.com/nasa/cumulus/compare/v1.4.0...v1.4.1
[v1.4.0]: https://github.com/nasa/cumulus/compare/v1.3.0...v1.4.0
[v1.3.0]: https://github.com/nasa/cumulus/compare/v1.2.0...v1.3.0
[v1.2.0]: https://github.com/nasa/cumulus/compare/v1.1.4...v1.2.0
[v1.1.4]: https://github.com/nasa/cumulus/compare/v1.1.3...v1.1.4
[v1.1.3]: https://github.com/nasa/cumulus/compare/v1.1.2...v1.1.3
[v1.1.2]: https://github.com/nasa/cumulus/compare/v1.1.1...v1.1.2
[v1.1.1]: https://github.com/nasa/cumulus/compare/v1.0.1...v1.1.1
[v1.1.0]: https://github.com/nasa/cumulus/compare/v1.0.1...v1.1.0
[v1.0.1]: https://github.com/nasa/cumulus/compare/v1.0.0...v1.0.1
[v1.0.0]: https://github.com/nasa/cumulus/compare/pre-v1-release...v1.0.0

[thin-egress-app]: <https://github.com/asfadmin/thin-egress-app> "Thin Egress App"<|MERGE_RESOLUTION|>--- conflicted
+++ resolved
@@ -6,7 +6,6 @@
 
 ## [Unreleased]
 
-<<<<<<< HEAD
 ### Replace ElasticSearch Phase 2
 
 - **CUMULUS-3236**
@@ -16,11 +15,10 @@
     reporting status of async operation
 
 ### Replace ElasticSearch Phase 1
-=======
+
 ### Migration Notes
 
 #### CUMULUS-3792 Add database indexes. Please follow the instructions before upgrading Cumulus
->>>>>>> 73cdc6ba
 
 - The updates in CUMULUS-3792 require a manual update to the postgres database in the production environment.
   Please follow [Update Table Indexes for CUMULUS-3792]
