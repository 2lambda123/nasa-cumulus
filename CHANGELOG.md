--- conflicted
+++ resolved
@@ -15,10 +15,7 @@
 
 - **CUMULUS-1040**
   - Added `@cumulus/aws-client` package to provide utilities for working with AWS services and the Node.js AWS SDK
-<<<<<<< HEAD
-=======
   - Added `@cumulus/errors` package which exports error classes for use in Cumulus workflow code
->>>>>>> 557fb84d
 
 ### Changed
 
