--- conflicted
+++ resolved
@@ -62,18 +62,15 @@
   - Updated test function `waitForAsyncOperationStatus` to take a retryObject
     and use exponential backoff.  Increased the total test duration for both
     AsycOperation specs and the ReconciliationReports tests.
-<<<<<<< HEAD
-      - Updated the default scroll duration used in ESScrollSearch and part of the
+  - Updated the default scroll duration used in ESScrollSearch and part of the
     reconcilation report functions as a result of testing and seeing timeouts
     at its current value of 2min.
 - **HYRAX-357**
   - Format of NGAP OPeNDAP URL changed and by default now is referring to concept id and optionally can include short name and version of collection.
   - `addShortnameAndVersionIdToConceptId` field has been added to the config inputs of the `hyrax-metadata-updates` task
-=======
 - **CUMULUS-2427**
   - Removed `queueUrl` from the parameters object for `@cumulus/message/Build.buildQueueMessageFromTemplate`
   - Removed `queueUrl` from the parameters object for `@cumulus/message/Build.buildCumulusMeta`
->>>>>>> ec8c0962
 
 ### Fixed
 
