--- conflicted
+++ resolved
@@ -26,17 +26,8 @@
       PostgreSQL only after the workflow has exited the `Running` status.
       Please note that any workflow that uses `sf_sqs_report_task` for
       mid-workflow updates will be impacted.
-<<<<<<< HEAD
     - Changed PostgreSQL `file` schema and TypeScript type definition to require
       `bucket` and `key` fields.
-=======
-
-### Added
-
-- **CUMULUS-2185** - RDS Migration Epic
-    - Updated `sf-event-sqs-to-db-records` to write a granule's files to PostgreSQL only after the workflow has exited the `Running` status.    Please note that any workflow that uses `sf_sqs_report_task` for mid-workflow updates will be impacted.
-    - Changed PostgreSQL `file` schema and TypeScript type definition to require `bucket` and `key` fields.
->>>>>>> 1f321c3f
     - Updated granule/file write logic to mark a granule's status as "failed"
   - **CUMULUS-2455**
     - API `move granule` endpoint now moves granule files on a per-file basis
@@ -240,7 +231,6 @@
     - Added support for only running certain migrations for data-migration2 by
       specifying the `migrationsList` property in the payload for the
       `<prefix>-postgres-migration-async-operation` Lambda
-<<<<<<< HEAD
   - **CUMULUS-2455**
     - Move granules API endpoint records move updates for migrated granule files
       if writing any of the granule files fails.
@@ -250,7 +240,6 @@
 - **CUMULUS-2185** - RDS Migration Epic
   - **CUMULUS-2455**
     - `@cumulus/ingest/moveGranuleFiles`
-=======
 
 ### Added
 
@@ -302,7 +291,6 @@
 - **HYRAX-357**
   - Format of NGAP OPeNDAP URL changed and by default now is referring to concept id and optionally can include short name and version of collection.
   - `addShortnameAndVersionIdToConceptId` field has been added to the config inputs of the `hyrax-metadata-updates` task
->>>>>>> 1f321c3f
 
 ## [v7.1.0] 2021-03-12
 
