# Changelog

All notable changes to this project will be documented in this file.

The format is based on [Keep a Changelog](http://keepachangelog.com/en/1.0.0/).

## Unreleased

### MIGRATION notes

From this release forward Core will be tested against PostgreSQL 11   Existing
release compatibility testing was done for release 11.1.8/14.0.0+.   Users
should migrate their datastores to Aurora PostgreSQL 11.13+ compatible data stores
as soon as possible.

Users utilizing the `cumulus-rds-tf` module will have upgraded/had their
database clusters forcibly upgraded at the next maintenance window after 31 Jan
2023.   Our guidance to mitigate this issue is to do a manual (outside of
terraform) upgrade.   This will result in the cluster being upgraded with a
manually set parameter group not managed by terraform.

If you manually upgraded and the cluster is now on version 11.13, to continue
using the `cumulus-rds-tf` module *once upgraded* update following module
configuration values if set, or allow their defaults to be utilized:

```terraform
parameter_group_family = "aurora-postgresql11"
engine_version = 11.13
```

When you apply this update, the original PostgreSQL v10 parameter group will be
removed, and recreated using PG11 defaults/configured terraform values and
update the database cluster to use the new configuration.

- **CUMULUS-3121**
  - Added a map of variables for the cloud_watch_log retention_in_days for the various cloudwatch_log_groups, as opposed to keeping them hardcoded at 30 days. Can be configured by adding the <module>_<cloudwatch_log_group_name>_log_retention value in days to the cloudwatch_log_retention_groups map variable

### Removed

- Removed a few tests that were disabled 3-4 years ago

### Fixed

- **CUMULUS-3033**
  - Fixed `granuleEsQuery` to properly terminate if `body.hit.total.value` is 0.
- **CUMULUS-3070**
  - Remove granules dynamoDb model logic that sets default publish value on record
    validation
  - Update API granule write logic to not set default publish value on record
    updates to avoid overwrite (PATCH behavior)
  - Update API granule write logic to publish to false on record
    creation if not specified
  - Update message granule write logic to set default publish value on record
    creation update.
  - Update granule write logic to set published to default value of `false` if
    `null` is explicitly set with intention to delete the value.
  - Removed dataType/version from api granule schema
  - Added `@cumulus/api/endpoints/granules` unit to cover duration overwrite
    logic for PUT/PATCH endpoint.
- **CUMULUS-3072**
  - Fixed issue introduced in CUMULUS-3070 where new granules incorrectly write
    a value for `files` as `[]` to elasticsearch instead of undefined in cases
    where `[]` is specified in the new granule.
  - Fixed issue introduced in CUMULUS-3070 where DynamoDB granules with a value
   `files` as `[]` when the granule does *not* have the files value set as
   mutable (e.g. in a `running` state) from a framework message write *and*
   files was not previously defined will write `[]` instead of leaving the value
   undefined.
- **CUMULUS-3117**
  - Update `@cumulus/es-client/indexer.js` to properly handle framework write
    constraints for queued granules.    Queued writes will now be properly
    dropped from elasticsearch writes along with the primary datastore(s) when
    write constraints apply
- **CUMULUS-3134**
  - Get tests working on M1 Macs
- **CUMULUS-3148**:
  - Updates cumulus-rds-tf to use defaults for PostgreSQL 11.13
  - Update IngestGranuleSuccessSpec as test was dependant on file ordering and
    PostgreSQL 11 upgrade exposed dependency on database results in the API return
  - Update unit test container to utilize PostgreSQL 11.13 container
- **CUMULUS-3149**
  - Updates the api `/graunles/bulkDelete` endpoint to take the
    following configuration keys for the bulkDelete:
    - concurrency - Number of concurrent bulk deletions to process at a time.
            Defaults to 10, increasing this value may improve throughput at the cost
            of additional database/CMR/etc load.
    - maxDbConnections - Defaults to `concurrency`, and generally should not be
        changed unless troubleshooting performance concerns.
  - Updates all bulk api endpoints to add knexDebug boolean query parameter to
    allow for debugging of database connection issues in the future.  Defaults
    to false.
  - Fixed logic defect in bulk deletion logic where an information query was
    nested in a transaction call, resulting in transactions holding knex
    connection pool connections in a blocking way that would not resolve,
    resulting in deletion failures.
- **CUMULUS-3142**
  - Fix issue from CUMULUS-3070 where undefined values for status results in
    unexpected insertion failure on PATCH.
- **CUMULUS-3181**
  - Fixed `sqsMessageRemover` lambda to correctly retrieve ENABLED sqs rules.
  - The `getLambdaAliases` function has been removed from the `@cumulus/integration-tests` package
  - The `getLambdaVersions` function has been removed from the `@cumulus/integration-tests` package
- **CUMULUS-3189**
  - Upgraded `cumulus-process` and `cumulus-message-adapter-python` versions to
    support pip 23.0
<<<<<<< HEAD
- **CUMULUS-3111**
  - Fix issue where if granule update dropped due to write constraints for writeGranuleFromMessage, still possible for granule files to be written
  - Fix issue where if granule update is limited to status and timestamp values due to write constraints for writeGranuleFromMessage, Dynamo or ES granules could be out of sync with PG
=======
- README shell snippets better support copying
>>>>>>> 83423f72

### Changed

- **Snyk Security**
  - Upgraded jsonwebtoken from 8.5.1 to 9.0.0
  - CUMULUS-3160: Upgrade knex from 0.95.15 to 2.4.1
  - Upgraded got from 11.8.3 to ^11.8.5
- **Dependabot Security**
  - Upgraded the python package dependencies of the example lambdas
- **CUMULUS-3043**
  - Organize & link Getting Started public docs for better user guidance
  - Update Getting Started sections with current content
- **CUMULUS-3071**
  - Added 'PATCH' granules endpoint as an exact duplicate of the existing `PUT`
    endpoint.    In future releases the `PUT` endpoint will be replaced with valid PUT logic
    behavior (complete overwrite) in a future release.   **The existing PUT
    implementation is deprecated** and users should move all existing usage of
    `PUT` to `PATCH` before upgrading to a release with `CUMULUS-3072`.
  - Updated `@cumulus/api-client` packages to use `PATCH` protocol for existing
    granule `PUT` calls, this change should not require user updates for
    `api-client` users.
    - `@cumulus/api-client/granules.updateGranule`
    - `@cumulus/api-client/granules.moveGranule`
    - `@cumulus/api-client/granules.updateGranule`
    - `@cumulus/api-client/granules.reingestGranule`
    - `@cumulus/api-client/granules.removeFromCMR`
    - `@cumulus/api-client/granules.applyWorkflow`
- **CUMULUS-3097**
  - Changed `@cumulus/cmr-client` package's token from Echo-Token to Earthdata Login (EDL) token in updateToken method
  - Updated CMR header and token tests to reflect the Earthdata Login changes
- **CUMULUS-3121**
  - Added a map of variables for the cloud_watch_log retention_in_days for the various cloudwatch_log_groups, as opposed to keeping them hardcoded at 30 days. Can be configured by adding the <module>_<cloudwatch_log_group_name>_log_retention value in days to the cloudwatch_log_retention_groups map variable
- **CUMULUS-3144**
  - Increased the memory of API lambda to 1280MB
- Improve linting of TS files

### Fixed

- **CUMULUS-3117**
  - Update `@cumulus/es-client/indexer.js` to properly handle framework write
    constraints for queued granules.    Queued writes will now be properly
    dropped from elasticsearch writes along with the primary datastore(s) when
    write constraints apply
- **CUMULUS-3140**
  - Update release note to include cumulus-api release
- Add a Python version file

## [v14.0.0] 2022-12-08

### Breaking Changes

- **CUMULUS-2915**
  - API endpoint GET `/executions/status/${executionArn}` returns `presignedS3Url` and `data`
  - The user (dashboard) must read the `s3SignedURL` and `data` from the return
- **CUMULUS-3070/3074**
  - Updated granule PUT/POST endpoints to no longer respect message write
    constraints.  Functionally this means that:
    - Granules with older createdAt values will replace newer ones, instead of
        ignoring the write request
    - Granules that attempt to set a non-complete state (e.g. 'queued' and
        'running') will now ignore execution state/state change and always write
    - Granules being set to non-complete state will update all values passed in,
      instead of being restricted to `['createdAt', 'updatedAt', 'timestamp',
      'status', 'execution']`

### Added

- **CUMULUS-3070**
  - Remove granules dynamoDb model logic that sets default publish value on record
    validation
  - Update API granule write logic to not set default publish value on record
    updates to avoid overwrite (PATCH behavior)
  - Update API granule write logic to publish to false on record
    creation if not specified
  - Update message granule write logic to set default publish value on record
    creation update.
  - Update granule write logic to set published to default value of `false` if
    `null` is explicitly set with intention to delete the value.
  - Removed dataType/version from api granule schema
  - Added `@cumulus/api/endpoints/granules` unit to cover duration overwrite
    logic for PUT/PATCH endpoint.
- **CUMULUS-3098**
  - Added task configuration setting named `failTaskWhenFileBackupFail` to the
    `lzards-backup` task. This setting is `false` by default, but when set to
    `true`, task will fail if one of the file backup request fails.

### Changed

- Updated CI deploy process to utilize the distribution module in the published zip file which
    will be run against for the integration tests
- **CUMULUS-2915**
  - Updated API endpoint GET `/executions/status/${executionArn}` to return the
    presigned s3 URL in addition to execution status data
- **CUMULUS-3045**
  - Update GitHub FAQs:
    - Add new and refreshed content for previous sections
    - Add new dedicated Workflows section
- **CUMULUS-3070**
  - Updated API granule write logic to no longer require createdAt value in
    dynamo/API granule validation.   Write-time createdAt defaults will be set in the case
    of new API granule writes without the value set, and createdAt will be
    overwritten if it already exists.
  - Refactored granule write logic to allow PATCH behavior on API granule update
    such that existing createdAt values will be retained in case of overwrite
    across all API granule writes.
  - Updated granule write code to validate written createdAt is synced between
    datastores in cases where granule.createdAt is not provided for a new
    granule.
  - Updated @cumulus/db/translate/granules.translateApiGranuleToPostgresGranuleWithoutNilsRemoved to validate incoming values to ensure values that can't be set to null are not
  - Updated @cumulus/db/translate/granules.translateApiGranuleToPostgresGranuleWithoutNilsRemoved to handle null values in incoming ApiGranule
  - Updated @cumulus/db/types/granules.PostgresGranule typings to allow for null values
  - Added ApiGranuleRecord to @cumulus/api/granule type to represent a written/retrieved from datastore API granule record.
  - Update API/Message write logic to handle nulls as deletion in granule PUT/message write logic
- **CUMULUS-3075**
  - Changed the API endpoint return value for a granule with no files. When a granule has no files, the return value beforehand for
    the translatePostgresGranuletoApiGranule, the function which does the translation of a Postgres granule to an API granule, was
    undefined, now changed to an empty array.
  - Existing behavior which relied on the pre-disposed undefined value was changed to instead accept the empty array.
  - Standardized tests in order to expect an empty array for a granule with no files files' object instead of undefined.
- **CUMULUS-3077**
  - Updated `lambdas/data-migration2` granule and files migration to have a `removeExcessFiles` function like in write-granules that will remove file records no longer associated with a granule being migrated
- **CUMULUS-3080**
  - Changed the retention period in days from 14 to 30 for cloudwatch logs for NIST-5 compliance
- **CUMULUS-

**
  - Updated `POST` granules endpoint to check if granuleId exists across all collections rather than a single collection.
  - Updated `PUT` granules endpoint to check if granuleId exists across a different collection and throw conflict error if so.
  - Updated logic for writing granules from a message to check if granuleId exists across a different collection and throw conflict error if so.

### Fixed

- **CUMULUS-3070**
  - Fixed inaccurate typings for PostgresGranule in @cumulus/db/types/granule
  - Fixed inaccurate typings for @cumulus/api/granules.ApiGranule and updated to
    allow null
- **CUMULUS-3104**
  - Fixed TS compilation error on aws-client package caused by @aws-sdk/client-s3 3.202.0 upgrade
- **CUMULUS-3116**
  - Reverted the default ElasticSearch sorting behavior to the pre-13.3.0 configuration
  - Results from ElasticSearch are sorted by default by the `timestamp` field. This means that the order
  is not guaranteed if two or more records have identical timestamps as there is no secondary sort/tie-breaker.

## [v13.4.0] 2022-10-31

### Notable changes

- **CUMULUS-3104**
  - Published new tag [`43` of `cumuluss/async-operation` to Docker Hub](https://hub.docker.com/layers/cumuluss/async-operation/43/images/sha256-5f989c7d45db3dde87c88c553182d1e4e250a1e09af691a84ff6aa683088b948?context=explore) which was built with node:14.19.3-buster.

### Added

- **CUMULUS-2998**
  - Added Memory Size and Timeout terraform variable configuration for the following Cumulus tasks:
    - fake_processing_task_timeout and fake_processing_task_memory_size
    - files_to_granules_task_timeout and files_to_granule_task_memory_size
    - hello_world_task_timeout and hello_world_task_memory_size
    - sf_sqs_report_task_timeout and sf_sqs_report_task_memory_size
- **CUMULUS-2986**
  - Adds Terraform memory_size configurations to lambda functions with customizable timeouts enabled (the minimum default size has also been raised from 256 MB to 512 MB)
    allowed properties include:
      - add_missing_file_checksums_task_memory_size
      - discover_granules_task_memory_size
      - discover_pdrs_task_memory_size
      - hyrax_metadata_updates_task_memory_size
      - lzards_backup_task_memory_size
      - move_granules_task_memory_size
      - parse_pdr_task_memory_size
      - pdr_status_check_task_memory_size
      - post_to_cmr_task_memory_size
      - queue_granules_task_memory_size
      - queue_pdrs_task_memory_size
      - queue_workflow_task_memory_size
      - sync_granule_task_memory_size
      - update_cmr_access_constraints_task_memory_size
      - update_granules_cmr_task_memory_size
  - Initializes the lambda_memory_size(s) variable in the Terraform variable list
  - Adds Terraform timeout variable for add_missing_file_checksums_task
- **CUMULUS-2631**
  - Added 'Bearer token' support to s3credentials endpoint
- **CUMULUS-2787**
  - Added `lzards-api-client` package to Cumulus with `submitQueryToLzards` method
- **CUMULUS-2944**
  - Added configuration to increase the limit for body-parser's JSON and URL encoded parsers to allow for larger input payloads

### Changed


- Updated `example/cumulus-tf/variables.tf` to have `cmr_oauth_provider` default to `launchpad`
- **CUMULUS-3024**
  - Update PUT /granules endpoint to operate consistently across datastores
    (PostgreSQL, ElasticSearch, DynamoDB). Previously it was possible, given a
    partial Granule payload to have different data in Dynamo/ElasticSearch and PostgreSQL
  - Given a partial Granule object, the /granules update endpoint now operates
    with behavior more consistent with a PATCH operation where fields not provided
    in the payload will not be updated in the datastores.
  - Granule translation (db/src/granules.ts) now supports removing null/undefined fields when converting from API to Postgres
    granule formats.
  - Update granule write logic: if a `null` files key is provided in an update payload (e.g. `files: null`),
    an error will be thrown. `null` files were not previously supported and would throw potentially unclear errors. This makes the error clearer and more explicit.
  - Update granule write logic: If an empty array is provided for the `files` key, all files will be removed in all datastores
- **CUMULUS-2787**
  - Updated `lzards-backup-task` to send Cumulus provider and granule createdAt values as metadata in LZARDS backup request to support querying LZARDS for reconciliation reports
- **CUMULUS-2913**
  - Changed `process-dead-letter-archive` lambda to put messages from S3 dead
    letter archive that fail to process to new S3 location.
- **CUMULUS-2974**
  - The `DELETE /granules/<granuleId>` endpoint now includes additional details about granule
    deletion, including collection, deleted granule ID, deleted files, and deletion time.
- **CUMULUS-3027**
  - Pinned typescript to ~4.7.x to address typing incompatibility issues
    discussed in https://github.com/knex/knex/pull/5279
  - Update generate-ts-build-cache script to always install root project dependencies
- **CUMULUS-3104**
  - Updated Dockerfile of async operation docker image to build from node:14.19.3-buster
  - Sets default async_operation_image version to 43.
  - Upgraded saml2-js 4.0.0, rewire to 6.0.0 to address security vulnerabilities
  - Fixed TS compilation error caused by @aws-sdk/client-s3 3.190->3.193 upgrade

## [v13.3.2] 2022-10-10 [BACKPORT]

**Please note** changes in 13.3.2 may not yet be released in future versions, as
this is a backport and patch release on the 13.3.x series of releases. Updates that
are included in the future will have a corresponding CHANGELOG entry in future
releases.

### Fixed

- **CUMULUS-2557**
  - Updated `@cumulus/aws-client/S3/moveObject` to handle zero byte files (0 byte files).
- **CUMULUS-2971**
  - Updated `@cumulus/aws-client/S3ObjectStore` class to take string query parameters and
    its methods `signGetObject` and `signHeadObject` to take parameter presignOptions
- **CUMULUS-3021**
  - Updated `@cumulus/api-client/collections` and `@cumulus/integration-tests/api` to encode
    collection version in the URI path
- **CUMULUS-3024**
  - Update PUT /granules endpoint to operate consistently across datastores
    (PostgreSQL, ElasticSearch, DynamoDB). Previously it was possible, given a
    partial Granule payload to have different data in Dynamo/ElasticSearch and PostgreSQL
  - Given a partial Granule object, the /granules update endpoint now operates
    with behavior more consistent with a PATCH operation where fields not provided
    in the payload will not be updated in the datastores.
  - Granule translation (db/src/granules.ts) now supports removing null/undefined fields when converting from API to Postgres
    granule formats.
  - Update granule write logic: if a `null` files key is provided in an update payload (e.g. `files: null`),
    an error will be thrown. `null` files were not previously supported and would throw potentially unclear errors. This makes the error clearer and more explicit.
  - Update granule write logic: If an empty array is provided for the `files` key, all files will be removed in all datastores

## [v13.3.0] 2022-8-19

### Notable Changes

- **CUMULUS-2930**
  - The `GET /granules` endpoint has a new optional query parameter:
    `searchContext`, which is used to resume listing within the same search
    context. It is provided in every response from the endpoint as
    `meta.searchContext`. The searchContext value must be submitted with every
    consequent API call, and must be fetched from each new response to maintain
    the context.
  - Use of the `searchContext` query string parameter allows listing past 10,000 results.
  - Note that using the `from` query param in a request will cause the `searchContext` to
    be ignored and also make the query subject to the 10,000 results cap again.
  - Updated `GET /granules` endpoint to leverage ElasticSearch search-after API.
    The endpoint will only use search-after when the `searchContext` parameter
    is provided in a request.

## [v13.2.1] 2022-8-10 [BACKPORT]

### Notable changes

- **CUMULUS-3019**
  - Fix file write logic to delete files by `granule_cumulus_id` instead of
    `cumulus_id`. Previous logic removed files by matching `file.cumulus_id`
    to `granule.cumulus_id`.

## [v13.2.0] 2022-8-04

### Changed

- **CUMULUS-2940**
  - Updated bulk operation lambda to utilize system wide rds_connection_timing
    configuration parameters from the main `cumulus` module
- **CUMULUS-2980**
  - Updated `ingestPdrWithNodeNameSpec.js` to use `deleteProvidersAndAllDependenciesByHost` function.
  - Removed `deleteProvidersByHost`function.
- **CUMULUS-2954**
  - Updated Backup LZARDS task to run as a single task in a step function workflow.
  - Updated task to allow user to provide `collectionId` in workflow input and
    updated task to use said `collectionId` to look up the corresponding collection record in RDS.

## [v13.1.0] 2022-7-22

### MIGRATION notes

- The changes introduced in CUMULUS-2962 will re-introduce a
  `files_granules_cumulus_id_index` on the `files` table in the RDS database.
  This index will be automatically created as part of the bootstrap lambda
  function *on deployment* of the `data-persistence` module.

  *In cases where the index is already applied, this update will have no effect*.

  **Please Note**: In some cases where ingest is occurring at high volume levels and/or the
  files table has > 150M file records, the migration may
  fail on deployment due to timing required to both acquire the table state needed for the
  migration and time to create the index given the resources available.

  For reference a rx.5 large Aurora/RDS database
  with *no activity* took roughly 6 minutes to create the index for a file table with 300M records and no active ingest, however timed out when the same migration was attempted
  in production with possible activity on the table.

  If you believe you are subject to the above consideration, you may opt to
  manually create the `files` table index *prior* to deploying this version of
  Core with the following procedure:

  -----

  - Verify you do not have the index:

  ```text
  select * from pg_indexes where tablename = 'files';

   schemaname | tablename |        indexname        | tablespace |                                       indexdef
  ------------+-----------+-------------------------+------------+---------------------------------------------------------------------------------------
   public     | files     | files_pkey              |            | CREATE UNIQUE INDEX files_pkey ON public.files USING btree (cumulus_id)
   public     | files     | files_bucket_key_unique |            | CREATE UNIQUE INDEX files_bucket_key_unique ON public.files USING btree (bucket, key)
  ```

  In this instance you should not see an `indexname` row with
  `files_granules_cumulus_id_index` as the value.     If you *do*, you should be
  clear to proceed with the installation.
  - Quiesce ingest

  Stop all ingest operations in Cumulus Core according to your operational
  procedures.    You should validate that it appears there are no active queries that
  appear to be inserting granules/files into the database as a secondary method
  of evaluating the database system state:

  ```text
  select pid, query, state, wait_event_type, wait_event from pg_stat_activity where state = 'active';
  ```

  If query rows are returned with a `query` value that involves the files table,
  make sure ingest is halted and no other granule-update activity is running on
  the system.

  Note: In rare instances if there are hung queries that are unable to resolve, it may be necessary to
  manually use psql [Server Signaling
  Functions](https://www.postgresql.org/docs/10/functions-admin.html#FUNCTIONS-ADMIN-SIGNAL)
  `pg_cancel_backend` and/or
  `pg_terminate_backend` if the migration will not complete in the next step.

  - Create the Index

  Run the following query to create the index.    Depending on the situation
  this may take many minutes to complete, and you will note your CPU load and
  disk I/O rates increase on your cluster:

  ```text
  CREATE INDEX files_granule_cumulus_id_index ON files (granule_cumulus_id);
  ```

  You should see a response like:

  ```text
  CREATE INDEX
  ```

  and can verify the index `files_granule_cumulus_id_index` was created:

  ```text
  => select * from pg_indexes where tablename = 'files';
  schemaname | tablename |           indexname            | tablespace |                                           indexdef
   ------------+-----------+--------------------------------+------------+----------------------------------------------------------------------------------------------
   public     | files     | files_pkey                     |            | CREATE UNIQUE INDEX files_pkey ON public.files USING btree (cumulus_id)
   public     | files     | files_bucket_key_unique        |            | CREATE UNIQUE INDEX files_bucket_key_unique ON public.files USING btree (bucket, key)
   public     | files     | files_granule_cumulus_id_index |            | CREATE INDEX files_granule_cumulus_id_index ON public.files USING btree (granule_cumulus_id)
  (3 rows)
  ```

  - Once this is complete, you may deploy this version of Cumulus as you
    normally would.
  **If you are unable to stop ingest for the above procedure** *and* cannot
  migrate with deployment, you may be able to manually create the index while
  writes are ongoing using postgres's `CONCURRENTLY` option for `CREATE INDEX`.
  This can have significant impacts on CPU/write IO, particularly if you are
  already using a significant amount of your cluster resources, and may result
  in failed writes or an unexpected index/database state.

  PostgreSQL's
  [documentation](https://www.postgresql.org/docs/10/sql-createindex.html#SQL-CREATEINDEX-CONCURRENTLY)
  provides more information on this option.   Please be aware it is
  **unsupported** by Cumulus at this time, so community members that opt to go
  this route should proceed with caution.

  -----

### Notable changes

- **CUMULUS-2962**
  - Re-added database structural migration to `files` table to add an index on `granule_cumulus_id`
- **CUMULUS-2929**
  - Updated `move-granule` task to check the optional collection configuration parameter
    `meta.granuleMetadataFileExtension` to determine the granule metadata file.
    If none is specified, the granule CMR metadata or ISO metadata file is used.

### Changed

- Updated Moment.js package to 2.29.4 to address security vulnerability
- **CUMULUS-2967**
  - Added fix example/spec/helpers/Provider that doesn't fail deletion 404 in
    case of deletion race conditions
### Fixed

- **CUMULUS-2995**
  - Updated Lerna package to 5.1.8 to address security vulnerability

- **CUMULUS-2863**
  - Fixed `@cumulus/api` `validateAndUpdateSqsRule` method to allow 0 retries and 0 visibilityTimeout
    in rule's meta.

- **CUMULUS-2959**
  - Fixed `@cumulus/api` `granules` module to convert numeric productVolume to string
    when an old granule record is retrieved from DynamoDB
- Fixed the following links on Cumulus docs' [Getting Started](https://nasa.github.io/cumulus/docs/getting-started) page:
    * Cumulus Deployment
    * Terraform Best Practices
    * Integrator Common Use Cases
- Also corrected the _How to Deploy Cumulus_ link in the [Glossary](https://nasa.github.io/cumulus/docs/glossary)


## [v13.0.1] 2022-7-12

- **CUMULUS-2995**
  - Updated Moment.js package to 2.29.4 to address security vulnerability

## [v13.0.0] 2022-06-13

### MIGRATION NOTES

- The changes introduced in CUMULUS-2955 should result in removal of
  `files_granule_cumulus_id_index` from the `files` table (added in the v11.1.1
  release).  The success of this operation is dependent on system ingest load.

  In rare cases where data-persistence deployment fails because the
  `postgres-db-migration` times out, it may be required to manually remove the
  index and then redeploy:

  ```text
  DROP INDEX IF EXISTS files_granule_cumulus_id_index;
  ```

### Breaking Changes

- **CUMULUS-2931**

  - Updates CustomBootstrap lambda to default to failing if attempting to remove
    a pre-existing `cumulus-alias` index that would collide with the required
    `cumulus-alias` *alias*.   A configuration parameter
    `elasticsearch_remove_index_alias_conflict`  on the `cumulus` and
    `archive` modules has been added to enable the original behavior that would
    remove the invalid index (and all it's data).
  - Updates `@cumulus/es-client.bootstrapElasticSearch` signature to be
    parameterized and accommodate a new parameter `removeAliasConflict` which
    allows/disallows the deletion of a conflicting `cumulus-alias` index

### Notable changes

- **CUMULUS-2929**
  - Updated `move-granule` task to check the optional collection configuration parameter
    `meta.granuleMetadataFileExtension` to determine the granule metadata file.
    If none is specified, the granule CMR metadata or ISO metadata file is used.

### Added

- **CUMULUS-2929**
  - Added optional collection configuration `meta.granuleMetadataFileExtension` to specify CMR metadata
    file extension for tasks that utilize metadata file lookups

- **CUMULUS-2939**
  - Added `@cumulus/api/lambdas/start-async-operation` to start an async operation

- **CUMULUS-2953**
  - Added `skipMetadataCheck` flag to config for Hyrax metadata updates task.
  - If this config flag is set to `true`, and a granule has no CMR file, the task will simply return the input values.

- **CUMULUS-2966**
  - Added extractPath operation and support of nested string replacement to `url_path` in the collection configuration

### Changed

- **CUMULUS-2965**
  - Update `cumulus-rds-tf` module to ignore `engine_version` lifecycle changes
- **CUMULUS-2967**
  - Added fix example/spec/helpers/Provider that doesn't fail deletion 404 in
    case of deletion race conditions
- **CUMULUS-2955**
  - Updates `20220126172008_files_granule_id_index` to *not* create an index on
    `granule_cumulus_id` on the files table.
  - Adds `20220609024044_remove_files_granule_id_index` migration to revert
    changes from `20220126172008_files_granule_id_index` on any deployed stacks
    that might have the index to ensure consistency in deployed stacks

- **CUMULUS-2923**
  - Changed public key setup for SFTP local testing.
- **CUMULUS-2939**
  - Updated `@cumulus/api` `granules/bulk*`, `elasticsearch/index-from-database` and
    `POST reconciliationReports` endpoints to invoke StartAsyncOperation lambda

### Fixed

- **CUMULUS-2863**
  - Fixed `@cumulus/api` `validateAndUpdateSqsRule` method to allow 0 retries
    and 0 visibilityTimeout in rule's meta.
- **CUMULUS-2961**
  - Fixed `data-migration2` granule migration logic to allow for DynamoDb granules that have a null/empty string value for `execution`.   The migration will now migrate them without a linked execution.
  - Fixed `@cumulus/api` `validateAndUpdateSqsRule` method to allow 0 retries and 0 visibilityTimeout
    in rule's meta.

- **CUMULUS-2959**
  - Fixed `@cumulus/api` `granules` module to convert numeric productVolume to string
    when an old granule record is retrieved from DynamoDB.

## [v12.0.3] 2022-10-03 [BACKPORT]

**Please note** changes in 12.0.3 may not yet be released in future versions, as
this is a backport and patch release on the 12.0.x series of releases. Updates that
are included in the future will have a corresponding CHANGELOG entry in future
releases.

### Fixed

- **CUMULUS-3024**
  - Update PUT /granules endpoint to operate consistently across datastores
    (PostgreSQL, ElasticSearch, DynamoDB). Previously it was possible, given a
    partial Granule payload to have different data in Dynamo/ElasticSearch and PostgreSQL
  - Given a partial Granule object, the /granules update endpoint now operates
    with behavior more consistent with a PATCH operation where fields not provided
    in the payload will not be updated in the datastores.
  - Granule translation (db/src/granules.ts) now supports removing null/undefined fields when converting from API to Postgres
    granule formats.
  - Update granule write logic: if a `null` files key is provided in an update payload (e.g. `files: null`),
    an error will be thrown. `null` files were not previously supported and would throw potentially unclear errors. This makes the error clearer and more explicit.
  - Update granule write logic: If an empty array is provided for the `files` key, all files will be removed in all datastores
- **CUMULUS-2971**
  - Updated `@cumulus/aws-client/S3ObjectStore` class to take string query parameters and
    its methods `signGetObject` and `signHeadObject` to take parameter presignOptions
- **CUMULUS-2557**
  - Updated `@cumulus/aws-client/S3/moveObject` to handle zero byte files (0 byte files).
- **CUMULUS-3021**
  - Updated `@cumulus/api-client/collections` and `@cumulus/integration-tests/api` to encode
    collection version in the URI path

## [v12.0.2] 2022-08-10 [BACKPORT]

**Please note** changes in 12.0.2 may not yet be released in future versions, as
this is a backport and patch release on the 12.0.x series of releases. Updates that
are included in the future will have a corresponding CHANGELOG entry in future
releases.

### Notable Changes

- **CUMULUS-3019**
  - Fix file write logic to delete files by `granule_cumulus_id` instead of
      `cumulus_id`. Previous logic removed files by matching `file.cumulus_id`
      to `granule.cumulus_id`.

## [v12.0.1] 2022-07-18

- **CUMULUS-2995**
  - Updated Moment.js package to 2.29.4 to address security vulnerability

## [v12.0.0] 2022-05-20

### Breaking Changes

- **CUMULUS-2903**

  - The minimum supported version for all published Cumulus Core npm packages is now Node 14.19.1
  - Tasks using the `cumuluss/cumulus-ecs-task` Docker image must be updated to
    `cumuluss/cumulus-ecs-task:1.8.0`. This can be done by updating the `image`
    property of any tasks defined using the `cumulus_ecs_service` Terraform
    module.

### Changed

- **CUMULUS-2932**

  - Updates `SyncGranule` task to include `disableOrDefaultAcl` function that uses
    the configuration ACL parameter to set ACL to private by default or disable ACL.
  - Updates `@cumulus/sync-granule` `download()` function to take in ACL parameter
  - Updates `@cumulus/ingest` `proceed()` function to take in ACL parameter
  - Updates `@cumulus/ingest` `addLock()` function to take in an optional ACL parameter
  - Updates `SyncGranule` example worfklow config
    `example/cumulus-tf/sync_granule_workflow.asl.json` to include `ACL`
    parameter.

## [v11.1.8] 2022-11-07 [BACKPORT]

**Please note** changes in 11.1.7 may not yet be released in future versions, as
this is a backport and patch release on the 11.1.x series of releases. Updates that
are included in the future will have a corresponding CHANGELOG entry in future
releases.

### Breaking Changes

- **CUMULUS-2903**
  - The minimum supported version for all published Cumulus Core npm packages is now Node 14.19.1
  - Tasks using the `cumuluss/cumulus-ecs-task` Docker image must be updated to
    `cumuluss/cumulus-ecs-task:1.8.0`. This can be done by updating the `image`
    property of any tasks defined using the `cumulus_ecs_service` Terraform
    module.

### Notable changes

- Published new tag [`43` of `cumuluss/async-operation` to Docker Hub](https://hub.docker.com/layers/cumuluss/async-operation/43/images/sha256-5f989c7d45db3dde87c88c553182d1e4e250a1e09af691a84ff6aa683088b948?context=explore) which was built with node:14.19.3-buster.

### Changed

- **CUMULUS-3104**
  - Updated Dockerfile of async operation docker image to build from node:14.19.3-buster
  - Sets default async_operation_image version to 43.
  - Upgraded saml2-js 4.0.0, rewire to 6.0.0 to address security vulnerabilities
  - Fixed TS compilation error on aws-client package caused by @aws-sdk/client-s3 3.202.0 upgrade

- **CUMULUS-3080**
  - Changed the retention period in days from 14 to 30 for cloudwatch logs for NIST-5 compliance

## [v11.1.7] 2022-10-05 [BACKPORT]

**Please note** changes in 11.1.7 may not yet be released in future versions, as
this is a backport and patch release on the 11.1.x series of releases. Updates that
are included in the future will have a corresponding CHANGELOG entry in future
releases.

### Fixed

- **CUMULUS-3024**
  - Update PUT /granules endpoint to operate consistently across datastores
    (PostgreSQL, ElasticSearch, DynamoDB). Previously it was possible, given a
    partial Granule payload to have different data in Dynamo/ElasticSearch and PostgreSQL
  - Given a partial Granule object, the /granules update endpoint now operates
    with behavior more consistent with a PATCH operation where fields not provided
    in the payload will not be updated in the datastores.
  - Granule translation (db/src/granules.ts) now supports removing null/undefined fields when converting from API to Postgres
    granule formats.
  - Update granule write logic: if a `null` files key is provided in an update payload (e.g. `files: null`),
    an error will be thrown. `null` files were not previously supported and would throw potentially unclear errors. This makes the error clearer and more explicit.
  - Update granule write logic: If an empty array is provided for the `files` key, all files will be removed in all datastores
- **CUMULUS-2971**
  - Updated `@cumulus/aws-client/S3ObjectStore` class to take string query parameters and
    its methods `signGetObject` and `signHeadObject` to take parameter presignOptions
- **CUMULUS-2557**
  - Updated `@cumulus/aws-client/S3/moveObject` to handle zero byte files (0 byte files).
- **CUMULUS-3021**
  - Updated `@cumulus/api-client/collections` and `@cumulus/integration-tests/api` to encode
    collection version in the URI path
- **CUMULUS-3027**
  - Pinned typescript to ~4.7.x to address typing incompatibility issues
    discussed in https://github.com/knex/knex/pull/5279
  - Update generate-ts-build-cache script to always install root project dependencies

## [v11.1.5] 2022-08-10 [BACKPORT]

**Please note** changes in 11.1.5 may not yet be released in future versions, as
this is a backport and patch release on the 11.1.x series of releases. Updates that
are included in the future will have a corresponding CHANGELOG entry in future
releases.

### Notable changes

- **CUMULUS-3019**
  - Fix file write logic to delete files by `granule_cumulus_id` instead of
      `cumulus_id`. Previous logic removed files by matching `file.cumulus_id`
      to `granule.cumulus_id`.

## [v11.1.4] 2022-07-18

**Please note** changes in 11.1.4 may not yet be released in future versions, as
this is a backport and patch release on the 11.1.x series of releases. Updates that
are included in the future will have a corresponding CHANGELOG entry in future
releases.

### MIGRATION notes


- The changes introduced in CUMULUS-2962 will re-introduce a
  `files_granules_cumulus_id_index` on the `files` table in the RDS database.
  This index will be automatically created as part of the bootstrap lambda
  function *on deployment* of the `data-persistence` module.

  *In cases where the index is already applied, this update will have no effect*.

  **Please Note**: In some cases where ingest is occurring at high volume levels and/or the
  files table has > 150M file records, the migration may
  fail on deployment due to timing required to both acquire the table state needed for the
  migration and time to create the index given the resources available.

  For reference a rx.5 large Aurora/RDS database
  with *no activity* took roughly 6 minutes to create the index for a file table with 300M records and no active ingest, however timed out when the same migration was attempted
  in production with possible activity on the table.

  If you believe you are subject to the above consideration, you may opt to
  manually create the `files` table index *prior* to deploying this version of
  Core with the following procedure:

  -----

  - Verify you do not have the index:

  ```text
  select * from pg_indexes where tablename = 'files';

   schemaname | tablename |        indexname        | tablespace |                                       indexdef
  ------------+-----------+-------------------------+------------+---------------------------------------------------------------------------------------
   public     | files     | files_pkey              |            | CREATE UNIQUE INDEX files_pkey ON public.files USING btree (cumulus_id)
   public     | files     | files_bucket_key_unique |            | CREATE UNIQUE INDEX files_bucket_key_unique ON public.files USING btree (bucket, key)
  ```

  In this instance you should not see an `indexname` row with
  `files_granules_cumulus_id_index` as the value.     If you *do*, you should be
  clear to proceed with the installation.
  - Quiesce ingest

  Stop all ingest operations in Cumulus Core according to your operational
  procedures.    You should validate that it appears there are no active queries that
  appear to be inserting granules/files into the database as a secondary method
  of evaluating the database system state:

  ```text
  select pid, query, state, wait_event_type, wait_event from pg_stat_activity where state = 'active';
  ```

  If query rows are returned with a `query` value that involves the files table,
  make sure ingest is halted and no other granule-update activity is running on
  the system.

  Note: In rare instances if there are hung queries that are unable to resolve, it may be necessary to
  manually use psql [Server Signaling
  Functions](https://www.postgresql.org/docs/10/functions-admin.html#FUNCTIONS-ADMIN-SIGNAL)
  `pg_cancel_backend` and/or
  `pg_terminate_backend` if the migration will not complete in the next step.

  - Create the Index

  Run the following query to create the index.    Depending on the situation
  this may take many minutes to complete, and you will note your CPU load and
  disk I/O rates increase on your cluster:

  ```text
  CREATE INDEX files_granule_cumulus_id_index ON files (granule_cumulus_id);
  ```

  You should see a response like:

  ```text
  CREATE INDEX
  ```

  and can verify the index `files_granule_cumulus_id_index` was created:

  ```text
  => select * from pg_indexes where tablename = 'files';
  schemaname | tablename |           indexname            | tablespace |                                           indexdef
   ------------+-----------+--------------------------------+------------+----------------------------------------------------------------------------------------------
   public     | files     | files_pkey                     |            | CREATE UNIQUE INDEX files_pkey ON public.files USING btree (cumulus_id)
   public     | files     | files_bucket_key_unique        |            | CREATE UNIQUE INDEX files_bucket_key_unique ON public.files USING btree (bucket, key)
   public     | files     | files_granule_cumulus_id_index |            | CREATE INDEX files_granule_cumulus_id_index ON public.files USING btree (granule_cumulus_id)
  (3 rows)
  ```

  - Once this is complete, you may deploy this version of Cumulus as you
    normally would.
  **If you are unable to stop ingest for the above procedure** *and* cannot
  migrate with deployment, you may be able to manually create the index while
  writes are ongoing using postgres's `CONCURRENTLY` option for `CREATE INDEX`.
  This can have significant impacts on CPU/write IO, particularly if you are
  already using a significant amount of your cluster resources, and may result
  in failed writes or an unexpected index/database state.

  PostgreSQL's
  [documentation](https://www.postgresql.org/docs/10/sql-createindex.html#SQL-CREATEINDEX-CONCURRENTLY)
  provides more information on this option.   Please be aware it is
  **unsupported** by Cumulus at this time, so community members that opt to go
  this route should proceed with caution.

  -----

### Changed

- Updated Moment.js package to 2.29.4 to address security vulnerability

## [v11.1.3] 2022-06-24

**Please note** changes in 11.1.3 may not yet be released in future versions, as
this is a backport and patch release on the 11.1.x series of releases. Updates that
are included in the future will have a corresponding CHANGELOG entry in future
releases.

### Notable changes

- **CUMULUS-2929**
  - Updated `move-granule` task to check the optional collection configuration parameter
    `meta.granuleMetadataFileExtension` to determine the granule metadata file.
    If none is specified, the granule CMR metadata or ISO metadata file is used.

### Added

- **CUMULUS-2929**
  - Added optional collection configuration `meta.granuleMetadataFileExtension` to specify CMR metadata
    file extension for tasks that utilize metadata file lookups
- **CUMULUS-2966**
  - Added extractPath operation and support of nested string replacement to `url_path` in the collection configuration
### Fixed

- **CUMULUS-2863**
  - Fixed `@cumulus/api` `validateAndUpdateSqsRule` method to allow 0 retries
    and 0 visibilityTimeout in rule's meta.
- **CUMULUS-2959**
  - Fixed `@cumulus/api` `granules` module to convert numeric productVolume to string
    when an old granule record is retrieved from DynamoDB.
- **CUMULUS-2961**
  - Fixed `data-migration2` granule migration logic to allow for DynamoDb granules that have a null/empty string value for `execution`.   The migration will now migrate them without a linked execution.

## [v11.1.2] 2022-06-13

**Please note** changes in 11.1.2 may not yet be released in future versions, as
this is a backport and patch release on the 11.1.x series of releases. Updates that
are included in the future will have a corresponding CHANGELOG entry in future
releases.

### MIGRATION NOTES

- The changes introduced in CUMULUS-2955 should result in removal of
  `files_granule_cumulus_id_index` from the `files` table (added in the v11.1.1
  release).  The success of this operation is dependent on system ingest load

  In rare cases where data-persistence deployment fails because the
  `postgres-db-migration` times out, it may be required to manually remove the
  index and then redeploy:

  ```text
  > DROP INDEX IF EXISTS postgres-db-migration;
  DROP INDEX
  ```

### Changed

- **CUMULUS-2955**
  - Updates `20220126172008_files_granule_id_index` to *not* create an index on
    `granule_cumulus_id` on the files table.
  - Adds `20220609024044_remove_files_granule_id_index` migration to revert
    changes from `20220126172008_files_granule_id_index` on any deployed stacks
    that might have the index to ensure consistency in deployed stacks

## [v11.1.1] 2022-04-26

### Added

### Changed

- **CUMULUS-2885**
  - Updated `@cumulus/aws-client` to use new AWS SDK v3 packages for S3 requests:
    - `@aws-sdk/client-s3`
    - `@aws-sdk/lib-storage`
    - `@aws-sdk/s3-request-presigner`
  - Updated code for compatibility with updated `@cumulus/aws-client` and AWS SDK v3 S3 packages:
    - `@cumulus/api`
    - `@cumulus/async-operations`
    - `@cumulus/cmrjs`
    - `@cumulus/common`
    - `@cumulus/collection-config-store`
    - `@cumulus/ingest`
    - `@cumulus/launchpad-auth`
    - `@cumulus/sftp-client`
    - `@cumulus/tf-inventory`
    - `lambdas/data-migration2`
    - `tasks/add-missing-file-checksums`
    - `tasks/hyrax-metadata-updates`
    - `tasks/lzards-backup`
    - `tasks/sync-granule`
- **CUMULUS-2886**
  - Updated `@cumulus/aws-client` to use new AWS SDK v3 packages for API Gateway requests:
    - `@aws-sdk/client-api-gateway`
- **CUMULUS-2920**
  - Update npm version for Core build to 8.6
- **CUMULUS-2922**
  - Added `@cumulus/example-lib` package to example project to allow unit tests `example/script/lib` dependency.
  - Updates Mutex unit test to address changes made in [#2902](https://github.com/nasa/cumulus/pull/2902/files)
- **CUMULUS-2924**
  - Update acquireTimeoutMillis to 400 seconds for the db-provision-lambda module to address potential timeout issues on RDS database start
- **CUMULUS-2925**
  - Updates CI to utilize `audit-ci` v6.2.0
  - Updates CI to utilize a on-container filesystem when building Core in 'uncached' mode
  - Updates CI to selectively bootstrap Core modules in the cleanup job phase
- **CUMULUS-2934**
  - Update CI Docker container build to install pipenv to prevent contention on parallel lambda builds


## [v11.1.0] 2022-04-07

### MIGRATION NOTES

- 11.1.0 is an amendment release and supersedes 11.0.0. However, follow the migration steps for 11.0.0.

- **CUMULUS-2905**
  - Updates migration script with new `migrateAndOverwrite` and
    `migrateOnlyFiles` options.

### Added

- **CUMULUS-2860**
  - Added an optional configuration parameter `skipMetadataValidation` to `hyrax-metadata-updates` task
- **CUMULUS-2870**
  - Added `last_modified_date` as output to all tasks in Terraform `ingest` module.
- **CUMULUS-NONE**
  - Added documentation on choosing and configuring RDS at `deployment/choosing_configuring_rds`.

### Changed

- **CUMULUS-2703**
  - Updated `ORCA Backup` reconciliation report to report `cumulusFilesCount` and `orcaFilesCount`
- **CUMULUS-2849**
  - Updated `@cumulus/aws-client` to use new AWS SDK v3 packages for DynamoDB requests:
    - `@aws-sdk/client-dynamodb`
    - `@aws-sdk/lib-dynamodb`
    - `@aws-sdk/util-dynamodb`
  - Updated code for compatibility with AWS SDK v3 Dynamo packages
    - `@cumulus/api`
    - `@cumulus/errors`
    - `@cumulus/tf-inventory`
    - `lambdas/data-migration2`
    - `packages/api/ecs/async-operation`
- **CUMULUS-2864**
  - Updated `@cumulus/cmr-client/ingestUMMGranule` and `@cumulus/cmr-client/ingestConcept`
    functions to not perform separate validation request
- **CUMULUS-2870**
  - Updated `hello_world_service` module to pass in `lastModified` parameter in command list to trigger a Terraform state change when the `hello_world_task` is modified.

### Fixed

- **CUMULUS-2849**
  - Fixed AWS service client memoization logic in `@cumulus/aws-client`

## [v11.0.0] 2022-03-24 [STABLE]

### v9.9->v11.0 MIGRATION NOTES

Release v11.0 is a maintenance release series, replacing v9.9.   If you are
upgrading to or past v11 from v9.9.x to this release, please pay attention to the following
migration notes from prior releases:

#### Migration steps

##### **After deploying the `data-persistence` module, but before deploying the main `cumulus` module**

- Due to a bug in the PUT `/rules/<name>` endpoint, the rule records in PostgreSQL may be
out of sync with records in DynamoDB. In order to bring the records into sync, re-deploy and re-run the
[`data-migration1` Lambda](https://nasa.github.io/cumulus/docs/upgrade-notes/upgrade-rds#3-deploy-and-run-data-migration1) with a payload of
`{"forceRulesMigration": true}`:

```shell
aws lambda invoke --function-name $PREFIX-data-migration1 \
  --payload $(echo '{"forceRulesMigration": true}' | base64) $OUTFILE
```

##### As part of the `cumulus` deployment

- Please read the [documentation on the updates to the granule files schema for our Cumulus workflow tasks and how to upgrade your deployment for compatibility](https://nasa.github.io/cumulus/docs/upgrade-notes/update-task-file-schemas).
- (Optional) Update the `task-config` for all workflows that use the `sync-granule` task to include `workflowStartTime` set to
`{$.cumulus_meta.workflow_start_time}`. See [here](https://github.com/nasa/cumulus/blob/master/example/cumulus-tf/sync_granule_workflow.asl.json#L9) for an example.

##### After the `cumulus` deployment

As part of the work on the RDS Phase 2 feature, it was decided to re-add the
granule file `type` property on the file table (detailed reasoning
https://wiki.earthdata.nasa.gov/pages/viewpage.action?pageId=219186829).  This
change was implemented as part of CUMULUS-2672/CUMULUS-2673, however granule
records ingested prior to v11 will *not* have the file.type property stored in the
PostGreSQL database, and on installation of v11 API calls to get granule.files
will not return this value. We anticipate most users are impacted by this issue.

Users that are impacted by these changes should re-run the granule migration
lambda to *only* migrate granule file records:

```shell
PAYLOAD=$(echo '{"migrationsList": ["granules"], "granuleMigrationParams": {"migrateOnlyFiles": "true"}}' | base64)
aws lambda invoke --function-name $PREFIX-postgres-migration-async-operation \
--payload $PAYLOAD $OUTFILE
```

You should note that this will *only* move files for granule records in
PostgreSQL.  **If you have not completed the phase 1 data migration or
have granule records in dynamo that are not in PostgreSQL, the migration will
report failure for both the DynamoDB granule and all the associated files and the file
records will not be updated**.

If you prefer to do a full granule and file migration, you may instead
opt to run the migration with the `migrateAndOverwrite` option instead, this will re-run a
full granule/files migration and overwrite all values in the PostgreSQL database from
what is in DynamoDB for both granules and associated files:

```shell
PAYLOAD=$(echo '{"migrationsList": ["granules"], "granuleMigrationParams": {"migrateAndOverwrite": "true"}}' | base64)
aws lambda invoke --function-name $PREFIX-postgres-migration-async-operation \
--payload $PAYLOAD $OUTFILE
```

*Please note*: Since this data migration is copying all of your granule data
from DynamoDB to PostgreSQL, it can take multiple hours (or even days) to run,
depending on how much data you have and how much parallelism you configure the
migration to use. In general, the more parallelism you configure the migration
to use, the faster it will go, but the higher load it will put on your
PostgreSQL database. Excessive database load can cause database outages and
result in data loss/recovery scenarios. Thus, the parallelism settings for the
migration are intentionally set by default to conservative values but are
configurable.      If this impacts only some of your data products you may want
to consider using other `granuleMigrationParams`.

Please see [the second data migration
docs](https://nasa.github.io/cumulus/docs/upgrade-notes/upgrade-rds#5-run-the-second-data-migration)
for more on this tool if you are unfamiliar with the various options.

### Notable changes

- **CUMULUS-2703**
  - `ORCA Backup` is now a supported `reportType` for the `POST /reconciliationReports` endpoint

### Added

- **CUMULUS-2311** - RDS Migration Epic Phase 2
  - **CUMULUS-2208**
    - Added `@cumulus/message/utils.parseException` to parse exception objects
    - Added helpers to `@cumulus/message/Granules`:
      - `getGranuleProductVolume`
      - `getGranuleTimeToPreprocess`
      - `getGranuleTimeToArchive`
      - `generateGranuleApiRecord`
    - Added `@cumulus/message/PDRs/generatePdrApiRecordFromMessage` to generate PDR from Cumulus workflow message
    - Added helpers to `@cumulus/es-client/indexer`:
      - `deleteAsyncOperation` to delete async operation records from Elasticsearch
      - `updateAsyncOperation` to update an async operation record in Elasticsearch
    - Added granules `PUT` endpoint to Cumulus API for updating a granule.
    Requests to this endpoint should be submitted **without an `action`**
    attribute in the request body.
    - Added `@cumulus/api-client/granules.updateGranule` to update granule via the API
  - **CUMULUS-2303**
    - Add translatePostgresProviderToApiProvider method to `@cumulus/db/translate/providers`
  - **CUMULUS-2306**
    - Updated API execution GET endpoint to read individual execution records
      from PostgreSQL database instead of DynamoDB
    - Updated API execution-status endpoint to read execution records from
      PostgreSQL database instead of DynamoDB
  - **CUMULUS-2302**
    - Added translatePostgresCollectionToApiCollection method to
      `@cumulus/db/translate/collections`
    - Added `searchWithUpdatedAtRange` method to
      `@cumulus/db/models/collections`
  - **CUMULUS-2301**
    - Created API asyncOperations POST endpoint to create async operations.
  - **CUMULUS-2307**
    - Updated API PDR GET endpoint to read individual PDR records from
      PostgreSQL database instead of DynamoDB
    - Added `deletePdr` to `@cumulus/api-client/pdrs`
  - **CUMULUS-2782**
    - Update API granules endpoint `move` action to update granules in the index
      and utilize postgres as the authoritative datastore
  - **CUMULUS-2769**
    - Update collection PUT endpoint to require existance of postgresql record
      and to ignore lack of dynamoDbRecord on update
  - **CUMULUS-2767**
    - Update provider PUT endpoint to require existence of PostgreSQL record
      and to ignore lack of DynamoDB record on update
  - **CUMULUS-2759**
    - Updates collection/provider/rules/granules creation (post) endpoints to
      primarily check for existence/collision in PostgreSQL database instead of DynamoDB
  - **CUMULUS-2714**
    - Added `@cumulus/db/base.deleteExcluding` method to allow for deletion of a
      record set with an exclusion list of cumulus_ids
  - **CUMULUS-2317**
    - Added `@cumulus/db/getFilesAndGranuleInfoQuery()` to build a query for searching file
    records in PostgreSQL and return specified granule information for each file
    - Added `@cumulus/db/QuerySearchClient` library to handle sequentially fetching and paging
    through results for an arbitrary PostgreSQL query
    - Added `insert` method to all `@cumulus/db` models to handle inserting multiple records into
    the database at once
    - Added `@cumulus/db/translatePostgresGranuleResultToApiGranule` helper to
    translate custom PostgreSQL granule result to API granule
  - **CUMULUS-2672**
    - Added migration to add `type` text column to Postgres database `files` table
  - **CUMULUS-2634**
    - Added new functions for upserting data to Elasticsearch:
      - `@cumulus/es-client/indexer.upsertExecution` to upsert an execution
      - `@cumulus/es-client/indexer.upsertPdr` to upsert a PDR
      - `@cumulus/es-client/indexer.upsertGranule` to upsert a granule
  - **CUMULUS-2510**
    - Added `execution_sns_topic_arn` environment variable to
      `sf_event_sqs_to_db_records` lambda TF definition.
    - Added to `sf_event_sqs_to_db_records_lambda` IAM policy to include
      permissions for SNS publish for `report_executions_topic`
    - Added `collection_sns_topic_arn` environment variable to
      `PrivateApiLambda` and `ApiEndpoints` lambdas.
    - Added `updateCollection` to `@cumulus/api-client`.
    - Added to `ecs_cluster` IAM policy to include permissions for SNS publish
      for `report_executions_sns_topic_arn`, `report_pdrs_sns_topic_arn`,
      `report_granules_sns_topic_arn`
    - Added variables for report topic ARNs to `process_dead_letter_archive.tf`
    - Added variable for granule report topic ARN to `bulk_operation.tf`
    - Added `pdr_sns_topic_arn` environment variable to
      `sf_event_sqs_to_db_records` lambda TF definition.
    - Added the new function `publishSnsMessageByDataType` in `@cumulus/api` to
      publish SNS messages to the report topics to PDRs, Collections, and
      Executions.
    - Added the following functions in `publishSnsMessageUtils` to handle
      publishing SNS messages for specific data and event types:
      - `publishCollectionUpdateSnsMessage`
      - `publishCollectionCreateSnsMessage`
      - `publishCollectionDeleteSnsMessage`
      - `publishGranuleUpdateSnsMessage`
      - `publishGranuleDeleteSnsMessage`
      - `publishGranuleCreateSnsMessage`
      - `publishExecutionSnsMessage`
      - `publishPdrSnsMessage`
      - `publishGranuleSnsMessageByEventType`
    - Added to `ecs_cluster` IAM policy to include permissions for SNS publish
      for `report_executions_topic` and `report_pdrs_topic`.
  - **CUMULUS-2315**
    - Added `paginateByCumulusId` to `@cumulus/db` `BasePgModel` to allow for paginated
      full-table select queries in support of elasticsearch indexing.
    - Added `getMaxCumulusId` to `@cumulus/db` `BasePgModel` to allow all
      derived table classes to support querying the current max `cumulus_id`.
  - **CUMULUS-2673**
    - Added `ES_HOST` environment variable to `postgres-migration-async-operation`
    Lambda using value of `elasticsearch_hostname` Terraform variable.
    - Added `elasticsearch_security_group_id` to security groups for
      `postgres-migration-async-operation` lambda.
    - Added permission for `DynamoDb:DeleteItem` to
      `postgres-migration-async-operation` lambda.
  - **CUMULUS-2778**
    - Updated default value of `async_operation_image` in
      `tf-modules/cumulus/variables.tf` to `cumuluss/async-operation:41`
    - Added `ES_HOST` environment variable to async operation ECS task
      definition to ensure that async operation tasks write to the correct
      Elasticsearch domain
- **CUMULUS-2642**
  - Reduces the reconcilation report's default maxResponseSize that returns
     the full report rather than an s3 signed url. Reports very close to the
     previous limits were failing to download, so the limit has been lowered to
     ensure all files are handled properly.
- **CUMULUS-2703**
  - Added `@cumulus/api/lambdas/reports/orca-backup-reconciliation-report` to create
    `ORCA Backup` reconciliation report

### Removed

- **CUMULUS-2311** - RDS Migration Epic Phase 2
  - **CUMULUS-2208**
    - Removed trigger for `dbIndexer` Lambda for DynamoDB tables:
      - `<prefix>-AsyncOperationsTable`
      - `<prefix>-CollectionsTable`
      - `<prefix>-ExecutionsTable`
      - `<prefix>-GranulesTable`
      - `<prefix>-PdrsTable`
      - `<prefix>-ProvidersTable`
      - `<prefix>-RulesTable`
  - **CUMULUS-2782**
    - Remove deprecated `@ingest/granule.moveGranuleFiles`
  - **CUMULUS-2770**
    - Removed `waitForModelStatus` from `example/spec/helpers/apiUtils` integration test helpers
  - **CUMULUS-2510**
    - Removed `stream_enabled` and `stream_view_type` from `executions_table` TF
      definition.
    - Removed `aws_lambda_event_source_mapping` TF definition on executions
      DynamoDB table.
    - Removed `stream_enabled` and `stream_view_type` from `collections_table`
      TF definition.
    - Removed `aws_lambda_event_source_mapping` TF definition on collections
      DynamoDB table.
    - Removed lambda `publish_collections` TF resource.
    - Removed `aws_lambda_event_source_mapping` TF definition on granules
    - Removed `stream_enabled` and `stream_view_type` from `pdrs_table` TF
      definition.
    - Removed `aws_lambda_event_source_mapping` TF definition on PDRs
      DynamoDB table.
  - **CUMULUS-2694**
    - Removed `@cumulus/api/models/granules.storeGranulesFromCumulusMessage()` method
  - **CUMULUS-2662**
    - Removed call to `addToLocalES` in POST `/granules` endpoint since it is
      redundant.
    - Removed call to `addToLocalES` in POST and PUT `/executions` endpoints
      since it is redundant.
    - Removed function `addToLocalES` from `es-client` package since it is no
      longer used.
  - **CUMULUS-2771**
    - Removed `_updateGranuleStatus` to update granule to "running" from `@cumulus/api/lib/ingest.reingestGranule`
    and `@cumulus/api/lib/ingest.applyWorkflow`

### Changed

- CVE-2022-2477
  - Update node-forge to 1.3.0 in `@cumulus/common` to address CVE-2022-2477
- **CUMULUS-2311** - RDS Migration Epic Phase 2
  - **CUMULUS_2641**
    - Update API granule schema to set productVolume as a string value
    - Update `@cumulus/message` package to set productVolume as string
      (calculated with `file.size` as a `BigInt`) to match API schema
    - Update `@cumulus/db` granule translation to translate `granule` objects to
      match the updated API schema
  - **CUMULUS-2714**
    - Updated
      - @cumulus/api/lib.writeRecords.writeGranulesFromMessage
      - @cumulus/api/lib.writeRecords.writeGranuleFromApi
      - @cumulus/api/lib.writeRecords.createGranuleFromApi
      - @cumulus/api/lib.writeRecords.updateGranuleFromApi
    - These methods now remove postgres file records that aren't contained in
        the write/update action if such file records exist.  This update
        maintains consistency with the writes to elasticsearch/dynamodb.
  - **CUMULUS-2672**
    - Updated `data-migration2` lambda to migrate Dynamo `granule.files[].type`
      instead of dropping it.
    - Updated `@cumlus/db` `translateApiFiletoPostgresFile` to retain `type`
    - Updated `@cumulus/db` `translatePostgresFileToApiFile` to retain `type`
    - Updated `@cumulus/types.api.file` to add `type` to the typing.
  - **CUMULUS-2315**
    - Update `index-from-database` lambda/ECS task and elasticsearch endpoint to read
      from PostgreSQL database
    - Update `index-from-database` endpoint to add the following configuration
      tuning parameters:
      - postgresResultPageSize -- The number of records to read from each
        postgres table per request.   Default is 1000.
      - postgresConnectionPoolSize -- The max number of connections to allow the
        index function to make to the database.  Default is 10.
      - esRequestConcurrency -- The maximium number of concurrent record
        translation/ES record update requests.   Default is 10.
  - **CUMULUS-2308**
    - Update `/granules/<granule_id>` GET endpoint to return PostgreSQL Granules instead of DynamoDB Granules
    - Update `/granules/<granule_id>` PUT endpoint to use PostgreSQL Granule as source rather than DynamoDB Granule
    - Update `unpublishGranule` (used in /granules PUT) to use PostgreSQL Granule as source rather than DynamoDB Granule
    - Update integration tests to use `waitForApiStatus` instead of `waitForModelStatus`
    - Update Granule ingest to update the Postgres Granule status as well as the DynamoDB Granule status
  - **CUMULUS-2302**
    - Update API collection GET endpoint to read individual provider records from
      PostgreSQL database instead of DynamoDB
    - Update sf-scheduler lambda to utilize API endpoint to get provider record
      from database via Private API lambda
    - Update API granule `reingest` endpoint to read collection from PostgreSQL
      database instead of DynamoDB
    - Update internal-reconciliation report to base report Collection comparison
      on PostgreSQL instead of DynamoDB
    - Moved createGranuleAndFiles `@cumulus/api` unit helper from `./lib` to
      `.test/helpers`
  - **CUMULUS-2208**
    - Moved all `@cumulus/api/es/*` code to new `@cumulus/es-client` package
    - Updated logic for collections API POST/PUT/DELETE to create/update/delete
      records directly in Elasticsearch in parallel with updates to
      DynamoDb/PostgreSQL
    - Updated logic for rules API POST/PUT/DELETE to create/update/delete
      records directly in Elasticsearch in parallel with updates to
      DynamoDb/PostgreSQL
    - Updated logic for providers API POST/PUT/DELETE to create/update/delete
      records directly in  Elasticsearch in parallel with updates to
      DynamoDb/PostgreSQL
    - Updated logic for PDRs API DELETE to delete records directly in
      Elasticsearch in parallel with deletes to DynamoDB/PostgreSQL
    - Updated logic for executions API DELETE to delete records directly in
      Elasticsearch in parallel with deletes to DynamoDB/PostgreSQL
    - Updated logic for granules API DELETE to delete records directly in
      Elasticsearch in parallel with deletes to DynamoDB/PostgreSQL
    - `sfEventSqsToDbRecords` Lambda now writes following data directly to
      Elasticsearch in parallel with writes to DynamoDB/PostgreSQL:
      - executions
      - PDRs
      - granules
    - All async operations are now written directly to Elasticsearch in parallel
      with DynamoDB/PostgreSQL
    - Updated logic for async operation API DELETE to delete records directly in
      Elasticsearch in parallel with deletes to DynamoDB/PostgreSQL
    - Moved:
      - `packages/api/lib/granules.getGranuleProductVolume` ->
      `@cumulus/message/Granules.getGranuleProductVolume`
      - `packages/api/lib/granules.getGranuleTimeToPreprocess`
      -> `@cumulus/message/Granules.getGranuleTimeToPreprocess`
      - `packages/api/lib/granules.getGranuleTimeToArchive` ->
      `@cumulus/message/Granules.getGranuleTimeToArchive`
      - `packages/api/models/Granule.generateGranuleRecord`
      -> `@cumulus/message/Granules.generateGranuleApiRecord`
  - **CUMULUS-2306**
    - Updated API local serve (`api/bin/serve.js`) setup code to add cleanup/executions
    related records
    - Updated @cumulus/db/models/granules-executions to add a delete method in
      support of local cleanup
    - Add spec/helpers/apiUtils/waitForApiStatus integration helper to retry API
      record retrievals on status in lieu of using `waitForModelStatus`
  - **CUMULUS-2303**
    - Update API provider GET endpoint to read individual provider records from
      PostgreSQL database instead of DynamoDB
    - Update sf-scheduler lambda to utilize API endpoint to get provider record
      from database via Private API lambda
  - **CUMULUS-2301**
    - Updated `getAsyncOperation` to read from PostgreSQL database instead of
      DynamoDB.
    - Added `translatePostgresAsyncOperationToApiAsyncOperation` function in
      `@cumulus/db/translate/async-operation`.
    - Updated `translateApiAsyncOperationToPostgresAsyncOperation` function to
      ensure that `output` is properly translated to an object for the
      PostgreSQL record for the following cases of `output` on the incoming API
      record:
      - `record.output` is a JSON stringified object
      - `record.output` is a JSON stringified array
      - `record.output` is a JSON stringified string
      - `record.output` is a string
  - **CUMULUS-2317**
    - Changed reconciliation reports to read file records from PostgreSQL instead of DynamoDB
  - **CUMULUS-2304**
    - Updated API rule GET endpoint to read individual rule records from
      PostgreSQL database instead of DynamoDB
    - Updated internal consumer lambdas for SNS, SQS and Kinesis to read
      rules from PostgreSQL.
  - **CUMULUS-2634**
    - Changed `sfEventSqsToDbRecords` Lambda to use new upsert helpers for executions, granules, and PDRs
    to ensure out-of-order writes are handled correctly when writing to Elasticsearch
  - **CUMULUS-2510**
    - Updated `@cumulus/api/lib/writeRecords/write-execution` to publish SNS
      messages after a successful write to Postgres, DynamoDB, and ES.
    - Updated functions `create` and `upsert` in the `db` model for Executions
      to return an array of objects containing all columns of the created or
      updated records.
    - Updated `@cumulus/api/endpoints/collections` to publish an SNS message
      after a successful collection delete, update (PUT), create (POST).
    - Updated functions `create` and `upsert` in the `db` model for Collections
      to return an array of objects containing all columns for the created or
      updated records.
    - Updated functions `create` and `upsert` in the `db` model for Granules
      to return an array of objects containing all columns for the created or
      updated records.
    - Updated `@cumulus/api/lib/writeRecords/write-granules` to publish SNS
      messages after a successful write to Postgres, DynamoDB, and ES.
    - Updated `@cumulus/api/lib/writeRecords/write-pdr` to publish SNS
      messages after a successful write to Postgres, DynamoDB, and ES.
  - **CUMULUS-2733**
    - Updated `_writeGranuleFiles` function creates an aggregate error which
      contains the workflow error, if any, as well as any error that may occur
      from writing granule files.
  - **CUMULUS-2674**
    - Updated `DELETE` endpoints for the following data types to check that record exists in
      PostgreSQL or Elasticsearch before proceeding with deletion:
      - `provider`
      - `async operations`
      - `collections`
      - `granules`
      - `executions`
      - `PDRs`
      - `rules`
  - **CUMULUS-2294**
    - Updated architecture and deployment documentation to reference RDS
  - **CUMULUS-2642**
    - Inventory and Granule Not Found Reconciliation Reports now compare
      Databse against S3 in on direction only, from Database to S3
      Objects. This means that only files in the database are compared against
      objects found on S3 and the filesInCumulus.onlyInS3 report key will
      always be empty. This significantly decreases the report output size and
      aligns with a users expectations.
    - Updates getFilesAndGranuleInfoQuery to take additional optional
      parameters `collectionIds`, `granuleIds`, and `providers` to allow
      targeting/filtering of the results.

  - **CUMULUS-2694**
    - Updated database write logic in `sfEventSqsToDbRccords` to log message if Cumulus
    workflow message is from pre-RDS deployment but still attempt parallel writing to DynamoDB
    and PostgreSQL
    - Updated database write logic in `sfEventSqsToDbRccords` to throw error if requirements to write execution to PostgreSQL cannot be met
  - **CUMULUS-2660**
    - Updated POST `/executions` endpoint to publish SNS message of created record to executions SNS topic
  - **CUMULUS-2661**
    - Updated PUT `/executions/<arn>` endpoint to publish SNS message of updated record to executions SNS topic
  - **CUMULUS-2765**
    - Updated `updateGranuleStatusToQueued` in `write-granules` to write to
      Elasticsearch and publish SNS message to granules topic.
  - **CUMULUS-2774**
    - Updated `constructGranuleSnsMessage` and `constructCollectionSnsMessage`
      to throw error if `eventType` is invalid or undefined.
  - **CUMULUS-2776**
    - Updated `getTableIndexDetails` in `db-indexer` to use correct
      `deleteFnName` for reconciliation reports.
  - **CUMULUS-2780**
    - Updated bulk granule reingest operation to read granules from PostgreSQL instead of DynamoDB.
  - **CUMULUS-2778**
    - Updated default value of `async_operation_image` in `tf-modules/cumulus/variables.tf` to `cumuluss/async-operation:38`
  - **CUMULUS-2854**
    - Updated rules model to decouple `createRuleTrigger` from `create`.
    - Updated rules POST endpoint to call `rulesModel.createRuleTrigger` directly to create rule trigger.
    - Updated rules PUT endpoints to call `rulesModel.createRuleTrigger` if update fails and reversion needs to occur.

### Fixed

- **CUMULUS-2311** - RDS Migration Epic Phase 2
  - **CUMULUS-2810**
    - Updated @cumulus/db/translate/translatePostgresProviderToApiProvider to
      correctly return provider password and updated tests to prevent
      reintroduction.
  - **CUMULUS-2778**
    - Fixed async operation docker image to correctly update record status in
    Elasticsearch
  - Updated localAPI to set additional env variable, and fixed `GET /executions/status` response
  - **CUMULUS-2877**
    - Ensure database records receive a timestamp when writing granules.

## [v10.1.3] 2022-06-28 [BACKPORT]

### Added

- **CUMULUS-2966**
  - Added extractPath operation and support of nested string replacement to `url_path` in the collection configuration

## [v10.1.2] 2022-03-11

### Added

- **CUMULUS-2859**
  - Update `postgres-db-migration` lambda timeout to default 900 seconds
  - Add `db_migration_lambda_timeout` variable to `data-persistence` module to
    allow this timeout to be user configurable
- **CUMULUS-2868**
  - Added `iam:PassRole` permission to `step_policy` in `tf-modules/ingest/iam.tf`

## [v10.1.1] 2022-03-04

### Migration steps

- Due to a bug in the PUT `/rules/<name>` endpoint, the rule records in PostgreSQL may be
out of sync with records in DynamoDB. In order to bring the records into sync, re-run the
[previously deployed `data-migration1` Lambda](https://nasa.github.io/cumulus/docs/upgrade-notes/upgrade-rds#3-deploy-and-run-data-migration1) with a payload of
`{"forceRulesMigration": true}`:

```shell
aws lambda invoke --function-name $PREFIX-data-migration1 \
  --payload $(echo '{"forceRulesMigration": true}' | base64) $OUTFILE
```

### Added

- **CUMULUS-2841**
  - Add integration test to validate PDR node provider that requires password
    credentials succeeds on ingest

- **CUMULUS-2846**
  - Added `@cumulus/db/translate/rule.translateApiRuleToPostgresRuleRaw` to translate API rule to PostgreSQL rules and
  **keep undefined fields**

### Changed

- **CUMULUS-NONE**
  - Adds logging to ecs/async-operation Docker container that launches async
    tasks on ECS. Sets default async_operation_image_version to 39.

- **CUMULUS-2845**
  - Updated rules model to decouple `createRuleTrigger` from `create`.
  - Updated rules POST endpoint to call `rulesModel.createRuleTrigger` directly to create rule trigger.
  - Updated rules PUT endpoints to call `rulesModel.createRuleTrigger` if update fails and reversion needs to occur.
- **CUMULUS-2846**
  - Updated version of `localstack/localstack` used in local unit testing to `0.11.5`

### Fixed

- Upgraded lodash to version 4.17.21 to fix vulnerability
- **CUMULUS-2845**
  - Fixed bug in POST `/rules` endpoint causing rule records to be created
  inconsistently in DynamoDB and PostgreSQL
- **CUMULUS-2846**
  - Fixed logic for `PUT /rules/<name>` endpoint causing rules to be saved
  inconsistently between DynamoDB and PostgreSQL
- **CUMULUS-2854**
  - Fixed queue granules behavior where the task was not accounting for granules that
  *already* had createdAt set. Workflows downstream in this scenario should no longer
  fail to write their granules due to order-of-db-writes constraints in the database
  update logic.

## [v10.1.0] 2022-02-23

### Added

- **CUMULUS-2775**
  - Added a configurable parameter group for the RDS serverless database cluster deployed by `tf-modules/rds-cluster-tf`. The allowed parameters for the parameter group can be found in the AWS documentation of [allowed parameters for an Aurora PostgreSQL cluster](https://docs.aws.amazon.com/AmazonRDS/latest/AuroraUserGuide/AuroraPostgreSQL.Reference.ParameterGroups.html). By default, the following parameters are specified:
    - `shared_preload_libraries`: `pg_stat_statements,auto_explain`
    - `log_min_duration_statement`: `250`
    - `auto_explain.log_min_duration`: `250`
- **CUMULUS-2781**
  - Add api_config secret to hold API/Private API lambda configuration values
- **CUMULUS-2840**
  - Added an index on `granule_cumulus_id` to the RDS files table.

### Changed

- **CUMULUS-2492**
  - Modify collectionId logic to accomodate trailing underscores in collection short names. e.g. `shortName____`
- **CUMULUS-2847**
  - Move DyanmoDb table name into API keystore and initialize only on lambda cold start
- **CUMULUS-2833**
  - Updates provider model schema titles to display on the dashboard.
- **CUMULUS-2837**
  - Update process-s3-dead-letter-archive to unpack SQS events in addition to
    Cumulus Messages
  - Update process-s3-dead-letter-archive to look up execution status using
    getCumulusMessageFromExecutionEvent (common method with sfEventSqsToDbRecords)
  - Move methods in api/lib/cwSfExecutionEventUtils to
    @cumulus/message/StepFunctions
- **CUMULUS-2775**
  - Changed the `timeout_action` to `ForceApplyCapacityChange` by default for the RDS serverless database cluster `tf-modules/rds-cluster-tf`
- **CUMULUS-2781**
  - Update API lambda to utilize api_config secret for initial environment variables

### Fixed

- **CUMULUS-2853**
  - Move OAUTH_PROVIDER to lambda env variables to address regression in CUMULUS-2781
  - Add logging output to api app router
- Added Cloudwatch permissions to `<prefix>-steprole` in `tf-modules/ingest/iam.tf` to address the
`Error: error creating Step Function State Machine (xxx): AccessDeniedException: 'arn:aws:iam::XXX:role/xxx-steprole' is not authorized to create managed-rule`
error in non-NGAP accounts:
  - `events:PutTargets`
  - `events:PutRule`
  - `events:DescribeRule`

## [v10.0.1] 2022-02-03

### Fixed

- Fixed IAM permissions issue with `<prefix>-postgres-migration-async-operation` Lambda
which prevented it from running a Fargate task for data migration.

## [v10.0.0] 2022-02-01

### Migration steps

- Please read the [documentation on the updates to the granule files schema for our Cumulus workflow tasks and how to upgrade your deployment for compatibility](https://nasa.github.io/cumulus/docs/upgrade-notes/update-task-file-schemas).
- (Optional) Update the `task-config` for all workflows that use the `sync-granule` task to include `workflowStartTime` set to
`{$.cumulus_meta.workflow_start_time}`. See [here](https://github.com/nasa/cumulus/blob/master/example/cumulus-tf/sync_granule_workflow.asl.json#L9) for an example.

### BREAKING CHANGES

- **NDCUM-624**
  - Functions in @cumulus/cmrjs renamed for consistency with `isCMRFilename` and `isCMRFile`
    - `isECHO10File` -> `isECHO10Filename`
    - `isUMMGFile` -> `isUMMGFilename`
    - `isISOFile` -> `isCMRISOFilename`
- **CUMULUS-2388**
  - In order to standardize task messaging formats, please note the updated input, output and config schemas for the following Cumulus workflow tasks:
    - add-missing-file-checksums
    - files-to-granules
    - hyrax-metadata-updates
    - lzards-backup
    - move-granules
    - post-to-cmr
    - sync-granule
    - update-cmr-access-constraints
    - update-granules-cmr-metadata-file-links
  The primary focus of the schema updates was to standardize the format of granules, and
  particularly their files data. The granule `files` object now matches the file schema in the
  Cumulus database and thus also matches the `files` object produced by the API with use cases like
  `applyWorkflow`. This includes removal of `name` and `filename` in favor of `bucket` and `key`,
  removal of certain properties such as `etag` and `duplicate_found` and outputting them as
  separate objects stored in `meta`.
  - Checksum values calculated by `@cumulus/checksum` are now converted to string to standardize
  checksum formatting across the Cumulus library.

### Notable changes

- **CUMULUS-2718**
  - The `sync-granule` task has been updated to support an optional configuration parameter `workflowStartTime`. The output payload of `sync-granule` now includes a `createdAt` time for each granule which is set to the
  provided `workflowStartTime` or falls back to `Date.now()` if not provided. Workflows using
  `sync-granule` may be updated to include this parameter with the value of `{$.cumulus_meta.workflow_start_time}` in the `task_config`.
- Updated version of `@cumulus/cumulus-message-adapter-js` from `2.0.3` to `2.0.4` for
all Cumulus workflow tasks
- **CUMULUS-2783**
  - A bug in the ECS cluster autoscaling configuration has been
resolved. ECS clusters should now correctly autoscale by adding new cluster
instances according to the [policy configuration](https://github.com/nasa/cumulus/blob/master/tf-modules/cumulus/ecs_cluster.tf).
  - Async operations that are started by these endpoints will be run as ECS tasks
  with a launch type of Fargate, not EC2:
    - `POST /deadLetterArchive/recoverCumulusMessages`
    - `POST /elasticsearch/index-from-database`
    - `POST /granules/bulk`
    - `POST /granules/bulkDelete`
    - `POST /granules/bulkReingest`
    - `POST /migrationCounts`
    - `POST /reconciliationReports`
    - `POST /replays`
    - `POST /replays/sqs`

### Added

- Upgraded version of dependencies on `knex` package from `0.95.11` to `0.95.15`
- Added Terraform data sources to `example/cumulus-tf` module to retrieve default VPC and subnets in NGAP accounts
  - Added `vpc_tag_name` variable which defines the tags used to look up a VPC. Defaults to VPC tag name used in NGAP accounts
  - Added `subnets_tag_name` variable which defines the tags used to look up VPC subnets. Defaults to a subnet tag name used in NGAP accounts
- Added Terraform data sources to `example/data-persistence-tf` module to retrieve default VPC and subnets in NGAP accounts
  - Added `vpc_tag_name` variable which defines the tags used to look up a VPC. Defaults to VPC tag name used in NGAP accounts
  - Added `subnets_tag_name` variable which defines the tags used to look up VPC subnets. Defaults to a subnet tag name used in NGAP accounts
- Added Terraform data sources to `example/rds-cluster-tf` module to retrieve default VPC and subnets in NGAP accounts
  - Added `vpc_tag_name` variable which defines the tags used to look up a VPC. Defaults to VPC tag name used in NGAP accounts
  - Added `subnets_tag_name` variable which defines the tags used to look up VPC subnets. Defaults to tag names used in subnets in for NGAP accounts
- **CUMULUS-2299**
  - Added support for SHA checksum types with hyphens (e.g. `SHA-256` vs `SHA256`) to tasks that calculate checksums.
- **CUMULUS-2439**
  - Added CMR search client setting to the CreateReconciliationReport lambda function.
  - Added `cmr_search_client_config` tfvars to the archive and cumulus terraform modules.
  - Updated CreateReconciliationReport lambda to search CMR collections with CMRSearchConceptQueue.
- **CUMULUS-2441**
  - Added support for 'PROD' CMR environment.
- **CUMULUS-2456**
  - Updated api lambdas to query ORCA Private API
  - Updated example/cumulus-tf/orca.tf to the ORCA release v4.0.0-Beta3
- **CUMULUS-2638**
  - Adds documentation to clarify bucket config object use.
- **CUMULUS-2684**
  - Added optional collection level parameter `s3MultipartChunksizeMb` to collection's `meta` field
  - Updated `move-granules` task to take in an optional config parameter s3MultipartChunksizeMb
- **CUMULUS-2747**
  - Updated data management type doc to include additional fields for provider configurations
- **CUMULUS-2773**
  - Added a document to the workflow-tasks docs describing deployment, configuration and usage of the LZARDS backup task.

### Changed

- Made `vpc_id` variable optional for `example/cumulus-tf` module
- Made `vpc_id` and `subnet_ids` variables optional for `example/data-persistence-tf` module
- Made `vpc_id` and `subnets` variables optional for `example/rds-cluster-tf` module
- Changes audit script to handle integration test failure when `USE\_CACHED\_BOOTSTRAP` is disabled.
- Increases wait time for CMR to return online resources in integration tests
- **CUMULUS-1823**
  - Updates to Cumulus rule/provider schemas to improve field titles and descriptions.
- **CUMULUS-2638**
  - Transparent to users, remove typescript type `BucketType`.
- **CUMULUS-2718**
  - Updated config for SyncGranules to support optional `workflowStartTime`
  - Updated SyncGranules to provide `createdAt` on output based on `workflowStartTime` if provided,
  falling back to `Date.now()` if not provided.
  - Updated `task_config` of SyncGranule in example workflows
- **CUMULUS-2735**
  - Updated reconciliation reports to write formatted JSON to S3 to improve readability for
    large reports
  - Updated TEA version from 102 to 121 to address TEA deployment issue with the max size of
    a policy role being exceeded
- **CUMULUS-2743**
  - Updated bamboo Dockerfile to upgrade pip as part of the image creation process
- **CUMULUS-2744**
  - GET executions/status returns associated granules for executions retrieved from the Step Function API
- **CUMULUS-2751**
  - Upgraded all Cumulus (node.js) workflow tasks to use
    `@cumulus/cumulus-message-adapter-js` version `2.0.3`, which includes an
    update cma-js to better expose CMA stderr stream output on lambda timeouts
    as well as minor logging enhancements.
- **CUMULUS-2752**
  - Add new mappings for execution records to prevent dynamic field expansion from exceeding
  Elasticsearch field limits
    - Nested objects under `finalPayload.*` will not dynamically add new fields to mapping
    - Nested objects under `originalPayload.*` will not dynamically add new fields to mapping
    - Nested keys under `tasks` will not dynamically add new fields to mapping
- **CUMULUS-2753**
  - Updated example/cumulus-tf/orca.tf to the latest ORCA release v4.0.0-Beta2 which is compatible with granule.files file schema
  - Updated /orca/recovery to call new lambdas request_status_for_granule and request_status_for_job.
  - Updated orca integration test
- [**PR #2569**](https://github.com/nasa/cumulus/pull/2569)
  - Fixed `TypeError` thrown by `@cumulus/cmrjs/cmr-utils.getGranuleTemporalInfo` when
    a granule's associated UMM-G JSON metadata file does not contain a `ProviderDates`
    element that has a `Type` of either `"Update"` or `"Insert"`.  If neither are
    present, the granule's last update date falls back to the `"Create"` type
    provider date, or `undefined`, if none is present.
- **CUMULUS-2775**
  - Changed `@cumulus/api-client/invokeApi()` to accept a single accepted status code or an array
  of accepted status codes via `expectedStatusCodes`
- [**PR #2611**](https://github.com/nasa/cumulus/pull/2611)
  - Changed `@cumulus/launchpad-auth/LaunchpadToken.requestToken` and `validateToken`
    to use the HTTPS request option `https.pfx` instead of the deprecated `pfx` option
    for providing the certificate.
- **CUMULUS-2836**
  - Updates `cmr-utils/getGranuleTemporalInfo` to search for a SingleDateTime
    element, when beginningDateTime value is not
    found in the metadata file.  The granule's temporal information is
    returned so that both beginningDateTime and endingDateTime are set to the
    discovered singleDateTimeValue.
- **CUMULUS-2756**
  - Updated `_writeGranule()` in `write-granules.js` to catch failed granule writes due to schema validation, log the failure and then attempt to set the status of the granule to `failed` if it already exists to prevent a failure from allowing the granule to get "stuck" in a non-failed status.

### Fixed

- **CUMULUS-2775**
  - Updated `@cumulus/api-client` to not log an error for 201 response from `updateGranule`
- **CUMULUS-2783**
  - Added missing lower bound on scale out policy for ECS cluster to ensure that
  the cluster will autoscale correctly.
- **CUMULUS-2835**
  - Updated `hyrax-metadata-updates` task to support reading the DatasetId from ECHO10 XML, and the EntryTitle from UMM-G JSON; these are both valid alternatives to the shortname and version ID.

## [v9.9.3] 2021-02-17 [BACKPORT]

**Please note** changes in 9.9.3 may not yet be released in future versions, as
this is a backport and patch release on the 9.9.x series of releases. Updates that
are included in the future will have a corresponding CHANGELOG entry in future
releases.

- **CUMULUS-2853**
  - Move OAUTH_PROVIDER to lambda env variables to address regression in 9.9.2/CUMULUS-2275
  - Add logging output to api app router

## [v9.9.2] 2021-02-10 [BACKPORT]

**Please note** changes in 9.9.2 may not yet be released in future versions, as
this is a backport and patch release on the 9.9.x series of releases. Updates that
are included in the future will have a corresponding CHANGELOG entry in future
releases.### Added

- **CUMULUS-2775**
  - Added a configurable parameter group for the RDS serverless database cluster deployed by `tf-modules/rds-cluster-tf`. The allowed parameters for the parameter group can be found in the AWS documentation of [allowed parameters for an Aurora PostgreSQL cluster](https://docs.aws.amazon.com/AmazonRDS/latest/AuroraUserGuide/AuroraPostgreSQL.Reference.ParameterGroups.html). By default, the following parameters are specified:
    - `shared_preload_libraries`: `pg_stat_statements,auto_explain`
    - `log_min_duration_statement`: `250`
    - `auto_explain.log_min_duration`: `250`
- **CUMULUS-2840**
  - Added an index on `granule_cumulus_id` to the RDS files table.

### Changed

- **CUMULUS-2847**
  - Move DyanmoDb table name into API keystore and initialize only on lambda cold start
- **CUMULUS-2781**
  - Add api_config secret to hold API/Private API lambda configuration values
- **CUMULUS-2775**
  - Changed the `timeout_action` to `ForceApplyCapacityChange` by default for the RDS serverless database cluster `tf-modules/rds-cluster-tf`

## [v9.9.1] 2021-02-10 [BACKPORT]

**Please note** changes in 9.9.1 may not yet be released in future versions, as
this is a backport and patch release on the 9.9.x series of releases. Updates that
are included in the future will have a corresponding CHANGELOG entry in future
releases.

### Fixed

- **CUMULUS-2775**
  - Updated `@cumulus/api-client` to not log an error for 201 response from `updateGranule`

### Changed

- Updated version of `@cumulus/cumulus-message-adapter-js` from `2.0.3` to `2.0.4` for
all Cumulus workflow tasks
- **CUMULUS-2775**
  - Changed `@cumulus/api-client/invokeApi()` to accept a single accepted status code or an array
  of accepted status codes via `expectedStatusCodes`
- **CUMULUS-2837**
  - Update process-s3-dead-letter-archive to unpack SQS events in addition to
    Cumulus Messages
  - Update process-s3-dead-letter-archive to look up execution status using
    getCumulusMessageFromExecutionEvent (common method with sfEventSqsToDbRecords)
  - Move methods in api/lib/cwSfExecutionEventUtils to
    @cumulus/message/StepFunctions

## [v9.9.0] 2021-11-03

### Added

- **NDCUM-624**: Add support for ISO metadata files for the `MoveGranules` step
  - Add function `isISOFile` to check if a given file object is an ISO file
  - `granuleToCmrFileObject` and `granulesToCmrFileObjects` now take a
    `filterFunc` argument
    - `filterFunc`'s default value is `isCMRFile`, so the previous behavior is
      maintained if no value is given for this argument
    - `MoveGranules` passes a custom filter function to
      `granulesToCmrFileObjects` to check for `isISOFile` in addition to
      `isCMRFile`, so that metadata from `.iso.xml` files can be used in the
      `urlPathTemplate`
- [**PR #2535**](https://github.com/nasa/cumulus/pull/2535)
  - NSIDC and other cumulus users had desire for returning formatted dates for
    the 'url_path' date extraction utilities. Added 'dateFormat' function as
    an option for extracting and formating the entire date. See
    docs/workflow/workflow-configuration-how-to.md for more information.
- [**PR #2548**](https://github.com/nasa/cumulus/pull/2548)
  - Updated webpack configuration for html-loader v2
- **CUMULUS-2640**
  - Added Elasticsearch client scroll setting to the CreateReconciliationReport lambda function.
  - Added `elasticsearch_client_config` tfvars to the archive and cumulus terraform modules.
- **CUMULUS-2683**
  - Added `default_s3_multipart_chunksize_mb` setting to the `move-granules` lambda function.
  - Added `default_s3_multipart_chunksize_mb` tfvars to the cumulus and ingest terraform modules.
  - Added optional parameter `chunkSize` to `@cumulus/aws-client/S3.moveObject` and
    `@cumulus/aws-client/S3.multipartCopyObject` to set the chunk size of the S3 multipart uploads.
  - Renamed optional parameter `maxChunkSize` to `chunkSize` in
    `@cumulus/aws-client/lib/S3MultipartUploads.createMultipartChunks`.

### Changed

- Upgraded all Cumulus workflow tasks to use `@cumulus/cumulus-message-adapter-js` version `2.0.1`
- **CUMULUS-2725**
  - Updated providers endpoint to return encrypted password
  - Updated providers model to try decrypting credentials before encryption to allow for better handling of updating providers
- **CUMULUS-2734**
  - Updated `@cumulus/api/launchpadSaml.launchpadPublicCertificate` to correctly retrieve
    certificate from launchpad IdP metadata with and without namespace prefix.

## [v9.8.0] 2021-10-19

### Notable changes

- Published new tag [`36` of `cumuluss/async-operation` to Docker Hub](https://hub.docker.com/layers/cumuluss/async-operation/35/images/sha256-cf777a6ef5081cd90a0f9302d45243b6c0a568e6d977c0ee2ccc5a90b12d45d0?context=explore) for compatibility with
upgrades to `knex` package and to address security vulnerabilities.

### Added

- Added `@cumulus/db/createRejectableTransaction()` to handle creating a Knex transaction that **will throw an error** if the transaction rolls back. [As of Knex 0.95+, promise rejection on transaction rollback is no longer the default behavior](https://github.com/knex/knex/blob/master/UPGRADING.md#upgrading-to-version-0950).

- **CUMULUS-2639**
  - Increases logging on reconciliation reports.

- **CUMULUS-2670**
  - Updated `lambda_timeouts` string map variable for `cumulus` module to accept a
  `update_granules_cmr_metadata_file_links_task_timeout` property
- **CUMULUS-2598**
  - Add unit and integration tests to describe queued granules as ignored when
    duplicate handling is 'skip'

### Changed

- Updated `knex` version from 0.23.11 to 0.95.11 to address security vulnerabilities
- Updated default version of async operations Docker image to `cumuluss/async-operation:36`
- **CUMULUS-2590**
  - Granule applyWorkflow, Reingest actions and Bulk operation now update granule status to `queued` when scheduling the granule.
- **CUMULUS-2643**
  - relocates system file `buckets.json` out of the
    `s3://internal-bucket/workflows` directory into
    `s3://internal-bucket/buckets`.


## [v9.7.1] 2021-12-08 [Backport]

Please note changes in 9.7.0 may not yet be released in future versions, as this is a backport and patch release on the 9.7.x series of releases. Updates that are included in the future will have a corresponding CHANGELOG entry in future releases.
Fixed

- **CUMULUS-2751**
  - Update all tasks to update to use cumulus-message-adapter-js version 2.0.4

## [v9.7.0] 2021-10-01

### Notable Changes

- **CUMULUS-2583**
  - The `queue-granules` task now updates granule status to `queued` when a granule is queued. In order to prevent issues with the private API endpoint and Lambda API request and concurrency limits, this functionality runs with limited concurrency, which may increase the task's overall runtime when large numbers of granules are being queued. If you are facing Lambda timeout errors with this task, we recommend converting your `queue-granules` task to an ECS activity. This concurrency is configurable via the task config's `concurrency` value.
- **CUMULUS-2676**
  - The `discover-granules` task has been updated to limit concurrency on checks to identify and skip already ingested granules in order to prevent issues with the private API endpoint and Lambda API request and concurrency limits. This may increase the task's overall runtime when large numbers of granules are discovered. If you are facing Lambda timeout errors with this task, we recommend converting your `discover-granules` task to an ECS activity. This concurrency is configurable via the task config's `concurrency` value.
- Updated memory of `<prefix>-sfEventSqsToDbRecords` Lambda to 1024MB

### Added

- **CUMULUS-2000**
  - Updated `@cumulus/queue-granules` to respect a new config parameter: `preferredQueueBatchSize`. Queue-granules will respect this batchsize as best as it can to batch granules into workflow payloads. As workflows generally rely on information such as collection and provider expected to be shared across all granules in a workflow, queue-granules will break batches up by collection, as well as provider if there is a `provider` field on the granule. This may result in batches that are smaller than the preferred size, but never larger ones. The default value is 1, which preserves current behavior of queueing 1 granule per workflow.
- **CUMULUS-2630**
  - Adds a new workflow `DiscoverGranulesToThrottledQueue` that discovers and writes
    granules to a throttled background queue.  This allows discovery and ingest
    of larger numbers of granules without running into limits with lambda
    concurrency.

### Changed

- **CUMULUS-2720**
  - Updated Core CI scripts to validate CHANGELOG diffs as part of the lint process
- **CUMULUS-2695**
  - Updates the example/cumulus-tf deployment to change
    `archive_api_reserved_concurrency` from 8 to 5 to use fewer reserved lambda
    functions. If you see throttling errors on the `<stack>-apiEndpoints` you
    should increase this value.
  - Updates cumulus-tf/cumulus/variables.tf to change
    `archive_api_reserved_concurrency` from 8 to 15 to prevent throttling on
    the dashboard for default deployments.
- **CUMULUS-2584**
  - Updates `api/endpoints/execution-status.js` `get` method to include associated granules, as
    an array, for the provided execution.
  - Added `getExecutionArnsByGranuleCumulusId` returning a list of executionArns sorted by most recent first,
    for an input Granule Cumulus ID in support of the move of `translatePostgresGranuleToApiGranule` from RDS-Phase2
    feature branch
  - Added `getApiExecutionCumulusIds` returning cumulus IDs for a given list of executions
- **CUMULUS-NONE**
  - Downgrades elasticsearch version in testing container to 5.3 to match AWS version.
  - Update serve.js -> `eraseDynamoTables()`. Changed the call `Promise.all()` to `Promise.allSettled()` to ensure all dynamo records (provider records in particular) are deleted prior to reseeding.

### Fixed

- **CUMULUS-2583**
  - Fixed a race condition where granules set as “queued” were not able to be set as “running” or “completed”

## [v9.6.0] 2021-09-20

### Added

- **CUMULUS-2576**
  - Adds `PUT /granules` API endpoint to update a granule
  - Adds helper `updateGranule` to `@cumulus/api-client/granules`
- **CUMULUS-2606**
  - Adds `POST /granules/{granuleId}/executions` API endpoint to associate an execution with a granule
  - Adds helper `associateExecutionWithGranule` to `@cumulus/api-client/granules`
- **CUMULUS-2583**
  - Adds `queued` as option for granule's `status` field

### Changed

- Moved `ssh2` package from `@cumulus/common` to `@cumulus/sftp-client` and
  upgraded package from `^0.8.7` to `^1.0.0` to address security vulnerability
  issue in previous version.
- **CUMULUS-2583**
  - `QueueGranules` task now updates granule status to `queued` once it is added to the queue.

- **CUMULUS-2617**
  - Use the `Authorization` header for CMR Launchpad authentication instead of the deprecated `Echo-Token` header.

### Fixed

- Added missing permission for `<prefix>_ecs_cluster_instance_role` IAM role (used when running ECS services/tasks)
to allow `kms:Decrypt` on the KMS key used to encrypt provider credentials. Adding this permission fixes the `sync-granule` task when run as an ECS activity in a Step Function, which previously failed trying to decrypt credentials for providers.

- **CUMULUS-2576**
  - Adds default value to granule's timestamp when updating a granule via API.

## [v9.5.0] 2021-09-07

### BREAKING CHANGES

- Removed `logs` record type from mappings from Elasticsearch. This change **should not have**
any adverse impact on existing deployments, even those which still contain `logs` records,
but technically it is a breaking change to the Elasticsearch mappings.
- Changed `@cumulus/api-client/asyncOperations.getAsyncOperation` to return parsed JSON body
of response and not the raw API endpoint response

### Added

- **CUMULUS-2670**
  - Updated core `cumulus` module to take lambda_timeouts string map variable that allows timeouts of ingest tasks to be configurable. Allowed properties for the mapping include:
  - discover_granules_task_timeout
  - discover_pdrs_task_timeout
  - hyrax_metadata_update_tasks_timeout
  - lzards_backup_task_timeout
  - move_granules_task_timeout
  - parse_pdr_task_timeout
  - pdr_status_check_task_timeout
  - post_to_cmr_task_timeout
  - queue_granules_task_timeout
  - queue_pdrs_task_timeout
  - queue_workflow_task_timeout
  - sync_granule_task_timeout
- **CUMULUS-2575**
  - Adds `POST /granules` API endpoint to create a granule
  - Adds helper `createGranule` to `@cumulus/api-client`
- **CUMULUS-2577**
  - Adds `POST /executions` endpoint to create an execution
- **CUMULUS-2578**
  - Adds `PUT /executions` endpoint to update an execution
- **CUMULUS-2592**
  - Adds logging when messages fail to be added to queue
- **CUMULUS-2644**
  - Pulled `delete` method for `granules-executions.ts` implemented as part of CUMULUS-2306
  from the RDS-Phase-2 feature branch in support of CUMULUS-2644.
  - Pulled `erasePostgresTables` method in `serve.js` implemented as part of CUMULUS-2644,
  and CUMULUS-2306 from the RDS-Phase-2 feature branch in support of CUMULUS-2644
  - Added `resetPostgresDb` method to support resetting between integration test suite runs

### Changed

- Updated `processDeadLetterArchive` Lambda to return an object where
`processingSucceededKeys` is an array of the S3 keys for successfully
processed objects and `processingFailedKeys` is an array of S3 keys
for objects that could not be processed
- Updated async operations to handle writing records to the databases
when output of the operation is `undefined`

- **CUMULUS-2644**
  - Moved `migration` directory from the `db-migration-lambda` to the `db` package and
  updated unit test references to migrationDir to be pulled from `@cumulus/db`
  - Updated `@cumulus/api/bin/serveUtils` to write records to PostgreSQL tables

- **CUMULUS-2575**
  - Updates model/granule to allow a granule created from API to not require an
    execution to be associated with it. This is a backwards compatible change
    that will not affect granules created in the normal way.
  - Updates `@cumulus/db/src/model/granules` functions `get` and `exists` to
    enforce parameter checking so that requests include either (granule\_id
    and collection\_cumulus\_id) or (cumulus\_id) to prevent incorrect results.
  - `@cumulus/message/src/Collections.deconstructCollectionId` has been
    modified to throw a descriptive error if the input `collectionId` is
    undefined rather than `TypeError: Cannot read property 'split' of
    undefined`. This function has also been updated to throw descriptive errors
    if an incorrectly formatted collectionId is input.

## [v9.4.1] 2022-02-14 [BACKPORT]

**Please note** changes in 9.4.1 may not yet be released in future versions, as
this is a backport and patch release on the 9.4.x series of releases. Updates that
are included in the future will have a corresponding CHANGELOG entry in future
releases.

- **CUMULUS-2847**
  - Update dynamo configuration to read from S3 instead of System Manager
    Parameter Store
  - Move api configuration initialization outside the lambda handler to
    eliminate unneded S3 calls/require config on cold-start only
  - Moved `ssh2` package from `@cumulus/common` to `@cumulus/sftp-client` and
    upgraded package from `^0.8.7` to `^1.0.0` to address security vulnerability
    issue in previous version.
  - Fixed hyrax task package.json dev dependency
  - Update CNM lambda dependencies for Core tasks
    - cumulus-cnm-response-task: 1.4.4
    - cumulus-cnm-to-granule: 1.5.4
  - Whitelist ssh2 re: https://github.com/advisories/GHSA-652h-xwhf-q4h6

## [v9.4.0] 2021-08-16

### Notable changes

- `@cumulus/sync-granule` task should now properly handle
syncing files from HTTP/HTTPS providers where basic auth is
required and involves a redirect to a different host (e.g.
downloading files protected by Earthdata Login)

### Added

- **CUMULUS-2591**
  - Adds `failedExecutionStepName` to failed execution's jsonb error records.
    This is the name of the Step Function step for the last failed event in the
    execution's event history.
- **CUMULUS-2548**
  - Added `allowed_redirects` field to PostgreSQL `providers` table
  - Added `allowedRedirects` field to DynamoDB `<prefix>-providers` table
  - Added `@cumulus/aws-client/S3.streamS3Upload` to handle uploading the contents
  of a readable stream to S3 and returning a promise
- **CUMULUS-2373**
  - Added `replaySqsMessages` lambda to replay archived incoming SQS
    messages from S3.
  - Added `/replays/sqs` endpoint to trigger an async operation for
    the `replaySqsMessages` lambda.
  - Added unit tests and integration tests for new endpoint and lambda.
  - Added `getS3PrefixForArchivedMessage` to `ingest/sqs` package to get prefix
    for an archived message.
  - Added new `async_operation` type `SQS Replay`.
- **CUMULUS-2460**
  - Adds `POST` /executions/workflows-by-granules for retrieving workflow names common to a set of granules
  - Adds `workflowsByGranules` to `@cumulus/api-client/executions`
- **CUMULUS-2635**
  - Added helper functions:
    - `@cumulus/db/translate/file/translateApiPdrToPostgresPdr`

### Fixed

- **CUMULUS-2548**
  - Fixed `@cumulus/ingest/HttpProviderClient.sync` to
properly handle basic auth when redirecting to a different
host and/or host with a different port
- **CUMULUS-2626**
  - Update [PDR migration](https://github.com/nasa/cumulus/blob/master/lambdas/data-migration2/src/pdrs.ts) to correctly find Executions by a Dynamo PDR's `execution` field
- **CUMULUS-2635**
  - Update `data-migration2` to migrate PDRs before migrating granules.
  - Update `data-migration2` unit tests testing granules migration to reference
    PDR records to better model the DB schema.
  - Update `migratePdrRecord` to use `translateApiPdrToPostgresPdr` function.

### Changed

- **CUMULUS-2373**
  - Updated `getS3KeyForArchivedMessage` in `ingest/sqs` to store SQS messages
    by `queueName`.
- **CUMULUS-2630**
  - Updates the example/cumulus-tf deployment to change
    `archive_api_reserved_concurrency` from 2 to 8 to prevent throttling with
    the dashboard.

## [v9.3.0] 2021-07-26

### BREAKING CHANGES

- All API requests made by `@cumulus/api-client` will now throw an error if the status code
does not match the expected response (200 for most requests and 202 for a few requests that
trigger async operations). Previously the helpers in this package would return the response
regardless of the status code, so you may need to update any code using helpers from this
package to catch or to otherwise handle errors that you may encounter.
- The Cumulus API Lambda function has now been configured with reserved concurrency to ensure
availability in a high-concurrency environment. However, this also caps max concurrency which
may result in throttling errors if trying to reach the Cumulus API multiple times in a short
period. Reserved concurrency can be configured with the `archive_api_reserved_concurrency`
terraform variable on the Cumulus module and increased if you are seeing throttling errors.
The default reserved concurrency value is 8.

### Notable changes

- `cmr_custom_host` variable for `cumulus` module can now be used to configure Cumulus to
  integrate with a custom CMR host name and protocol (e.g.
  `http://custom-cmr-host.com`). Note that you **must** include a protocol
  (`http://` or `https://)  if specifying a value for this variable.
- The cumulus module configuration value`rds_connetion_heartbeat` and it's
  behavior has been replaced by a more robust database connection 'retry'
  solution.   Users can remove this value from their configuration, regardless
  of value.  See the `Changed` section notes on CUMULUS-2528 for more details.

### Added

- Added user doc describing new features related to the Cumulus dead letter archive.
- **CUMULUS-2327**
  - Added reserved concurrency setting to the Cumulus API lambda function.
  - Added relevant tfvars to the archive and cumulus terraform modules.
- **CUMULUS-2460**
  - Adds `POST` /executions/search-by-granules for retrieving executions from a list of granules or granule query
  - Adds `searchExecutionsByGranules` to `@cumulus/api-client/executions`
- **CUMULUS-2475**
  - Adds `GET` endpoint to distribution API
- **CUMULUS-2463**
  - `PUT /granules` reingest action allows a user to override the default execution
    to use by providing an optional `workflowName` or `executionArn` parameter on
    the request body.
  - `PUT /granules/bulkReingest` action allows a user to override the default
    execution/workflow combination to reingest with by providing an optional
    `workflowName` on the request body.
- Adds `workflowName` and `executionArn` params to @cumulus/api-client/reingestGranules
- **CUMULUS-2476**
  - Adds handler for authenticated `HEAD` Distribution requests replicating current behavior of TEA
- **CUMULUS-2478**
  - Implemented [bucket map](https://github.com/asfadmin/thin-egress-app#bucket-mapping).
  - Implemented /locate endpoint
  - Cumulus distribution API checks the file request against bucket map:
    - retrieves the bucket and key from file path
    - determines if the file request is public based on the bucket map rather than the bucket type
    - (EDL only) restricts download from PRIVATE_BUCKETS to users who belong to certain EDL User Groups
    - bucket prefix and object prefix are supported
  - Add 'Bearer token' support as an authorization method
- **CUMULUS-2486**
  - Implemented support for custom headers
  - Added 'Bearer token' support as an authorization method
- **CUMULUS-2487**
  - Added integration test for cumulus distribution API
- **CUMULUS-2569**
  - Created bucket map cache for cumulus distribution API
- **CUMULUS-2568**
  - Add `deletePdr`/PDR deletion functionality to `@cumulus/api-client/pdrs`
  - Add `removeCollectionAndAllDependencies` to integration test helpers
  - Added `example/spec/apiUtils.waitForApiStatus` to wait for a
  record to be returned by the API with a specific value for
  `status`
  - Added `example/spec/discoverUtils.uploadS3GranuleDataForDiscovery` to upload granule data fixtures
  to S3 with a randomized granule ID for `discover-granules` based
  integration tests
  - Added `example/spec/Collections.removeCollectionAndAllDependencies` to remove a collection and
  all dependent objects (e.g. PDRs, granules, executions) from the
  database via the API
  - Added helpers to `@cumulus/api-client`:
    - `pdrs.deletePdr` - Delete a PDR via the API
    - `replays.postKinesisReplays` - Submit a POST request to the `/replays` endpoint for replaying Kinesis messages

- `@cumulus/api-client/granules.getGranuleResponse` to return the raw endpoint response from the GET `/granules/<granuleId>` endpoint

### Changed

- Moved functions from `@cumulus/integration-tests` to `example/spec/helpers/workflowUtils`:
  - `startWorkflowExecution`
  - `startWorkflow`
  - `executeWorkflow`
  - `buildWorkflow`
  - `testWorkflow`
  - `buildAndExecuteWorkflow`
  - `buildAndStartWorkflow`
- `example/spec/helpers/workflowUtils.executeWorkflow` now uses
`waitForApiStatus` to ensure that the execution is `completed` or
`failed` before resolving
- `example/spec/helpers/testUtils.updateAndUploadTestFileToBucket`
now accepts an object of parameters rather than positional
arguments
- Removed PDR from the `payload` in the input payload test fixture for reconciliation report integration tests
- The following integration tests for PDR-based workflows were
updated to use randomized granule IDs:
  - `example/spec/parallel/ingest/ingestFromPdrSpec.js`
  - `example/spec/parallel/ingest/ingestFromPdrWithChildWorkflowMetaSpec.js`
  - `example/spec/parallel/ingest/ingestFromPdrWithExecutionNamePrefixSpec.js`
  - `example/spec/parallel/ingest/ingestPdrWithNodeNameSpec.js`
- Updated the `@cumulus/api-client/CumulusApiClientError` error class to include new properties that can be accessed directly on
the error object:
  - `statusCode` - The HTTP status code of the API response
  - `apiMessage` - The message from the API response
- Added `params.pRetryOptions` parameter to
`@cumulus/api-client/granules.deleteGranule` to control the retry
behavior
- Updated `cmr_custom_host` variable to accept a full protocol and host name
(e.g. `http://cmr-custom-host.com`), whereas it previously only accepted a host name
- **CUMULUS-2482**
  - Switches the default distribution app in the `example/cumulus-tf` deployment to the new Cumulus Distribution
  - TEA is still available by following instructions in `example/README.md`
- **CUMULUS-2463**
  - Increases the duration of allowed backoff times for a successful test from
    0.5 sec to 1 sec.
- **CUMULUS-2528**
  - Removed `rds_connection_heartbeat` as a configuration option from all
    Cumulus terraform modules
  - Removed `dbHeartBeat` as an environmental switch from
    `@cumulus/db.getKnexClient` in favor of more comprehensive general db
    connect retry solution
  - Added new `rds_connection_timing_configuration` string map to allow for
    configuration and tuning of Core's internal database retry/connection
    timeout behaviors.  These values map to connection pool configuration
    values for tarn (https://github.com/vincit/tarn.js/) which Core's database
    module / knex(https://www.npmjs.com/package/knex) use for this purpose:
    - acquireTimeoutMillis
    - createRetryIntervalMillis
    - createTimeoutMillis
    - idleTimeoutMillis
    - reapIntervalMillis
      Connection errors will result in a log line prepended with 'knex failed on
      attempted connection error' and sent from '@cumulus/db/connection'
  - Updated `@cumulus/db` and all terraform mdules to set default retry
    configuration values for the database module to cover existing database
    heartbeat connection failures as well as all other knex/tarn connection
    creation failures.

### Fixed

- Fixed bug where `cmr_custom_host` variable was not properly forwarded into `archive`, `ingest`, and `sqs-message-remover` modules from `cumulus` module
- Fixed bug where `parse-pdr` set a granule's provider to the entire provider record when a `NODE_NAME`
  is present. Expected behavior consistent with other tasks is to set the provider name in that field.
- **CUMULUS-2568**
  - Update reconciliation report integration test to have better cleanup/failure behavior
  - Fixed `@cumulus/api-client/pdrs.getPdr` to request correct endpoint for returning a PDR from the API
- **CUMULUS-2620**
  - Fixed a bug where a granule could be removed from CMR but still be set as
  `published: true` and with a CMR link in the Dynamo/PostgreSQL databases. Now,
  the CMR deletion and the Dynamo/PostgreSQL record updates will all succeed or fail
  together, preventing the database records from being out of sync with CMR.
  - Fixed `@cumulus/api-client/pdrs.getPdr` to request correct
  endpoint for returning a PDR from the API

## [v9.2.2] 2021-08-06 - [BACKPORT]

**Please note** changes in 9.2.2 may not yet be released in future versions, as
this is a backport and patch release on the 9.2.x series of releases. Updates that
are included in the future will have a corresponding CHANGELOG entry in future
releases.

### Added

- **CUMULUS-2635**
  - Added helper functions:
    - `@cumulus/db/translate/file/translateApiPdrToPostgresPdr`

### Fixed

- **CUMULUS-2635**
  - Update `data-migration2` to migrate PDRs before migrating granules.
  - Update `data-migration2` unit tests testing granules migration to reference
    PDR records to better model the DB schema.
  - Update `migratePdrRecord` to use `translateApiPdrToPostgresPdr` function.

## [v9.2.1] 2021-07-29 - [BACKPORT]

### Fixed

- **CUMULUS-2626**
  - Update [PDR migration](https://github.com/nasa/cumulus/blob/master/lambdas/data-migration2/src/pdrs.ts) to correctly find Executions by a Dynamo PDR's `execution` field

## [v9.2.0] 2021-06-22

### Added

- **CUMULUS-2475**
  - Adds `GET` endpoint to distribution API
- **CUMULUS-2476**
  - Adds handler for authenticated `HEAD` Distribution requests replicating current behavior of TEA

### Changed

- **CUMULUS-2482**
  - Switches the default distribution app in the `example/cumulus-tf` deployment to the new Cumulus Distribution
  - TEA is still available by following instructions in `example/README.md`

### Fixed

- **CUMULUS-2520**
  - Fixed error that prevented `/elasticsearch/index-from-database` from starting.
- **CUMULUS-2558**
  - Fixed issue where executions original_payload would not be retained on successful execution

## [v9.1.0] 2021-06-03

### BREAKING CHANGES

- @cumulus/api-client/granules.getGranule now returns the granule record from the GET /granules/<granuleId> endpoint, not the raw endpoint response
- **CUMULUS-2434**
  - To use the updated `update-granules-cmr-metadata-file-links` task, the
    granule  UMM-G metadata should have version 1.6.2 or later, since CMR s3
    link type 'GET DATA VIA DIRECT ACCESS' is not valid until UMM-G version
    [1.6.2](https://cdn.earthdata.nasa.gov/umm/granule/v1.6.2/umm-g-json-schema.json)
- **CUMULUS-2488**
  - Removed all EMS reporting including lambdas, endpoints, params, etc as all
    reporting is now handled through Cloud Metrics
- **CUMULUS-2472**
  - Moved existing `EarthdataLoginClient` to
    `@cumulus/oauth-client/EarthdataLoginClient` and updated all references in
    Cumulus Core.
  - Rename `EarthdataLoginClient` property from `earthdataLoginUrl` to
    `loginUrl for consistency with new OAuth clients. See example in
    [oauth-client
    README](https://github.com/nasa/cumulus/blob/master/packages/oauth-client/README.md)

### Added

- **HYRAX-439** - Corrected README.md according to a new Hyrax URL format.
- **CUMULUS-2354**
  - Adds configuration options to allow `/s3credentials` endpoint to distribute
    same-region read-only tokens based on a user's CMR ACLs.
  - Configures the example deployment to enable this feature.
- **CUMULUS-2442**
  - Adds option to generate cloudfront URL to lzards-backup task. This will require a few new task config options that have been documented in the [task README](https://github.com/nasa/cumulus/blob/master/tasks/lzards-backup/README.md).
- **CUMULUS-2470**
  - Added `/s3credentials` endpoint for distribution API
- **CUMULUS-2471**
  - Add `/s3credentialsREADME` endpoint to distribution API
- **CUMULUS-2473**
  - Updated `tf-modules/cumulus_distribution` module to take earthdata or cognito credentials
  - Configured `example/cumulus-tf/cumulus_distribution.tf` to use CSDAP credentials
- **CUMULUS-2474**
  - Add `S3ObjectStore` to `aws-client`. This class allows for interaction with the S3 object store.
  - Add `object-store` package which contains abstracted object store functions for working with various cloud providers
- **CUMULUS-2477**
  - Added `/`, `/login` and `/logout` endpoints to cumulus distribution api
- **CUMULUS-2479**
  - Adds /version endpoint to distribution API
- **CUMULUS-2497**
  - Created `isISOFile()` to check if a CMR file is a CMR ISO file.
- **CUMULUS-2371**
  - Added helpers to `@cumulus/ingest/sqs`:
    - `archiveSqsMessageToS3` - archives an incoming SQS message to S3
    - `deleteArchivedMessageFromS3` - deletes a processed SQS message from S3
  - Added call to `archiveSqsMessageToS3` to `sqs-message-consumer` which
    archives all incoming SQS messages to S3.
  - Added call to `deleteArchivedMessageFrom` to `sqs-message-remover` which
    deletes archived SQS message from S3 once it has been processed.

### Changed

- **[PR2224](https://github.com/nasa/cumulus/pull/2244)**
- **CUMULUS-2208**
  - Moved all `@cumulus/api/es/*` code to new `@cumulus/es-client` package
- Changed timeout on `sfEventSqsToDbRecords` Lambda to 60 seconds to match
  timeout for Knex library to acquire database connections
- **CUMULUS-2517**
  - Updated postgres-migration-count-tool default concurrency to '1'
- **CUMULUS-2489**
  - Updated docs for Terraform references in FAQs, glossary, and in Deployment sections
- **CUMULUS-2434**
  - Updated `@cumulus/cmrjs` `updateCMRMetadata` and related functions to add
    both HTTPS URLS and S3 URIs to CMR metadata.
  - Updated `update-granules-cmr-metadata-file-links` task to add both HTTPS
    URLs and S3 URIs to the OnlineAccessURLs field of CMR metadata. The task
    configuration parameter `cmrGranuleUrlType` now has default value `both`.
  - To use the updated `update-granules-cmr-metadata-file-links` task, the
    granule UMM-G metadata should have version 1.6.2 or later, since CMR s3 link
    type 'GET DATA VIA DIRECT ACCESS' is not valid until UMM-G version
    [1.6.2](https://cdn.earthdata.nasa.gov/umm/granule/v1.6.2/umm-g-json-schema.json)
- **CUMULUS-2472**
  - Renamed `@cumulus/earthdata-login-client` to more generic
    `@cumulus/oauth-client` as a parent  class for new OAuth clients.
  - Added `@cumulus/oauth-client/CognitoClient` to interface with AWS cognito login service.
- **CUMULUS-2497**
  - Changed the `@cumulus/cmrjs` package:
    - Updated `@cumulus/cmrjs/cmr-utils.getGranuleTemporalInfo()` so it now
      returns temporal info for CMR ISO 19115 SMAP XML files.
    - Updated `@cumulus/cmrjs/cmr-utils.isCmrFilename()` to include
      `isISOFile()`.
- **CUMULUS-2532**
  - Changed integration tests to use `api-client/granules` functions as opposed to granulesApi from `@cumulus/integration-tests`.

### Fixed

- **CUMULUS-2519**
  - Update @cumulus/integration-tests.buildWorkflow to fail if provider/collection API response is not successful
- **CUMULUS-2518**
  - Update sf-event-sqs-to-db-records to not throw if a collection is not
    defined on a payload that has no granules/an empty granule payload object
- **CUMULUS-2512**
  - Updated ingest package S3 provider client to take additional parameter
    `remoteAltBucket` on `download` method to allow for per-file override of
    provider bucket for checksum
  - Updated @cumulus/ingest.fetchTextFile's signature to be parameterized and
    added `remoteAltBucket`to allow for an override of the passed in provider
    bucket for the source file
  - Update "eslint-plugin-import" to be pinned to 2.22.1
- **CUMULUS-2520**
  - Fixed error that prevented `/elasticsearch/index-from-database` from starting.
- **CUMULUS-2532**
  - Fixed integration tests to have granule deletion occur before provider and
    collection deletion in test cleanup.
- **[2231](https://github.com/nasa/cumulus/issues/2231)**
  - Fixes broken relative path links in `docs/README.md`

### Removed

- **CUMULUS-2502**
  - Removed outdated documentation regarding Kibana index patterns for metrics.

## [v9.0.1] 2021-05-07

### Migration Steps

Please review the migration steps for 9.0.0 as this release is only a patch to
correct a failure in our build script and push out corrected release artifacts. The previous migration steps still apply.

### Changed

- Corrected `@cumulus/db` configuration to correctly build package.

## [v9.0.0] 2021-05-03

### Migration steps

- This release of Cumulus enables integration with a PostgreSQL database for archiving Cumulus data. There are several upgrade steps involved, **some of which need to be done before redeploying Cumulus**. See the [documentation on upgrading to the RDS release](https://nasa.github.io/cumulus/docs/upgrade-notes/upgrade-rds).

### BREAKING CHANGES

- **CUMULUS-2185** - RDS Migration Epic
  - **CUMULUS-2191**
    - Removed the following from the `@cumulus/api/models.asyncOperation` class in
      favor of the added `@cumulus/async-operations` module:
      - `start`
      - `startAsyncOperations`
  - **CUMULUS-2187**
    - The `async-operations` endpoint will now omit `output` instead of
      returning `none` when the operation did not return output.
  - **CUMULUS-2309**
    - Removed `@cumulus/api/models/granule.unpublishAndDeleteGranule` in favor
      of `@cumulus/api/lib/granule-remove-from-cmr.unpublishGranule` and
      `@cumulus/api/lib/granule-delete.deleteGranuleAndFiles`.
  - **CUMULUS-2385**
    - Updated `sf-event-sqs-to-db-records` to write a granule's files to
      PostgreSQL only after the workflow has exited the `Running` status.
      Please note that any workflow that uses `sf_sqs_report_task` for
      mid-workflow updates will be impacted.
    - Changed PostgreSQL `file` schema and TypeScript type definition to require
      `bucket` and `key` fields.
    - Updated granule/file write logic to mark a granule's status as "failed"
  - **CUMULUS-2455**
    - API `move granule` endpoint now moves granule files on a per-file basis
    - API `move granule` endpoint on granule file move failure will retain the
      file at it's original location, but continue to move any other granule
      files.
    - Removed the `move` method from the `@cumulus/api/models.granule` class.
      logic is now handled in `@cumulus/api/endpoints/granules` and is
      accessible via the Core API.

### Added

- **CUMULUS-2185** - RDS Migration Epic
  - **CUMULUS-2130**
    - Added postgres-migration-count-tool lambda/ECS task to allow for
      evaluation of database state
    - Added /migrationCounts api endpoint that allows running of the
      postgres-migration-count-tool as an asyncOperation
  - **CUMULUS-2394**
    - Updated PDR and Granule writes to check the step function
      workflow_start_time against the createdAt field for each record to ensure
      old records do not overwrite newer ones for legacy Dynamo and PostgreSQL
      writes
  - **CUMULUS-2188**
    - Added `data-migration2` Lambda to be run after `data-migration1`
    - Added logic to `data-migration2` Lambda for migrating execution records
      from DynamoDB to PostgreSQL
  - **CUMULUS-2191**
    - Added `@cumulus/async-operations` to core packages, exposing
      `startAsyncOperation` which will handle starting an async operation and
      adding an entry to both PostgreSQL and DynamoDb
  - **CUMULUS-2127**
    - Add schema migration for `collections` table
  - **CUMULUS-2129**
    - Added logic to `data-migration1` Lambda for migrating collection records
      from Dynamo to PostgreSQL
  - **CUMULUS-2157**
    - Add schema migration for `providers` table
    - Added logic to `data-migration1` Lambda for migrating provider records
      from Dynamo to PostgreSQL
  - **CUMULUS-2187**
    - Added logic to `data-migration1` Lambda for migrating async operation
      records from Dynamo to PostgreSQL
  - **CUMULUS-2198**
    - Added logic to `data-migration1` Lambda for migrating rule records from
      DynamoDB to PostgreSQL
  - **CUMULUS-2182**
    - Add schema migration for PDRs table
  - **CUMULUS-2230**
    - Add schema migration for `rules` table
  - **CUMULUS-2183**
    - Add schema migration for `asyncOperations` table
  - **CUMULUS-2184**
    - Add schema migration for `executions` table
  - **CUMULUS-2257**
    - Updated PostgreSQL table and column names to snake_case
    - Added `translateApiAsyncOperationToPostgresAsyncOperation` function to `@cumulus/db`
  - **CUMULUS-2186**
    - Added logic to `data-migration2` Lambda for migrating PDR records from
      DynamoDB to PostgreSQL
  - **CUMULUS-2235**
    - Added initial ingest load spec test/utility
  - **CUMULUS-2167**
    - Added logic to `data-migration2` Lambda for migrating Granule records from
      DynamoDB to PostgreSQL and parse Granule records to store File records in
      RDS.
  - **CUMULUS-2367**
    - Added `granules_executions` table to PostgreSQL schema to allow for a
      many-to-many relationship between granules and executions
      - The table refers to granule and execution records using foreign keys
        defined with ON CASCADE DELETE, which means that any time a granule or
        execution record is deleted, all of the records in the
        `granules_executions` table referring to that record will also be
        deleted.
    - Added `upsertGranuleWithExecutionJoinRecord` helper to `@cumulus/db` to
      allow for upserting a granule record and its corresponding
      `granules_execution` record
  - **CUMULUS-2128**
    - Added helper functions:
      - `@cumulus/db/translate/file/translateApiFiletoPostgresFile`
      - `@cumulus/db/translate/file/translateApiGranuletoPostgresGranule`
      - `@cumulus/message/Providers/getMessageProvider`
  - **CUMULUS-2190**
    - Added helper functions:
      - `@cumulus/message/Executions/getMessageExecutionOriginalPayload`
      - `@cumulus/message/Executions/getMessageExecutionFinalPayload`
      - `@cumulus/message/workflows/getMessageWorkflowTasks`
      - `@cumulus/message/workflows/getMessageWorkflowStartTime`
      - `@cumulus/message/workflows/getMessageWorkflowStopTime`
      - `@cumulus/message/workflows/getMessageWorkflowName`
  - **CUMULUS-2192**
    - Added helper functions:
      - `@cumulus/message/PDRs/getMessagePdrRunningExecutions`
      - `@cumulus/message/PDRs/getMessagePdrCompletedExecutions`
      - `@cumulus/message/PDRs/getMessagePdrFailedExecutions`
      - `@cumulus/message/PDRs/getMessagePdrStats`
      - `@cumulus/message/PDRs/getPdrPercentCompletion`
      - `@cumulus/message/workflows/getWorkflowDuration`
  - **CUMULUS-2199**
    - Added `translateApiRuleToPostgresRule` to `@cumulus/db` to translate API
      Rule to conform to Postgres Rule definition.
  - **CUMUlUS-2128**
    - Added "upsert" logic to the `sfEventSqsToDbRecords` Lambda for granule and
      file writes to the core PostgreSQL database
  - **CUMULUS-2199**
    - Updated Rules endpoint to write rules to core PostgreSQL database in
      addition to DynamoDB and to delete rules from the PostgreSQL database in
      addition to DynamoDB.
    - Updated `create` in Rules Model to take in optional `createdAt` parameter
      which sets the value of createdAt if not specified during function call.
  - **CUMULUS-2189**
    - Updated Provider endpoint logic to write providers in parallel to Core
      PostgreSQL database
    - Update integration tests to utilize API calls instead of direct
      api/model/Provider calls
  - **CUMULUS-2191**
    - Updated cumuluss/async-operation task to write async-operations to the
      PostgreSQL database.
  - **CUMULUS-2228**
    - Added logic to the `sfEventSqsToDbRecords` Lambda to write execution, PDR,
      and granule records to the core PostgreSQL database in parallel with
      writes to DynamoDB
  - **CUMUlUS-2190**
    - Added "upsert" logic to the `sfEventSqsToDbRecords` Lambda for PDR writes
      to the core PostgreSQL database
  - **CUMUlUS-2192**
    - Added "upsert" logic to the `sfEventSqsToDbRecords` Lambda for execution
      writes to the core PostgreSQL database
  - **CUMULUS-2187**
    - The `async-operations` endpoint will now omit `output` instead of
      returning `none` when the operation did not return output.
  - **CUMULUS-2167**
    - Change PostgreSQL schema definition for `files` to remove `filename` and
      `name` and only support `file_name`.
    - Change PostgreSQL schema definition for `files` to remove `size` to only
      support `file_size`.
    - Change `PostgresFile` to remove duplicate fields `filename` and `name` and
      rename `size` to `file_size`.
  - **CUMULUS-2266**
    - Change `sf-event-sqs-to-db-records` behavior to discard and not throw an
      error on an out-of-order/delayed message so as not to have it be sent to
      the DLQ.
  - **CUMULUS-2305**
    - Changed `DELETE /pdrs/{pdrname}` API behavior to also delete record from
      PostgreSQL database.
  - **CUMULUS-2309**
    - Changed `DELETE /granules/{granuleName}` API behavior to also delete
      record from PostgreSQL database.
    - Changed `Bulk operation BULK_GRANULE_DELETE` API behavior to also delete
      records from PostgreSQL database.
  - **CUMULUS-2367**
    - Updated `granule_cumulus_id` foreign key to granule in PostgreSQL `files`
      table to use a CASCADE delete, so records in the files table are
      automatically deleted by the database when the corresponding granule is
      deleted.
  - **CUMULUS-2407**
    - Updated data-migration1 and data-migration2 Lambdas to use UPSERT instead
      of UPDATE when migrating dynamoDB records to PostgreSQL.
    - Changed data-migration1 and data-migration2 logic to only update already
      migrated records if the incoming record update has a newer timestamp
  - **CUMULUS-2329**
    - Add `write-db-dlq-records-to-s3` lambda.
    - Add terraform config to automatically write db records DLQ messages to an
      s3 archive on the system bucket.
    - Add unit tests and a component spec test for the above.
  - **CUMULUS-2380**
    - Add `process-dead-letter-archive` lambda to pick up and process dead letters in the S3 system bucket dead letter archive.
    - Add `/deadLetterArchive/recoverCumulusMessages` endpoint to trigger an async operation to leverage this capability on demand.
    - Add unit tests and integration test for all of the above.
  - **CUMULUS-2406**
    - Updated parallel write logic to ensure that updatedAt/updated_at
      timestamps are the same in Dynamo/PG on record write for the following
      data types:
      - async operations
      - granules
      - executions
      - PDRs
  - **CUMULUS-2446**
    - Remove schema validation check against DynamoDB table for collections when
      migrating records from DynamoDB to core PostgreSQL database.
  - **CUMULUS-2447**
    - Changed `translateApiAsyncOperationToPostgresAsyncOperation` to call
      `JSON.stringify` and then `JSON.parse` on output.
  - **CUMULUS-2313**
    - Added `postgres-migration-async-operation` lambda to start an ECS task to
      run a the `data-migration2` lambda.
    - Updated `async_operations` table to include `Data Migration 2` as a new
      `operation_type`.
    - Updated `cumulus-tf/variables.tf` to include `optional_dynamo_tables` that
      will be merged with `dynamo_tables`.
  - **CUMULUS-2451**
    - Added summary type file `packages/db/src/types/summary.ts` with
      `MigrationSummary` and `DataMigration1` and `DataMigration2` types.
    - Updated `data-migration1` and `data-migration2` lambdas to return
      `MigrationSummary` objects.
    - Added logging for every batch of 100 records processed for executions,
      granules and files, and PDRs.
    - Removed `RecordAlreadyMigrated` logs in `data-migration1` and
      `data-migration2`
  - **CUMULUS-2452**
    - Added support for only migrating certain granules by specifying the
      `granuleSearchParams.granuleId` or `granuleSearchParams.collectionId`
      properties in the payload for the
      `<prefix>-postgres-migration-async-operation` Lambda
    - Added support for only running certain migrations for data-migration2 by
      specifying the `migrationsList` property in the payload for the
      `<prefix>-postgres-migration-async-operation` Lambda
  - **CUMULUS-2453**
    - Created `storeErrors` function which stores errors in system bucket.
    - Updated `executions` and `granulesAndFiles` data migrations to call `storeErrors` to store migration errors.
    - Added `system_bucket` variable to `data-migration2`.
  - **CUMULUS-2455**
    - Move granules API endpoint records move updates for migrated granule files
      if writing any of the granule files fails.
  - **CUMULUS-2468**
    - Added support for doing [DynamoDB parallel scanning](https://docs.aws.amazon.com/amazondynamodb/latest/developerguide/Scan.html#Scan.ParallelScan) for `executions` and `granules` migrations to improve performance. The behavior of the parallel scanning and writes can be controlled via the following properties on the event input to the `<prefix>-postgres-migration-async-operation` Lambda:
      - `granuleMigrationParams.parallelScanSegments`: How many segments to divide your granules DynamoDB table into for parallel scanning
      - `granuleMigrationParams.parallelScanLimit`: The maximum number of granule records to evaluate for each parallel scanning segment of the DynamoDB table
      - `granuleMigrationParams.writeConcurrency`: The maximum number of concurrent granule/file writes to perform to the PostgreSQL database across all DynamoDB segments
      - `executionMigrationParams.parallelScanSegments`: How many segments to divide your executions DynamoDB table into for parallel scanning
      - `executionMigrationParams.parallelScanLimit`: The maximum number of execution records to evaluate for each parallel scanning segment of the DynamoDB table
      - `executionMigrationParams.writeConcurrency`: The maximum number of concurrent execution writes to perform to the PostgreSQL database across all DynamoDB segments
  - **CUMULUS-2468** - Added `@cumulus/aws-client/DynamoDb.parallelScan` helper to perform [parallel scanning on DynamoDb tables](https://docs.aws.amazon.com/amazondynamodb/latest/developerguide/Scan.html#Scan.ParallelScan)
  - **CUMULUS-2507**
    - Updated granule record write logic to set granule status to `failed` in both Postgres and DynamoDB if any/all of its files fail to write to the database.

### Deprecated

- **CUMULUS-2185** - RDS Migration Epic
  - **CUMULUS-2455**
    - `@cumulus/ingest/moveGranuleFiles`

## [v8.1.2] 2021-07-29

**Please note** changes in 8.1.2 may not yet be released in future versions, as this
is a backport/patch release on the 8.x series of releases.  Updates that are
included in the future will have a corresponding CHANGELOG entry in future releases.

### Notable changes

- `cmr_custom_host` variable for `cumulus` module can now be used to configure Cumulus to
integrate with a custom CMR host name and protocol (e.g. `http://custom-cmr-host.com`). Note
that you **must** include a protocol (`http://` or `https://`) if specifying a value for this
variable.
- `@cumulus/sync-granule` task should now properly handle
syncing files from HTTP/HTTPS providers where basic auth is
required and involves a redirect to a different host (e.g.
downloading files protected by Earthdata Login)

### Added

- **CUMULUS-2548**
  - Added `allowed_redirects` field to PostgreSQL `providers` table
  - Added `allowedRedirects` field to DynamoDB `<prefix>-providers` table
  - Added `@cumulus/aws-client/S3.streamS3Upload` to handle uploading the contents
  of a readable stream to S3 and returning a promise

### Changed

- Updated `cmr_custom_host` variable to accept a full protocol and host name
(e.g. `http://cmr-custom-host.com`), whereas it previously only accepted a host name

### Fixed

- Fixed bug where `cmr_custom_host` variable was not properly forwarded into `archive`, `ingest`, and `sqs-message-remover` modules from `cumulus` module
- **CUMULUS-2548**
  - Fixed `@cumulus/ingest/HttpProviderClient.sync` to
properly handle basic auth when redirecting to a different
host and/or host with a different port

## [v8.1.1] 2021-04-30 -- Patch Release

**Please note** changes in 8.1.1 may not yet be released in future versions, as this
is a backport/patch release on the 8.x series of releases.  Updates that are
included in the future will have a corresponding CHANGELOG entry in future releases.

### Added

- **CUMULUS-2497**
  - Created `isISOFile()` to check if a CMR file is a CMR ISO file.

### Fixed

- **CUMULUS-2512**
  - Updated ingest package S3 provider client to take additional parameter
    `remoteAltBucket` on `download` method to allow for per-file override of
    provider bucket for checksum
  - Updated @cumulus/ingest.fetchTextFile's signature to be parameterized and
    added `remoteAltBucket`to allow for an override of the passed in provider
    bucket for the source file
  - Update "eslint-plugin-import" to be pinned to 2.22.1

### Changed

- **CUMULUS-2497**
  - Changed the `@cumulus/cmrjs` package:
    - Updated `@cumulus/cmrjs/cmr-utils.getGranuleTemporalInfo()` so it now
      returns temporal info for CMR ISO 19115 SMAP XML files.
    - Updated `@cumulus/cmrjs/cmr-utils.isCmrFilename()` to include
      `isISOFile()`.

- **[2216](https://github.com/nasa/cumulus/issues/2216)**
  - Removed "node-forge", "xml-crypto" from audit whitelist, added "underscore"

## [v8.1.0] 2021-04-29

### Added

- **CUMULUS-2348**
  - The `@cumulus/api` `/granules` and `/granules/{granuleId}` endpoints now take `getRecoveryStatus` parameter
  to include recoveryStatus in result granule(s)
  - The `@cumulus/api-client.granules.getGranule` function takes a `query` parameter which can be used to
  request additional granule information.
  - Published `@cumulus/api@7.2.1-alpha.0` for dashboard testing
- **CUMULUS-2469**
  - Added `tf-modules/cumulus_distribution` module to standup a skeleton
    distribution api

## [v8.0.0] 2021-04-08

### BREAKING CHANGES

- **CUMULUS-2428**
  - Changed `/granules/bulk` to use `queueUrl` property instead of a `queueName` property for setting the queue to use for scheduling bulk granule workflows

### Notable changes

- Bulk granule operations endpoint now supports setting a custom queue for scheduling workflows via the `queueUrl` property in the request body. If provided, this value should be the full URL for an SQS queue.

### Added

- **CUMULUS-2374**
  - Add cookbok entry for queueing PostToCmr step
  - Add example workflow to go with cookbook
- **CUMULUS-2421**
  - Added **experimental** `ecs_include_docker_cleanup_cronjob` boolean variable to the Cumulus module to enable cron job to clean up docker root storage blocks in ECS cluster template for non-`device-mapper` storage drivers. Default value is `false`. This fulfills a specific user support request. This feature is otherwise untested and will remain so until we can iterate with a better, more general-purpose solution. Use of this feature is **NOT** recommended unless you are certain you need it.

- **CUMULUS-1808**
  - Add additional error messaging in `deleteSnsTrigger` to give users more context about where to look to resolve ResourceNotFound error when disabling or deleting a rule.

### Fixed

- **CUMULUS-2281**
  - Changed discover-granules task to write discovered granules directly to
    logger, instead of via environment variable. This fixes a problem where a
    large number of found granules prevents this lambda from running as an
    activity with an E2BIG error.

## [v7.2.0] 2021-03-23

### Added

- **CUMULUS-2346**
  - Added orca API endpoint to `@cumulus/api` to get recovery status
  - Add `CopyToGlacier` step to [example IngestAndPublishGranuleWithOrca workflow](https://github.com/nasa/cumulus/blob/master/example/cumulus-tf/ingest_and_publish_granule_with_orca_workflow.tf)

### Changed

- **HYRAX-357**
  - Format of NGAP OPeNDAP URL changed and by default now is referring to concept id and optionally can include short name and version of collection.
  - `addShortnameAndVersionIdToConceptId` field has been added to the config inputs of the `hyrax-metadata-updates` task

## [v7.1.0] 2021-03-12

### Notable changes

- `sync-granule` task will now properly handle syncing 0 byte files to S3
- SQS/Kinesis rules now support scheduling workflows to a custom queue via the `rule.queueUrl` property. If provided, this value should be the full URL for an SQS queue.

### Added

- `tf-modules/cumulus` module now supports a `cmr_custom_host` variable that can
  be used to set to an arbitrary  host for making CMR requests (e.g.
  `https://custom-cmr-host.com`).
- Added `buckets` variable to `tf-modules/archive`
- **CUMULUS-2345**
  - Deploy ORCA with Cumulus, see `example/cumulus-tf/orca.tf` and `example/cumulus-tf/terraform.tfvars.example`
  - Add `CopyToGlacier` step to [example IngestAndPublishGranule workflow](https://github.com/nasa/cumulus/blob/master/example/cumulus-tf/ingest_and_publish_granule_workflow.asl.json)
- **CUMULUS-2424**
  - Added `childWorkflowMeta` to `queue-pdrs` config. An object passed to this config value will be merged into a child workflow message's `meta` object. For an example of how this can be used, see `example/cumulus-tf/discover_and_queue_pdrs_with_child_workflow_meta_workflow.asl.json`.
- **CUMULUS-2427**
  - Added support for using a custom queue with SQS and Kinesis rules. Whatever queue URL is set on the `rule.queueUrl` property will be used to schedule workflows for that rule. This change allows SQS/Kinesis rules to use [any throttled queues defined for a deployment](https://nasa.github.io/cumulus/docs/data-cookbooks/throttling-queued-executions).

### Fixed

- **CUMULUS-2394**
  - Updated PDR and Granule writes to check the step function `workflow_start_time` against
      the `createdAt` field  for each record to ensure old records do not
      overwrite newer ones

### Changed

- `<prefix>-lambda-api-gateway` IAM role used by API Gateway Lambda now
  supports accessing all buckets defined in your `buckets` variable except
  "internal" buckets
- Updated the default scroll duration used in ESScrollSearch and part of the
  reconciliation report functions as a result of testing and seeing timeouts
  at its current value of 2min.
- **CUMULUS-2355**
  - Added logic to disable `/s3Credentials` endpoint based upon value for
    environment variable `DISABLE_S3_CREDENTIALS`. If set to "true", the
    endpoint will not dispense S3 credentials and instead return a message
    indicating that the endpoint has been disabled.
- **CUMULUS-2397**
  - Updated `/elasticsearch` endpoint's `reindex` function to prevent
    reindexing when source and destination indices are the same.
- **CUMULUS-2420**
  - Updated test function `waitForAsyncOperationStatus` to take a retryObject
    and use exponential backoff.  Increased the total test duration for both
    AsycOperation specs and the ReconciliationReports tests.
  - Updated the default scroll duration used in ESScrollSearch and part of the
    reconciliation report functions as a result of testing and seeing timeouts
    at its current value of 2min.
- **CUMULUS-2427**
  - Removed `queueUrl` from the parameters object for `@cumulus/message/Build.buildQueueMessageFromTemplate`
  - Removed `queueUrl` from the parameters object for `@cumulus/message/Build.buildCumulusMeta`

### Fixed

- Fixed issue in `@cumulus/ingest/S3ProviderClient.sync()` preventing 0 byte files from being synced to S3.

### Removed

- Removed variables from `tf-modules/archive`:
  - `private_buckets`
  - `protected_buckets`
  - `public_buckets`

## [v7.0.0] 2021-02-22

### BREAKING CHANGES

- **CUMULUS-2362** - Endpoints for the logs (/logs) will now throw an error unless Metrics is set up

### Added

- **CUMULUS-2345**
  - Deploy ORCA with Cumulus, see `example/cumulus-tf/orca.tf` and `example/cumulus-tf/terraform.tfvars.example`
  - Add `CopyToGlacier` step to [example IngestAndPublishGranule workflow](https://github.com/nasa/cumulus/blob/master/example/cumulus-tf/ingest_and_publish_granule_workflow.asl.json)
- **CUMULUS-2376**
  - Added `cmrRevisionId` as an optional parameter to `post-to-cmr` that will be used when publishing metadata to CMR.
- **CUMULUS-2412**
  - Adds function `getCollectionsByShortNameAndVersion` to @cumulus/cmrjs that performs a compound query to CMR to retrieve collection information on a list of collections. This replaces a series of calls to the CMR for each collection with a single call on the `/collections` endpoint and should improve performance when CMR return times are increased.

### Changed

- **CUMULUS-2362**
  - Logs endpoints only work with Metrics set up
- **CUMULUS-2376**
  - Updated `publishUMMGJSON2CMR` to take in an optional `revisionId` parameter.
  - Updated `publishUMMGJSON2CMR` to throw an error if optional `revisionId` does not match resulting revision ID.
  - Updated `publishECHO10XML2CMR` to take in an optional `revisionId` parameter.
  - Updated `publishECHO10XML2CMR` to throw an error if optional `revisionId` does not match resulting revision ID.
  - Updated `publish2CMR` to take in optional `cmrRevisionId`.
  - Updated `getWriteHeaders` to take in an optional CMR Revision ID.
  - Updated `ingestGranule` to take in an optional CMR Revision ID to pass to `getWriteHeaders`.
  - Updated `ingestUMMGranule` to take in an optional CMR Revision ID to pass to `getWriteHeaders`.
- **CUMULUS-2350**
  - Updates the examples on the `/s3credentialsREADME`, to include Python and
    JavaScript code demonstrating how to refrsh  the s3credential for
    programatic access.
- **CUMULUS-2383**
  - PostToCMR task will return CMRInternalError when a `500` status is returned from CMR

## [v6.0.0] 2021-02-16

### MIGRATION NOTES

- **CUMULUS-2255** - Cumulus has upgraded its supported version of Terraform
  from **0.12.12** to **0.13.6**. Please see the [instructions to upgrade your
  deployments](https://github.com/nasa/cumulus/blob/master/docs/upgrade-notes/upgrading-tf-version-0.13.6.md).

- **CUMULUS-2350**
  - If the  `/s3credentialsREADME`, does not appear to be working after
    deployment, [manual redeployment](https://docs.aws.amazon.com/apigateway/latest/developerguide/how-to-deploy-api-with-console.html)
    of the API-gateway stage may be necessary to finish the deployment.

### BREAKING CHANGES

- **CUMULUS-2255** - Cumulus has upgraded its supported version of Terraform from **0.12.12** to **0.13.6**.

### Added

- **CUMULUS-2291**
  - Add provider filter to Granule Inventory Report
- **CUMULUS-2300**
  - Added `childWorkflowMeta` to `queue-granules` config. Object passed to this
    value will be merged into a child workflow message's  `meta` object. For an
    example of how this can be used, see
    `example/cumulus-tf/discover_granules_workflow.asl.json`.
- **CUMULUS-2350**
  - Adds an unprotected endpoint, `/s3credentialsREADME`, to the
    s3-credentials-endpoint that displays  information on how to use the
    `/s3credentials` endpoint
- **CUMULUS-2368**
  - Add QueueWorkflow task
- **CUMULUS-2391**
  - Add reportToEms to collections.files file schema
- **CUMULUS-2395**
  - Add Core module parameter `ecs_custom_sg_ids` to Cumulus module to allow for
    custom security group mappings
- **CUMULUS-2402**
  - Officially expose `sftp()` for use in `@cumulus/sftp-client`

### Changed

- **CUMULUS-2323**
  - The sync granules task when used with the s3 provider now uses the
    `source_bucket` key in `granule.files` objects.  If incoming payloads using
    this task have a `source_bucket` value for a file using the s3 provider, the
    task will attempt to sync from the bucket defined in the file's
    `source_bucket` key instead of the `provider`.
    - Updated `S3ProviderClient.sync` to allow for an optional bucket parameter
      in support of the changed behavior.
  - Removed `addBucketToFile` and related code from sync-granules task

- **CUMULUS-2255**
  - Updated Terraform deployment code syntax for compatibility with version 0.13.6
- **CUMULUS-2321**
  - Updated API endpoint GET `/reconciliationReports/{name}` to return the
    presigned s3 URL in addition to report data

### Fixed

- Updated `hyrax-metadata-updates` task so the opendap url has Type 'USE SERVICE API'

- **CUMULUS-2310**
  - Use valid filename for reconciliation report
- **CUMULUS-2351**
  - Inventory report no longer includes the File/Granule relation object in the
    okCountByGranules key of a report.  The information is only included when a
    'Granule Not Found' report is run.

### Removed

- **CUMULUS-2364**
  - Remove the internal Cumulus logging lambda (log2elasticsearch)

## [v5.0.1] 2021-01-27

### Changed

- **CUMULUS-2344**
  - Elasticsearch API now allows you to reindex to an index that already exists
  - If using the Change Index operation and the new index doesn't exist, it will be created
  - Regarding instructions for CUMULUS-2020, you can now do a change index
    operation before a reindex operation. This will
    ensure that new data will end up in the new index while Elasticsearch is reindexing.

- **CUMULUS-2351**
  - Inventory report no longer includes the File/Granule relation object in the okCountByGranules key of a report. The information is only included when a 'Granule Not Found' report is run.

### Removed

- **CUMULUS-2367**
  - Removed `execution_cumulus_id` column from granules RDS schema and data type

## [v5.0.0] 2021-01-12

### BREAKING CHANGES

- **CUMULUS-2020**
  - Elasticsearch data mappings have been updated to improve search and the API
    has been update to reflect those changes. See Migration notes on how to
    update the Elasticsearch mappings.

### Migration notes

- **CUMULUS-2020**
  - Elasticsearch data mappings have been updated to improve search. For
    example, case insensitive searching will now work (e.g. 'MOD' and 'mod' will
    return the same granule results). To use the improved Elasticsearch queries,
    [reindex](https://nasa.github.io/cumulus-api/#reindex) to create a new index
    with the correct types. Then perform a [change
    index](https://nasa.github.io/cumulus-api/#change-index) operation to use
    the new index.
- **CUMULUS-2258**
  - Because the `egress_lambda_log_group` and
    `egress_lambda_log_subscription_filter` resource were removed from the
    `cumulus` module, new definitions for these resources must be added to
    `cumulus-tf/main.tf`. For reference on how to define these resources, see
    [`example/cumulus-tf/thin_egress_app.tf`](https://github.com/nasa/cumulus/blob/master/example/cumulus-tf/thin_egress_app.tf).
  - The `tea_stack_name` variable being passed into the `cumulus` module should be removed
- **CUMULUS-2344**
  - Regarding instructions for CUMULUS-2020, you can now do a change index operation before a reindex operation. This will
    ensure that new data will end up in the new index while Elasticsearch is reindexing.

### BREAKING CHANGES

- **CUMULUS-2020**
  - Elasticsearch data mappings have been updated to improve search and the API has been updated to reflect those changes. See Migration notes on how to update the Elasticsearch mappings.

### Added

- **CUMULUS-2318**
  - Added`async_operation_image` as `cumulus` module variable to allow for override of the async_operation container image.  Users can optionally specify a non-default docker image for use with Core async operations.
- **CUMULUS-2219**
  - Added `lzards-backup` Core task to facilitate making LZARDS backup requests in Cumulus ingest workflows
- **CUMULUS-2092**
  - Add documentation for Granule Not Found Reports
- **HYRAX-320**
  - `@cumulus/hyrax-metadata-updates`Add component URI encoding for entry title id and granule ur to allow for values with special characters in them. For example, EntryTitleId 'Sentinel-6A MF/Jason-CS L2 Advanced Microwave Radiometer (AMR-C) NRT Geophysical Parameters' Now, URLs generated from such values will be encoded correctly and parsable by HyraxInTheCloud
- **CUMULUS-1370**
  - Add documentation for Getting Started section including FAQs
- **CUMULUS-2092**
  - Add documentation for Granule Not Found Reports
- **CUMULUS-2219**
  - Added `lzards-backup` Core task to facilitate making LZARDS backup requests in Cumulus ingest workflows
- **CUMULUS-2280**
  - In local api, retry to create tables if they fail to ensure localstack has had time to start fully.
- **CUMULUS-2290**
  - Add `queryFields` to granule schema, and this allows workflow tasks to add queryable data to granule record. For reference on how to add data to `queryFields` field, see [`example/cumulus-tf/kinesis_trigger_test_workflow.tf`](https://github.com/nasa/cumulus/blob/master/example/cumulus-tf/kinesis_trigger_test_workflow.tf).
- **CUMULUS-2318**
  - Added`async_operation_image` as `cumulus` module variable to allow for override of the async_operation container image.  Users can optionally specify a non-default docker image for use with Core async operations.

### Changed

- **CUMULUS-2020**
  - Updated Elasticsearch mappings to support case-insensitive search
- **CUMULUS-2124**
  - cumulus-rds-tf terraform module now takes engine_version as an input variable.
- **CUMULUS-2279**
  - Changed the formatting of granule CMR links: instead of a link to the `/search/granules.json` endpoint, now it is a direct link to `/search/concepts/conceptid.format`
- **CUMULUS-2296**
  - Improved PDR spec compliance of `parse-pdr` by updating `@cumulus/pvl` to parse fields in a manner more consistent with the PDR ICD, with respect to numbers and dates. Anything not matching the ICD expectations, or incompatible with Javascript parsing, will be parsed as a string instead.
- **CUMULUS-2344**
  - Elasticsearch API now allows you to reindex to an index that already exists
  - If using the Change Index operation and the new index doesn't exist, it will be created

### Removed

- **CUMULUS-2258**
  - Removed `tea_stack_name` variable from `tf-modules/distribution/variables.tf` and `tf-modules/cumulus/variables.tf`
  - Removed `egress_lambda_log_group` and `egress_lambda_log_subscription_filter` resources from `tf-modules/distribution/main.tf`

## [v4.0.0] 2020-11-20

### Migration notes

- Update the name of your `cumulus_message_adapter_lambda_layer_arn` variable for the `cumulus` module to `cumulus_message_adapter_lambda_layer_version_arn`. The value of the variable should remain the same (a layer version ARN of a Lambda layer for the [`cumulus-message-adapter`](https://github.com/nasa/cumulus-message-adapter/).
- **CUMULUS-2138** - Update all workflows using the `MoveGranules` step to add `UpdateGranulesCmrMetadataFileLinksStep`that runs after it. See the example [`IngestAndPublishWorkflow`](https://github.com/nasa/cumulus/blob/master/example/cumulus-tf/ingest_and_publish_granule_workflow.asl.json) for reference.
- **CUMULUS-2251**
  - Because it has been removed from the `cumulus` module, a new resource definition for `egress_api_gateway_log_subscription_filter` must be added to `cumulus-tf/main.tf`. For reference on how to define this resource, see [`example/cumulus-tf/main.tf`](https://github.com/nasa/cumulus/blob/master/example/cumulus-tf/main.tf).

### Added

- **CUMULUS-2248**
  - Updates Integration Tests README to point to new fake provider template.
- **CUMULUS-2239**
  - Add resource declaration to create a VPC endpoint in tea-map-cache module if `deploy_to_ngap` is false.
- **CUMULUS-2063**
  - Adds a new, optional query parameter to the `/collections[&getMMT=true]` and `/collections/active[&getMMT=true]` endpoints. When a user provides a value of `true` for `getMMT` in the query parameters, the endpoint will search CMR and update each collection's results with new key `MMTLink` containing a link to the MMT (Metadata Management Tool) if a CMR collection id is found.
- **CUMULUS-2170**
  - Adds ability to filter granule inventory reports
- **CUMULUS-2211**
  - Adds `granules/bulkReingest` endpoint to `@cumulus/api`
- **CUMULUS-2251**
  - Adds `log_api_gateway_to_cloudwatch` variable to `example/cumulus-tf/variables.tf`.
  - Adds `log_api_gateway_to_cloudwatch` variable to `thin_egress_app` module definition.

### Changed

- **CUMULUS-2216**
  - `/collection` and `/collection/active` endpoints now return collections without granule aggregate statistics by default. The original behavior is preserved and can be found by including a query param of `includeStats=true` on the request to the endpoint.
  - The `es/collections` Collection class takes a new parameter includeStats. It no longer appends granule aggregate statistics to the returned results by default. One must set the new parameter to any non-false value.
- **CUMULUS-2201**
  - Update `dbIndexer` lambda to process requests in serial
  - Fixes ingestPdrWithNodeNameSpec parsePdr provider error
- **CUMULUS-2251**
  - Moves Egress Api Gateway Log Group Filter from `tf-modules/distribution/main.tf` to `example/cumulus-tf/main.tf`

### Fixed

- **CUMULUS-2251**
  - This fixes a deployment error caused by depending on the `thin_egress_app` module output for a resource count.

### Removed

- **CUMULUS-2251**
  - Removes `tea_api_egress_log_group` variable from `tf-modules/distribution/variables.tf` and `tf-modules/cumulus/variables.tf`.

### BREAKING CHANGES

- **CUMULUS-2138** - CMR metadata update behavior has been removed from the `move-granules` task into a
new `update-granules-cmr-metadata-file-links` task.
- **CUMULUS-2216**
  - `/collection` and `/collection/active` endpoints now return collections without granule aggregate statistics by default. The original behavior is preserved and can be found by including a query param of `includeStats=true` on the request to the endpoint.  This is likely to affect the dashboard only but included here for the change of behavior.
- **[1956](https://github.com/nasa/cumulus/issues/1956)**
  - Update the name of the `cumulus_message_adapter_lambda_layer_arn` output from the `cumulus-message-adapter` module to `cumulus_message_adapter_lambda_layer_version_arn`. The output value has changed from being the ARN of the Lambda layer **without a version** to the ARN of the Lambda layer **with a version**.
  - Update the variable name in the `cumulus` and `ingest` modules from `cumulus_message_adapter_lambda_layer_arn` to `cumulus_message_adapter_lambda_layer_version_arn`

## [v3.0.1] 2020-10-21

- **CUMULUS-2203**
  - Update Core tasks to use
    [cumulus-message-adapter-js](https://github.com/nasa/cumulus-message-adapter-js)
    v2.0.0 to resolve memory leak/lambda ENOMEM constant failure issue.   This
    issue caused lambdas to slowly use all memory in the run environment and
    prevented AWS from halting/restarting warmed instances when task code was
    throwing consistent errors under load.

- **CUMULUS-2232**
  - Updated versions for `ajv`, `lodash`, `googleapis`, `archiver`, and
    `@cumulus/aws-client` to remediate vulnerabilities found in SNYK scan.

### Fixed

- **CUMULUS-2233**
  - Fixes /s3credentials bug where the expiration time on the cookie was set to a time that is always expired, so authentication was never being recognized as complete by the API. Consequently, the user would end up in a redirect loop and requests to /s3credentials would never complete successfully. The bug was caused by the fact that the code setting the expiration time for the cookie was expecting a time value in milliseconds, but was receiving the expirationTime from the EarthdataLoginClient in seconds. This bug has been fixed by converting seconds into milliseconds. Unit tests were added to test that the expiration time has been converted to milliseconds and checking that the cookie's expiration time is greater than the current time.

## [v3.0.0] 2020-10-7

### MIGRATION STEPS

- **CUMULUS-2099**
  - All references to `meta.queues` in workflow configuration must be replaced with references to queue URLs from Terraform resources. See the updated [data cookbooks](https://nasa.github.io/cumulus/docs/data-cookbooks/about-cookbooks) or example [Discover Granules workflow configuration](https://github.com/nasa/cumulus/blob/master/example/cumulus-tf/discover_granules_workflow.asl.json).
  - The steps for configuring queued execution throttling have changed. See the [updated documentation](https://nasa.github.io/cumulus/docs/data-cookbooks/throttling-queued-executions).
  - In addition to the configuration for execution throttling, the internal mechanism for tracking executions by queue has changed. As a result, you should **disable any rules or workflows scheduling executions via a throttled queue** before upgrading. Otherwise, you may be at risk of having **twice as many executions** as are configured for the queue while the updated tracking is deployed. You can re-enable these rules/workflows once the upgrade is complete.

- **CUMULUS-2111**
  - **Before you re-deploy your `cumulus-tf` module**, note that the [`thin-egress-app`][thin-egress-app] is no longer deployed by default as part of the `cumulus` module, so you must add the TEA module to your deployment and manually modify your Terraform state **to avoid losing your API gateway and impacting any Cloudfront endpoints pointing to those gateways**. If you don't care about losing your API gateway and impacting Cloudfront endpoints, you can ignore the instructions for manually modifying state.

    1. Add the [`thin-egress-app`][thin-egress-app] module to your `cumulus-tf` deployment as shown in the [Cumulus example deployment](https://github.com/nasa/cumulus/tree/master/example/cumulus-tf/main.tf).

         - Note that the values for `tea_stack_name` variable to the `cumulus` module and the `stack_name` variable to the `thin_egress_app` module **must match**
         - Also, if you are specifying the `stage_name` variable to the `thin_egress_app` module, **the value of the `tea_api_gateway_stage` variable to the `cumulus` module must match it**

    2. **If you want to preserve your existing `thin-egress-app` API gateway and avoid having to update your Cloudfront endpoint for distribution, then you must follow these instructions**: <https://nasa.github.io/cumulus/docs/upgrade-notes/migrate_tea_standalone>. Otherwise, you can re-deploy as usual.

  - If you provide your own custom bucket map to TEA as a standalone module, **you must ensure that your custom bucket map includes mappings for the `protected` and `public` buckets specified in your `cumulus-tf/terraform.tfvars`, otherwise Cumulus may not be able to determine the correct distribution URL for ingested files and you may encounter errors**

- **CUMULUS-2197**
  - EMS resources are now optional, and `ems_deploy` is set to `false` by default, which will delete your EMS resources.
  - If you would like to keep any deployed EMS resources, add the `ems_deploy` variable set to `true` in your `cumulus-tf/terraform.tfvars`

### BREAKING CHANGES

- **CUMULUS-2200**
  - Changes return from 303 redirect to 200 success for `Granule Inventory`'s
    `/reconciliationReport` returns.  The user (dashboard) must read the value
    of `url` from the return to get the s3SignedURL and then download the report.
- **CUMULUS-2099**
  - `meta.queues` has been removed from Cumulus core workflow messages.
  - `@cumulus/sf-sqs-report` workflow task no longer reads the reporting queue URL from `input.meta.queues.reporting` on the incoming event. Instead, it requires that the queue URL be set as the `reporting_queue_url` environment variable on the deployed Lambda.
- **CUMULUS-2111**
  - The deployment of the `thin-egress-app` module has be removed from `tf-modules/distribution`, which is a part of the `tf-modules/cumulus` module. Thus, the `thin-egress-app` module is no longer deployed for you by default. See the migration steps for details about how to add deployment for the `thin-egress-app`.
- **CUMULUS-2141**
  - The `parse-pdr` task has been updated to respect the `NODE_NAME` property in
    a PDR's `FILE_GROUP`. If a `NODE_NAME` is present, the task will query the
    Cumulus API for a provider with that host. If a provider is found, the
    output granule from the task will contain a `provider` property containing
    that provider. If `NODE_NAME` is set but a provider with that host cannot be
    found in the API, or if multiple providers are found with that same host,
    the task will fail.
  - The `queue-granules` task has been updated to expect an optional
    `granule.provider` property on each granule. If present, the granule will be
    enqueued using that provider. If not present, the task's `config.provider`
    will be used instead.
- **CUMULUS-2197**
  - EMS resources are now optional and will not be deployed by default. See migration steps for information
    about how to deploy EMS resources.

#### CODE CHANGES

- The `@cumulus/api-client.providers.getProviders` function now takes a
  `queryStringParameters` parameter which can be used to filter the providers
  which are returned
- The `@cumulus/aws-client/S3.getS3ObjectReadStreamAsync` function has been
  removed. It read the entire S3 object into memory before returning a read
  stream, which could cause Lambdas to run out of memory. Use
  `@cumulus/aws-client/S3.getObjectReadStream` instead.
- The `@cumulus/ingest/util.lookupMimeType` function now returns `undefined`
  rather than `null` if the mime type could not be found.
- The `@cumulus/ingest/lock.removeLock` function now returns `undefined`
- The `@cumulus/ingest/granule.generateMoveFileParams` function now returns
  `source: undefined` and `target :undefined` on the response object if either could not be
  determined. Previously, `null` had been returned.
- The `@cumulus/ingest/recursion.recursion` function must now be imported using
  `const { recursion } = require('@cumulus/ingest/recursion');`
- The `@cumulus/ingest/granule.getRenamedS3File` function has been renamed to
  `listVersionedObjects`
- `@cumulus/common.http` has been removed
- `@cumulus/common/http.download` has been removed

### Added

- **CUMULUS-1855**
  - Fixed SyncGranule task to return an empty granules list when given an empty
    (or absent) granules list on input, rather than throwing an exception
- **CUMULUS-1955**
  - Added `@cumulus/aws-client/S3.getObject` to get an AWS S3 object
  - Added `@cumulus/aws-client/S3.waitForObject` to get an AWS S3 object,
    retrying, if necessary
- **CUMULUS-1961**
  - Adds `startTimestamp` and `endTimestamp` parameters to endpoint
    `reconcilationReports`.  Setting these values will filter the returned
    report to cumulus data that falls within the timestamps. It also causes the
    report to be one directional, meaning cumulus is only reconciled with CMR,
    but not the other direction. The Granules will be filtered by their
    `updatedAt` values. Collections are filtered by the updatedAt time of their
    granules, i.e. Collections with granules that are updatedAt a time between
    the time parameters will be returned in the reconciliation reports.
  - Adds `startTimestamp` and `endTimestamp` parameters to create-reconciliation-reports
    lambda function. If either of these params is passed in with a value that can be
    converted to a date object, the inter-platform comparison between Cumulus and CMR will
    be one way.  That is, collections, granules, and files will be filtered by time for
    those found in Cumulus and only those compared to the CMR holdings. For the moment
    there is not enough information to change the internal consistency check, and S3 vs
    Cumulus comparisons are unchanged by the timestamps.
- **CUMULUS-1962**
  - Adds `location` as parameter to `/reconciliationReports` endpoint. Options are `S3`
    resulting in a S3 vs. Cumulus database search or `CMR` resulting in CMR vs. Cumulus database search.
- **CUMULUS-1963**
  - Adds `granuleId` as input parameter to `/reconcilationReports`
    endpoint. Limits inputs parameters to either `collectionId` or `granuleId`
    and will fail to create the report if both are provided.  Adding granuleId
    will find collections in Cumulus by granuleId and compare those one way
    with those in CMR.
  - `/reconciliationReports` now validates any input json before starting the
    async operation and the lambda handler no longer validates input
    parameters.
- **CUMULUS-1964**
  - Reports can now be filtered on provider
- **CUMULUS-1965**
  - Adds `collectionId` parameter to the `/reconcilationReports`
    endpoint. Setting this value will limit the scope of the reconcilation
    report to only the input collectionId when comparing Cumulus and
    CMR. `collectionId` is provided an array of strings e.g. `[shortname___version, shortname2___version2]`
- **CUMULUS-2107**
  - Added a new task, `update-cmr-access-constraints`, that will set access constraints in CMR Metadata.
    Currently supports UMMG-JSON and Echo10XML, where it will configure `AccessConstraints` and
    `RestrictionFlag/RestrictionComment`, respectively.
  - Added an operator doc on how to configure and run the access constraint update workflow, which will update the metadata using the new task, and then publish the updated metadata to CMR.
  - Added an operator doc on bulk operations.
- **CUMULUS-2111**
  - Added variables to `cumulus` module:
    - `tea_api_egress_log_group`
    - `tea_external_api_endpoint`
    - `tea_internal_api_endpoint`
    - `tea_rest_api_id`
    - `tea_rest_api_root_resource_id`
    - `tea_stack_name`
  - Added variables to `distribution` module:
    - `tea_api_egress_log_group`
    - `tea_external_api_endpoint`
    - `tea_internal_api_endpoint`
    - `tea_rest_api_id`
    - `tea_rest_api_root_resource_id`
    - `tea_stack_name`
- **CUMULUS-2112**
  - Added `@cumulus/api/lambdas/internal-reconciliation-report`, so create-reconciliation-report
    lambda can create `Internal` reconciliation report
- **CUMULUS-2116**
  - Added `@cumulus/api/models/granule.unpublishAndDeleteGranule` which
  unpublishes a granule from CMR and deletes it from Cumulus, but does not
  update the record to `published: false` before deletion
- **CUMULUS-2113**
  - Added Granule not found report to reports endpoint
  - Update reports to return breakdown by Granule of files both in DynamoDB and S3
- **CUMULUS-2123**
  - Added `cumulus-rds-tf` DB cluster module to `tf-modules` that adds a
    serverless RDS Aurora/PostgreSQL database cluster to meet the PostgreSQL
    requirements for future releases.
  - Updated the default Cumulus module to take the following new required variables:
    - rds_user_access_secret_arn:
      AWS Secrets Manager secret ARN containing a JSON string of DB credentials
      (containing at least host, password, port as keys)
    - rds_security_group:
      RDS Security Group that provides connection access to the RDS cluster
  - Updated API lambdas and default ECS cluster to add them to the
    `rds_security_group` for database access
- **CUMULUS-2126**
  - The collections endpoint now writes to the RDS database
- **CUMULUS-2127**
  - Added migration to create collections relation for RDS database
- **CUMULUS-2129**
  - Added `data-migration1` Terraform module and Lambda to migrate data from Dynamo to RDS
    - Added support to Lambda for migrating collections data from Dynamo to RDS
- **CUMULUS-2155**
  - Added `rds_connection_heartbeat` to `cumulus` and `data-migration` tf
    modules.  If set to true, this diagnostic variable instructs Core's database
    code to fire off a connection 'heartbeat' query and log the timing/results
    for diagnostic purposes, and retry certain connection timeouts once.
    This option is disabled by default
- **CUMULUS-2156**
  - Support array inputs parameters for `Internal` reconciliation report
- **CUMULUS-2157**
  - Added support to `data-migration1` Lambda for migrating providers data from Dynamo to RDS
    - The migration process for providers will convert any credentials that are stored unencrypted or encrypted with an S3 keypair provider to be encrypted with a KMS key instead
- **CUMULUS-2161**
  - Rules now support an `executionNamePrefix` property. If set, any executions
    triggered as a result of that rule will use that prefix in the name of the
    execution.
  - The `QueueGranules` task now supports an `executionNamePrefix` property. Any
    executions queued by that task will use that prefix in the name of the
    execution. See the
    [example workflow](./example/cumulus-tf/discover_granules_with_execution_name_prefix_workflow.asl.json)
    for usage.
  - The `QueuePdrs` task now supports an `executionNamePrefix` config property.
    Any executions queued by that task will use that prefix in the name of the
    execution. See the
    [example workflow](./example/cumulus-tf/discover_and_queue_pdrs_with_execution_name_prefix_workflow.asl.json)
    for usage.
- **CUMULUS-2162**
  - Adds new report type to `/reconciliationReport` endpoint.  The new report
    is `Granule Inventory`. This report is a CSV file of all the granules in
    the Cumulus DB. This report will eventually replace the existing
    `granules-csv` endpoint which has been deprecated.
- **CUMULUS-2197**
  - Added `ems_deploy` variable to the `cumulus` module. This is set to false by default, except
    for our example deployment, where it is needed for integration tests.

### Changed

- Upgraded version of [TEA](https://github.com/asfadmin/thin-egress-app/) deployed with Cumulus to build 88.
- **CUMULUS-2107**
  - Updated the `applyWorkflow` functionality on the granules endpoint to take a `meta` property to pass into the workflow message.
  - Updated the `BULK_GRANULE` functionality on the granules endpoint to support the above `applyWorkflow` change.
- **CUMULUS-2111**
  - Changed `distribution_api_gateway_stage` variable for `cumulus` module to `tea_api_gateway_stage`
  - Changed `api_gateway_stage` variable for `distribution` module to `tea_api_gateway_stage`
- **CUMULUS-2224**
  - Updated `/reconciliationReport`'s file reconciliation to include `"EXTENDED METADATA"` as a valid CMR relatedUrls Type.

### Fixed

- **CUMULUS-2168**
  - Fixed issue where large number of documents (generally logs) in the
    `cumulus` elasticsearch index results in the collection granule stats
    queries failing for the collections list api endpoint
- **CUMULUS-1955**
  - Due to AWS's eventual consistency model, it was possible for PostToCMR to
    publish an earlier version of a CMR metadata file, rather than the latest
    version created in a workflow.  This fix guarantees that the latest version
    is published, as expected.
- **CUMULUS-1961**
  - Fixed `activeCollections` query only returning 10 results
- **CUMULUS-2201**
  - Fix Reconciliation Report integration test failures by waiting for collections appear
    in es list and ingesting a fake granule xml file to CMR
- **CUMULUS-2015**
  - Reduced concurrency of `QueueGranules` task. That task now has a
    `config.concurrency` option that defaults to `3`.
- **CUMULUS-2116**
  - Fixed a race condition with bulk granule delete causing deleted granules to still appear in Elasticsearch. Granules removed via bulk delete should now be removed from Elasticsearch.
- **CUMULUS-2163**
  - Remove the `public-read` ACL from the `move-granules` task
- **CUMULUS-2164**
  - Fix issue where `cumulus` index is recreated and attached to an alias if it has been previously deleted
- **CUMULUS-2195**
  - Fixed issue with redirect from `/token` not working when using a Cloudfront endpoint to access the Cumulus API with Launchpad authentication enabled. The redirect should now work properly whether you are using a plain API gateway URL or a Cloudfront endpoint pointing at an API gateway URL.
- **CUMULUS-2200**
  - Fixed issue where __in and __not queries were stripping spaces from values

### Deprecated

- **CUMULUS-1955**
  - `@cumulus/aws-client/S3.getS3Object()`
  - `@cumulus/message/Queue.getQueueNameByUrl()`
  - `@cumulus/message/Queue.getQueueName()`
- **CUMULUS-2162**
  - `@cumulus/api/endpoints/granules-csv/list()`

### Removed

- **CUMULUS-2111**
  - Removed `distribution_url` and `distribution_redirect_uri` outputs from the `cumulus` module
  - Removed variables from the `cumulus` module:
    - `distribution_url`
    - `log_api_gateway_to_cloudwatch`
    - `thin_egress_cookie_domain`
    - `thin_egress_domain_cert_arn`
    - `thin_egress_download_role_in_region_arn`
    - `thin_egress_jwt_algo`
    - `thin_egress_jwt_secret_name`
    - `thin_egress_lambda_code_dependency_archive_key`
    - `thin_egress_stack_name`
  - Removed outputs from the `distribution` module:
    - `distribution_url`
    - `internal_tea_api`
    - `rest_api_id`
    - `thin_egress_app_redirect_uri`
  - Removed variables from the `distribution` module:
    - `bucket_map_key`
    - `distribution_url`
    - `log_api_gateway_to_cloudwatch`
    - `thin_egress_cookie_domain`
    - `thin_egress_domain_cert_arn`
    - `thin_egress_download_role_in_region_arn`
    - `thin_egress_jwt_algo`
    - `thin_egress_jwt_secret_name`
    - `thin_egress_lambda_code_dependency_archive_key`
- **CUMULUS-2157**
  - Removed `providerSecretsMigration` and `verifyProviderSecretsMigration` lambdas
- Removed deprecated `@cumulus/sf-sns-report` task
- Removed code:
  - `@cumulus/aws-client/S3.calculateS3ObjectChecksum`
  - `@cumulus/aws-client/S3.getS3ObjectReadStream`
  - `@cumulus/cmrjs.getFullMetadata`
  - `@cumulus/cmrjs.getMetadata`
  - `@cumulus/common/util.isNil`
  - `@cumulus/common/util.isNull`
  - `@cumulus/common/util.isUndefined`
  - `@cumulus/common/util.lookupMimeType`
  - `@cumulus/common/util.mkdtempSync`
  - `@cumulus/common/util.negate`
  - `@cumulus/common/util.noop`
  - `@cumulus/common/util.omit`
  - `@cumulus/common/util.renameProperty`
  - `@cumulus/common/util.sleep`
  - `@cumulus/common/util.thread`
  - `@cumulus/ingest/granule.copyGranuleFile`
  - `@cumulus/ingest/granule.moveGranuleFile`
  - `@cumulus/integration-tests/api/rules.deleteRule`
  - `@cumulus/integration-tests/api/rules.getRule`
  - `@cumulus/integration-tests/api/rules.listRules`
  - `@cumulus/integration-tests/api/rules.postRule`
  - `@cumulus/integration-tests/api/rules.rerunRule`
  - `@cumulus/integration-tests/api/rules.updateRule`
  - `@cumulus/integration-tests/sfnStep.parseStepMessage`
  - `@cumulus/message/Queue.getQueueName`
  - `@cumulus/message/Queue.getQueueNameByUrl`

## v2.0.2+ Backport releases

Release v2.0.1 was the last release on the 2.0.x release series.

Changes after this version on the 2.0.x release series are limited
security/requested feature patches and will not be ported forward to future
releases unless there is a corresponding CHANGELOG entry.

For up-to-date CHANGELOG for the maintenance release branch see
[CHANGELOG.md](https://github.com/nasa/cumulus/blob/release-2.0.x/CHANGELOG.md)
from the 2.0.x branch.

For the most recent release information for the maintenance branch please see
the [release page](https://github.com/nasa/cumulus/releases)

## [v2.0.7] 2020-10-1 - [BACKPORT]

### Fixed

- CVE-2020-7720
  - Updated common `node-forge` dependency to 0.10.0 to address CVE finding

### [v2.0.6] 2020-09-25 - [BACKPORT]

### Fixed

- **CUMULUS-2168**
  - Fixed issue where large number of documents (generally logs) in the
    `cumulus` elasticsearch index results in the collection granule stats
    queries failing for the collections list api endpoint

### [v2.0.5] 2020-09-15 - [BACKPORT]

#### Added

- Added `thin_egress_stack_name` variable to `cumulus` and `distribution` Terraform modules to allow overriding the default Cloudformation stack name used for the `thin-egress-app`. **Please note that if you change/set this value for an existing deployment, it will destroy and re-create your API gateway for the `thin-egress-app`.**

#### Fixed

- Fix collection list queries. Removed fixes to collection stats, which break queries for a large number of granules.

### [v2.0.4] 2020-09-08 - [BACKPORT]

#### Changed

- Upgraded version of [TEA](https://github.com/asfadmin/thin-egress-app/) deployed with Cumulus to build 88.

### [v2.0.3] 2020-09-02 - [BACKPORT]

#### Fixed

- **CUMULUS-1961**
  - Fixed `activeCollections` query only returning 10 results

- **CUMULUS-2039**
  - Fix issue causing SyncGranules task to run out of memory on large granules

#### CODE CHANGES

- The `@cumulus/aws-client/S3.getS3ObjectReadStreamAsync` function has been
  removed. It read the entire S3 object into memory before returning a read
  stream, which could cause Lambdas to run out of memory. Use
  `@cumulus/aws-client/S3.getObjectReadStream` instead.

### [v2.0.2] 2020-08-17 - [BACKPORT]

#### CODE CHANGES

- The `@cumulus/ingest/util.lookupMimeType` function now returns `undefined`
  rather than `null` if the mime type could not be found.
- The `@cumulus/ingest/lock.removeLock` function now returns `undefined`

#### Added

- **CUMULUS-2116**
  - Added `@cumulus/api/models/granule.unpublishAndDeleteGranule` which
  unpublishes a granule from CMR and deletes it from Cumulus, but does not
  update the record to `published: false` before deletion

### Fixed

- **CUMULUS-2116**
  - Fixed a race condition with bulk granule delete causing deleted granules to still appear in Elasticsearch. Granules removed via bulk delete should now be removed from Elasticsearch.

## [v2.0.1] 2020-07-28

### Added

- **CUMULUS-1886**
  - Added `multiple sort keys` support to `@cumulus/api`
- **CUMULUS-2099**
  - `@cumulus/message/Queue.getQueueUrl` to get the queue URL specified in a Cumulus workflow message, if any.

### Fixed

- **[PR 1790](https://github.com/nasa/cumulus/pull/1790)**
  - Fixed bug with request headers in `@cumulus/launchpad-auth` causing Launchpad token requests to fail

## [v2.0.0] 2020-07-23

### BREAKING CHANGES

- Changes to the `@cumulus/api-client` package
  - The `CumulusApiClientError` class must now be imported using
    `const { CumulusApiClientError } = require('@cumulus/api-client/CumulusApiClientError')`
- The `@cumulus/sftp-client/SftpClient` class must now be imported using
  `const { SftpClient } = require('@cumulus/sftp-client');`
- Instances of `@cumulus/ingest/SftpProviderClient` no longer implicitly connect
  when `download`, `list`, or `sync` are called. You must call `connect` on the
  provider client before issuing one of those calls. Failure to do so will
  result in a "Client not connected" exception being thrown.
- Instances of `@cumulus/ingest/SftpProviderClient` no longer implicitly
  disconnect from the SFTP server when `list` is called.
- Instances of `@cumulus/sftp-client/SftpClient` must now be explicitly closed
  by calling `.end()`
- Instances of `@cumulus/sftp-client/SftpClient` no longer implicitly connect to
  the server when `download`, `unlink`, `syncToS3`, `syncFromS3`, and `list` are
  called. You must explicitly call `connect` before calling one of those
  methods.
- Changes to the `@cumulus/common` package
  - `cloudwatch-event.getSfEventMessageObject()` now returns `undefined` if the
    message could not be found or could not be parsed. It previously returned
    `null`.
  - `S3KeyPairProvider.decrypt()` now throws an exception if the bucket
    containing the key cannot be determined.
  - `S3KeyPairProvider.decrypt()` now throws an exception if the stack cannot be
    determined.
  - `S3KeyPairProvider.encrypt()` now throws an exception if the bucket
    containing the key cannot be determined.
  - `S3KeyPairProvider.encrypt()` now throws an exception if the stack cannot be
    determined.
  - `sns-event.getSnsEventMessageObject()` now returns `undefined` if it could
    not be parsed. It previously returned `null`.
  - The `aws` module has been removed.
  - The `BucketsConfig.buckets` property is now read-only and private
  - The `test-utils.validateConfig()` function now resolves to `undefined`
    rather than `true`.
  - The `test-utils.validateInput()` function now resolves to `undefined` rather
    than `true`.
  - The `test-utils.validateOutput()` function now resolves to `undefined`
    rather than `true`.
  - The static `S3KeyPairProvider.retrieveKey()` function has been removed.
- Changes to the `@cumulus/cmrjs` package
  - `@cumulus/cmrjs.constructOnlineAccessUrl()` and
    `@cumulus/cmrjs/cmr-utils.constructOnlineAccessUrl()` previously took a
    `buckets` parameter, which was an instance of
    `@cumulus/common/BucketsConfig`. They now take a `bucketTypes` parameter,
    which is a simple object mapping bucket names to bucket types. Example:
    `{ 'private-1': 'private', 'public-1': 'public' }`
  - `@cumulus/cmrjs.reconcileCMRMetadata()` and
    `@cumulus/cmrjs/cmr-utils.reconcileCMRMetadata()` now take a **required**
    `bucketTypes` parameter, which is a simple object mapping bucket names to
    bucket types. Example: `{ 'private-1': 'private', 'public-1': 'public' }`
  - `@cumulus/cmrjs.updateCMRMetadata()` and
    `@cumulus/cmrjs/cmr-utils.updateCMRMetadata()` previously took an optional
    `inBuckets` parameter, which was an instance of
    `@cumulus/common/BucketsConfig`. They now take a **required** `bucketTypes`
    parameter, which is a simple object mapping bucket names to bucket types.
    Example: `{ 'private-1': 'private', 'public-1': 'public' }`
- The minimum supported version of all published Cumulus packages is now Node
  12.18.0
  - Tasks using the `cumuluss/cumulus-ecs-task` Docker image must be updated to
    `cumuluss/cumulus-ecs-task:1.7.0`. This can be done by updating the `image`
    property of any tasks defined using the `cumulus_ecs_service` Terraform
    module.
- Changes to `@cumulus/aws-client/S3`
  - The signature of the `getObjectSize` function has changed. It now takes a
    params object with three properties:
    - **s3**: an instance of an AWS.S3 object
    - **bucket**
    - **key**
  - The `getObjectSize` function will no longer retry if the object does not
    exist
- **CUMULUS-1861**
  - `@cumulus/message/Collections.getCollectionIdFromMessage` now throws a
    `CumulusMessageError` if `collectionName` and `collectionVersion` are missing
    from `meta.collection`.   Previously this method would return
    `'undefined___undefined'` instead
  - `@cumulus/integration-tests/addCollections` now returns an array of collections that
    were added rather than the count of added collections
- **CUMULUS-1930**
  - The `@cumulus/common/util.uuid()` function has been removed
- **CUMULUS-1955**
  - `@cumulus/aws-client/S3.multipartCopyObject` now returns an object with the
    AWS `etag` of the destination object
  - `@cumulus/ingest/S3ProviderClient.list` now sets a file object's `path`
    property to `undefined` instead of `null` when the file is at the top level
    of its bucket
  - The `sync` methods of the following classes in the `@cumulus/ingest` package
    now return an object with the AWS `s3uri` and `etag` of the destination file
    (they previously returned only a string representing the S3 URI)
    - `FtpProviderClient`
    - `HttpProviderClient`
    - `S3ProviderClient`
    - `SftpProviderClient`
- **CUMULUS-1958**
  - The following methods exported from `@cumulus/cmr-js/cmr-utils` were made
    async, and added distributionBucketMap as a parameter:
    - constructOnlineAccessUrl
    - generateFileUrl
    - reconcileCMRMetadata
    - updateCMRMetadata
- **CUMULUS-1969**
  - The `DiscoverPdrs` task now expects `provider_path` to be provided at
    `event.config.provider_path`, not `event.config.collection.provider_path`
  - `event.config.provider_path` is now a required parameter of the
    `DiscoverPdrs` task
  - `event.config.collection` is no longer a parameter to the `DiscoverPdrs`
    task
  - Collections no longer support the `provider_path` property. The tasks that
    relied on that property are now referencing `config.meta.provider_path`.
    Workflows should be updated accordingly.
- **CUMULUS-1977**
  - Moved bulk granule deletion endpoint from `/bulkDelete` to
    `/granules/bulkDelete`
- **CUMULUS-1991**
  - Updated CMR metadata generation to use "Download file.hdf" (where `file.hdf` is the filename of the given resource) as the resource description instead of "File to download"
  - CMR metadata updates now respect changes to resource descriptions (previously only changes to resource URLs were respected)

### MIGRATION STEPS

- Due to an issue with the AWS API Gateway and how the Thin Egress App Cloudformation template applies updates, you may need to redeploy your
  `thin-egress-app-EgressGateway` manually as a one time migration step.    If your deployment fails with an
  error similar to:

  ```bash
  Error: Lambda function (<stack>-tf-TeaCache) returned error: ({"errorType":"HTTPError","errorMessage":"Response code 404 (Not Found)"})
  ```

  Then follow the [AWS
  instructions](https://docs.aws.amazon.com/apigateway/latest/developerguide/how-to-deploy-api-with-console.html)
  to `Redeploy a REST API to a stage` for your egress API and re-run `terraform
  apply`.

### Added

- **CUMULUS-2081**
  - Add Integrator Guide section for onboarding
  - Add helpful tips documentation

- **CUMULUS-1902**
  - Add Common Use Cases section under Operator Docs

- **CUMULUS-2058**
  - Added `lambda_processing_role_name` as an output from the `cumulus` module
    to provide the processing role name
- **CUMULUS-1417**
  - Added a `checksumFor` property to collection `files` config. Set this
    property on a checksum file's definition matching the `regex` of the target
    file. More details in the ['Data Cookbooks
    Setup'](https://nasa.github.io/cumulus/docs/next/data-cookbooks/setup)
    documentation.
  - Added `checksumFor` validation to collections model.
- **CUMULUS-1956**
  - Added `@cumulus/earthata-login-client` package
  - The `/s3credentials` endpoint that is deployed as part of distribution now
    supports authentication using tokens created by a different application. If
    a request contains the `EDL-ClientId` and `EDL-Token` headers,
    authentication will be handled using that token rather than attempting to
    use OAuth.
  - `@cumulus/earthata-login-client.getTokenUsername()` now accepts an
    `xRequestId` argument, which will be included as the `X-Request-Id` header
    when calling Earthdata Login.
  - If the `s3Credentials` endpoint is invoked with an EDL token and an
    `X-Request-Id` header, that `X-Request-Id` header will be forwarded to
    Earthata Login.
- **CUMULUS-1957**
  - If EDL token authentication is being used, and the `EDL-Client-Name` header
    is set, `@the-client-name` will be appended to the end of the Earthdata
    Login username that is used as the `RoleSessionName` of the temporary IAM
    credentials. This value will show up in the AWS S3 server access logs.
- **CUMULUS-1958**
  - Add the ability for users to specify a `bucket_map_key` to the `cumulus`
    terraform module as an override for the default .yaml values that are passed
    to TEA by Core.    Using this option *requires* that each configured
    Cumulus 'distribution' bucket (e.g. public/protected buckets) have a single
    TEA mapping.  Multiple maps per bucket are not supported.
  - Updated Generating a distribution URL, the MoveGranules task and all CMR
    reconciliation functionality to utilize the TEA bucket map override.
  - Updated deploy process to utilize a bootstrap 'tea-map-cache' lambda that
    will, after deployment of Cumulus Core's TEA instance, query TEA for all
    protected/public buckets and generate a mapping configuration used
    internally by Core.  This object is also exposed as an output of the Cumulus
    module as `distribution_bucket_map`.
- **CUMULUS-1961**
  - Replaces DynamoDB for Elasticsearch for reconciliationReportForCumulusCMR
    comparisons between Cumulus and CMR.
- **CUMULUS-1970**
  - Created the `add-missing-file-checksums` workflow task
  - Added `@cumulus/aws-client/S3.calculateObjectHash()` function
  - Added `@cumulus/aws-client/S3.getObjectReadStream()` function
- **CUMULUS-1887**
  - Add additional fields to the granule CSV download file
- **CUMULUS-2019**
  - Add `infix` search to es query builder `@cumulus/api/es/es/queries` to
    support partial matching of the keywords

### Changed

- **CUMULUS-2032**
  - Updated @cumulus/ingest/HttpProviderClient to utilize a configuration key
    `httpListTimeout` to set the default timeout for discovery HTTP/HTTPS
    requests, and updates the default for the provider to 5 minutes (300 seconds).
  - Updated the DiscoverGranules and DiscoverPDRs tasks to utilize the updated
    configuration value if set via workflow config, and updates the default for
    these tasks to 5 minutes (300 seconds).

- **CUMULUS-176**
  - The API will now respond with a 400 status code when a request body contains
    invalid JSON. It had previously returned a 500 status code.
- **CUMULUS-1861**
  - Updates Rule objects to no longer require a collection.
  - Changes the DLQ behavior for `sfEventSqsToDbRecords` and
    `sfEventSqsToDbRecordsInputQueue`. Previously failure to write a database
    record would result in lambda success, and an error log in the CloudWatch
    logs.   The lambda has been updated to manually add a record to
    the `sfEventSqsToDbRecordsDeadLetterQueue` if the granule, execution, *or*
    pdr record fails to write, in addition to the previous error logging.
- **CUMULUS-1956**
  - The `/s3credentials` endpoint that is deployed as part of distribution now
    supports authentication using tokens created by a different application. If
    a request contains the `EDL-ClientId` and `EDL-Token` headers,
    authentication will be handled using that token rather than attempting to
    use OAuth.
- **CUMULUS-1977**
  - API endpoint POST `/granules/bulk` now returns a 202 status on a successful
    response instead of a 200 response
  - API endpoint DELETE `/granules/<granule-id>` now returns a 404 status if the
    granule record was already deleted
  - `@cumulus/api/models/Granule.update()` now returns the updated granule
    record
  - Implemented POST `/granules/bulkDelete` API endpoint to support deleting
    granules specified by ID or returned by the provided query in the request
    body. If the request is successful, the endpoint returns the async operation
    ID that has been started to remove the granules.
    - To use a query in the request body, your deployment must be
      [configured to access the Elasticsearch host for ESDIS metrics](https://nasa.github.io/cumulus/docs/additional-deployment-options/cloudwatch-logs-delivery#esdis-metrics)
      in your environment
  - Added `@cumulus/api/models/Granule.getRecord()` method to return raw record
    from DynamoDB
  - Added `@cumulus/api/models/Granule.delete()` method which handles deleting
    the granule record from DynamoDB and the granule files from S3
- **CUMULUS-1982**
  - The `globalConnectionLimit` property of providers is now optional and
    defaults to "unlimited"
- **CUMULUS-1997**
  - Added optional `launchpad` configuration to `@cumulus/hyrax-metadata-updates` task config schema.
- **CUMULUS-1991**
  - `@cumulus/cmrjs/src/cmr-utils/constructOnlineAccessUrls()` now throws an error if `cmrGranuleUrlType = "distribution"` and no distribution endpoint argument is provided
- **CUMULUS-2011**
  - Reconciliation reports are now generated within an AsyncOperation
- **CUMULUS-2016**
  - Upgrade TEA to version 79

### Fixed

- **CUMULUS-1991**
  - Added missing `DISTRIBUTION_ENDPOINT` environment variable for API lambdas. This environment variable is required for API requests to move granules.

- **CUMULUS-1961**
  - Fixed granules and executions query params not getting sent to API in granule list operation in `@cumulus/api-client`

### Deprecated

- `@cumulus/aws-client/S3.calculateS3ObjectChecksum()`
- `@cumulus/aws-client/S3.getS3ObjectReadStream()`
- `@cumulus/common/log.convertLogLevel()`
- `@cumulus/collection-config-store`
- `@cumulus/common/util.sleep()`

- **CUMULUS-1930**
  - `@cumulus/common/log.convertLogLevel()`
  - `@cumulus/common/util.isNull()`
  - `@cumulus/common/util.isUndefined()`
  - `@cumulus/common/util.negate()`
  - `@cumulus/common/util.noop()`
  - `@cumulus/common/util.isNil()`
  - `@cumulus/common/util.renameProperty()`
  - `@cumulus/common/util.lookupMimeType()`
  - `@cumulus/common/util.thread()`
  - `@cumulus/common/util.mkdtempSync()`

### Removed

- The deprecated `@cumulus/common.bucketsConfigJsonObject` function has been
  removed
- The deprecated `@cumulus/common.CollectionConfigStore` class has been removed
- The deprecated `@cumulus/common.concurrency` module has been removed
- The deprecated `@cumulus/common.constructCollectionId` function has been
  removed
- The deprecated `@cumulus/common.launchpad` module has been removed
- The deprecated `@cumulus/common.LaunchpadToken` class has been removed
- The deprecated `@cumulus/common.Semaphore` class has been removed
- The deprecated `@cumulus/common.stringUtils` module has been removed
- The deprecated `@cumulus/common/aws.cloudwatchlogs` function has been removed
- The deprecated `@cumulus/common/aws.deleteS3Files` function has been removed
- The deprecated `@cumulus/common/aws.deleteS3Object` function has been removed
- The deprecated `@cumulus/common/aws.dynamodb` function has been removed
- The deprecated `@cumulus/common/aws.dynamodbDocClient` function has been
  removed
- The deprecated `@cumulus/common/aws.getExecutionArn` function has been removed
- The deprecated `@cumulus/common/aws.headObject` function has been removed
- The deprecated `@cumulus/common/aws.listS3ObjectsV2` function has been removed
- The deprecated `@cumulus/common/aws.parseS3Uri` function has been removed
- The deprecated `@cumulus/common/aws.promiseS3Upload` function has been removed
- The deprecated `@cumulus/common/aws.recursivelyDeleteS3Bucket` function has
  been removed
- The deprecated `@cumulus/common/aws.s3CopyObject` function has been removed
- The deprecated `@cumulus/common/aws.s3ObjectExists` function has been removed
- The deprecated `@cumulus/common/aws.s3PutObject` function has been removed
- The deprecated `@cumulus/common/bucketsConfigJsonObject` function has been
  removed
- The deprecated `@cumulus/common/CloudWatchLogger` class has been removed
- The deprecated `@cumulus/common/collection-config-store.CollectionConfigStore`
  class has been removed
- The deprecated `@cumulus/common/collection-config-store.constructCollectionId`
  function has been removed
- The deprecated `@cumulus/common/concurrency.limit` function has been removed
- The deprecated `@cumulus/common/concurrency.mapTolerant` function has been
  removed
- The deprecated `@cumulus/common/concurrency.promiseUrl` function has been
  removed
- The deprecated `@cumulus/common/concurrency.toPromise` function has been
  removed
- The deprecated `@cumulus/common/concurrency.unless` function has been removed
- The deprecated `@cumulus/common/config.parseConfig` function has been removed
- The deprecated `@cumulus/common/config.resolveResource` function has been
  removed
- The deprecated `@cumulus/common/DynamoDb.get` function has been removed
- The deprecated `@cumulus/common/DynamoDb.scan` function has been removed
- The deprecated `@cumulus/common/FieldPattern` class has been removed
- The deprecated `@cumulus/common/launchpad.getLaunchpadToken` function has been
  removed
- The deprecated `@cumulus/common/launchpad.validateLaunchpadToken` function has
  been removed
- The deprecated `@cumulus/common/LaunchpadToken` class has been removed
- The deprecated `@cumulus/common/message.buildCumulusMeta` function has been
  removed
- The deprecated `@cumulus/common/message.buildQueueMessageFromTemplate`
  function has been removed
- The deprecated `@cumulus/common/message.getCollectionIdFromMessage` function
  has been removed
- The deprecated `@cumulus/common/message.getMaximumExecutions` function has
  been removed
- The deprecated `@cumulus/common/message.getMessageExecutionArn` function has
  been removed
- The deprecated `@cumulus/common/message.getMessageExecutionName` function has
  been removed
- The deprecated `@cumulus/common/message.getMessageFromTemplate` function has
  been removed
- The deprecated `@cumulus/common/message.getMessageGranules` function has been
  removed
- The deprecated `@cumulus/common/message.getMessageStateMachineArn` function
  has been removed
- The deprecated `@cumulus/common/message.getQueueName` function has been
  removed
- The deprecated `@cumulus/common/message.getQueueNameByUrl` function has been
  removed
- The deprecated `@cumulus/common/message.hasQueueAndExecutionLimit` function
  has been removed
- The deprecated `@cumulus/common/Semaphore` class has been removed
- The deprecated `@cumulus/common/string.globalReplace` function has been removed
- The deprecated `@cumulus/common/string.isNonEmptyString` function has been
  removed
- The deprecated `@cumulus/common/string.isValidHostname` function has been
  removed
- The deprecated `@cumulus/common/string.match` function has been removed
- The deprecated `@cumulus/common/string.matches` function has been removed
- The deprecated `@cumulus/common/string.replace` function has been removed
- The deprecated `@cumulus/common/string.toLower` function has been removed
- The deprecated `@cumulus/common/string.toUpper` function has been removed
- The deprecated `@cumulus/common/testUtils.getLocalstackEndpoint` function has been removed
- The deprecated `@cumulus/common/util.setErrorStack` function has been removed
- The `@cumulus/common/util.uuid` function has been removed
- The deprecated `@cumulus/common/workflows.getWorkflowArn` function has been
  removed
- The deprecated `@cumulus/common/workflows.getWorkflowFile` function has been
  removed
- The deprecated `@cumulus/common/workflows.getWorkflowList` function has been
  removed
- The deprecated `@cumulus/common/workflows.getWorkflowTemplate` function has
  been removed
- `@cumulus/aws-client/StepFunctions.toSfnExecutionName()`
- `@cumulus/aws-client/StepFunctions.fromSfnExecutionName()`
- `@cumulus/aws-client/StepFunctions.getExecutionArn()`
- `@cumulus/aws-client/StepFunctions.getExecutionUrl()`
- `@cumulus/aws-client/StepFunctions.getStateMachineArn()`
- `@cumulus/aws-client/StepFunctions.pullStepFunctionEvent()`
- `@cumulus/common/test-utils/throttleOnce()`
- `@cumulus/integration-tests/api/distribution.invokeApiDistributionLambda()`
- `@cumulus/integration-tests/api/distribution.getDistributionApiRedirect()`
- `@cumulus/integration-tests/api/distribution.getDistributionApiFileStream()`

## [v1.24.0] 2020-06-03

### BREAKING CHANGES

- **CUMULUS-1969**
  - The `DiscoverPdrs` task now expects `provider_path` to be provided at
    `event.config.provider_path`, not `event.config.collection.provider_path`
  - `event.config.provider_path` is now a required parameter of the
    `DiscoverPdrs` task
  - `event.config.collection` is no longer a parameter to the `DiscoverPdrs`
    task
  - Collections no longer support the `provider_path` property. The tasks that
    relied on that property are now referencing `config.meta.provider_path`.
    Workflows should be updated accordingly.

- **CUMULUS-1997**
  - `@cumulus/cmr-client/CMRSearchConceptQueue` parameters have been changed to take a `cmrSettings` object containing clientId, provider, and auth information. This can be generated using `@cumulus/cmrjs/cmr-utils/getCmrSettings`. The `cmrEnvironment` variable has been removed.

### Added

- **CUMULUS-1800**
  - Added task configuration setting named `syncChecksumFiles` to the
    SyncGranule task. This setting is `false` by default, but when set to
    `true`, all checksum files associated with data files that are downloaded
    will be downloaded as well.
- **CUMULUS-1952**
  - Updated HTTP(S) provider client to accept username/password for Basic authorization. This change adds support for Basic Authorization such as Earthdata login redirects to ingest (i.e. as implemented in SyncGranule), but not to discovery (i.e. as implemented in DiscoverGranules). Discovery still expects the provider's file system to be publicly accessible, but not the individual files and their contents.
  - **NOTE**: Using this in combination with the HTTP protocol may expose usernames and passwords to intermediary network entities. HTTPS is highly recommended.
- **CUMULUS-1997**
  - Added optional `launchpad` configuration to `@cumulus/hyrax-metadata-updates` task config schema.

### Fixed

- **CUMULUS-1997**
  - Updated all CMR operations to use configured authentication scheme
- **CUMULUS-2010**
  - Updated `@cumulus/api/launchpadSaml` to support multiple userGroup attributes from the SAML response

## [v1.23.2] 2020-05-22

### BREAKING CHANGES

- Updates to the Cumulus archive API:
  - All endpoints now return a `401` response instead of a `403` for any request where the JWT passed as a Bearer token is invalid.
  - POST `/refresh` and DELETE `/token/<token>` endpoints now return a `401` response for requests with expired tokens

- **CUMULUS-1894**
  - `@cumulus/ingest/granule.handleDuplicateFile()`
    - The `copyOptions` parameter has been removed
    - An `ACL` parameter has been added
  - `@cumulus/ingest/granule.renameS3FileWithTimestamp()`
    - Now returns `undefined`

- **CUMULUS-1896**
  Updated all Cumulus core lambdas to utilize the new message adapter streaming interface via [cumulus-message-adapter-js v1.2.0](https://github.com/nasa/cumulus-message-adapter-js/releases/tag/v1.2.0).   Users of this version of Cumulus (or later) must utilize version 1.3.0 or greater of the [cumulus-message-adapter](https://github.com/nasa/cumulus-message-adapter) to support core lambdas.

- **CUMULUS-1912**
  - `@cumulus/api` reconciliationReports list endpoint returns a list of reconciliationReport records instead of S3Uri.

- **CUMULUS-1969**
  - The `DiscoverGranules` task now expects `provider_path` to be provided at
    `event.config.provider_path`, not `event.config.collection.provider_path`
  - `config.provider_path` is now a required parameter of the `DiscoverGranules`
    task

### MIGRATION STEPS

- To take advantage of the new TTL-based access token expiration implemented in CUMULUS-1777 (see notes below) and clear out existing records in your access tokens table, do the following:
  1. Log out of any active dashboard sessions
  2. Use the AWS console or CLI to delete your `<prefix>-AccessTokensTable` DynamoDB table
  3. [Re-deploy your `data-persistence` module](https://nasa.github.io/cumulus/docs/deployment/upgrade-readme#update-data-persistence-resources), which should re-create the `<prefix>-AccessTokensTable` DynamoDB table
  4. Return to using the Cumulus API/dashboard as normal
- This release requires the Cumulus Message Adapter layer deployed with Cumulus Core to be at least 1.3.0, as the core lambdas have updated to [cumulus-message-adapter-js v1.2.0](https://github.com/nasa/cumulus-message-adapter-js/releases/tag/v1.2.0) and the new CMA interface.  As a result, users should:
  1. Follow the [Cumulus Message Adapter (CMA) deployment instructions](https://nasa.github.io/cumulus/docs/deployment/deployment-readme#deploy-the-cumulus-message-adapter-layer) and install a CMA layer version >=1.3.0
  2. If you are using any custom Node.js Lambdas in your workflows **and** the Cumulus CMA layer/`cumulus-message-adapter-js`, you must update your lambda to use [cumulus-message-adapter-js v1.2.0](https://github.com/nasa/cumulus-message-adapter-js/releases/tag/v1.2.0) and follow the migration instructions in the release notes. Prior versions of `cumulus-message-adapter-js` are not compatible with CMA >= 1.3.0.
- Migrate existing s3 reconciliation report records to database (CUMULUS-1911):
  - After update your `data persistence` module and Cumulus resources, run the command:

  ```bash
  ./node_modules/.bin/cumulus-api migrate --stack `<your-terraform-deployment-prefix>` --migrationVersion migration5
  ```

### Added

- Added a limit for concurrent Elasticsearch requests when doing an index from database operation
- Added the `es_request_concurrency` parameter to the archive and cumulus Terraform modules

- **CUMULUS-1995**
  - Added the `es_index_shards` parameter to the archive and cumulus Terraform modules to configure the number of shards for the ES index
    - If you have an existing ES index, you will need to [reindex](https://nasa.github.io/cumulus-api/#reindex) and then [change index](https://nasa.github.io/cumulus-api/#change-index) to take advantage of shard updates

- **CUMULUS-1894**
  - Added `@cumulus/aws-client/S3.moveObject()`

- **CUMULUS-1911**
  - Added ReconciliationReports table
  - Updated CreateReconciliationReport lambda to save Reconciliation Report records to database
  - Updated dbIndexer and IndexFromDatabase lambdas to index Reconciliation Report records to Elasticsearch
  - Added migration_5 to migrate existing s3 reconciliation report records to database and Elasticsearch
  - Updated `@cumulus/api` package, `tf-modules/archive` and `tf-modules/data-persistence` Terraform modules

- **CUMULUS-1916**
  - Added util function for seeding reconciliation reports when running API locally in dashboard

### Changed

- **CUMULUS-1777**
  - The `expirationTime` property is now a **required field** of the access tokens model.
  - Updated the `AccessTokens` table to set a [TTL](https://docs.aws.amazon.com/amazondynamodb/latest/developerguide/howitworks-ttl.html) on the `expirationTime` field in `tf-modules/data-persistence/dynamo.tf`. As a result, access token records in this table whose `expirationTime` has passed should be **automatically deleted by DynamoDB**.
  - Updated all code creating access token records in the Dynamo `AccessTokens` table to set the `expirationTime` field value in seconds from the epoch.
- **CUMULUS-1912**
  - Updated reconciliationReports endpoints to query against Elasticsearch, delete report from both database and s3
  - Added `@cumulus/api-client/reconciliationReports`
- **CUMULUS-1999**
  - Updated `@cumulus/common/util.deprecate()` so that only a single deprecation notice is printed for each name/version combination

### Fixed

- **CUMULUS-1894**
  - The `SyncGranule` task can now handle files larger than 5 GB
- **CUMULUS-1987**
  - `Remove granule from CMR` operation in `@cumulus/api` now passes token to CMR when fetching granule metadata, allowing removal of private granules
- **CUMULUS-1993**
  - For a given queue, the `sqs-message-consumer` Lambda will now only schedule workflows for rules matching the queue **and the collection information in each queue message (if any)**
    - The consumer also now only reads each queue message **once per Lambda invocation**, whereas previously each message was read **once per queue rule per Lambda invocation**
  - Fixed bug preventing the deletion of multiple SNS rules that share the same SNS topic

### Deprecated

- **CUMULUS-1894**
  - `@cumulus/ingest/granule.copyGranuleFile()`
  - `@cumulus/ingest/granule.moveGranuleFile()`

- **CUMULUS-1987** - Deprecated the following functions:
  - `@cumulus/cmrjs/getMetadata(cmrLink)` -> `@cumulus/cmr-client/CMR.getGranuleMetadata(cmrLink)`
  - `@cumulus/cmrjs/getFullMetadata(cmrLink)`

## [v1.22.1] 2020-05-04

**Note**: v1.22.0 was not released as a package due to npm/release concerns.  Users upgrading to 1.22.x should start with 1.22.1

### Added

- **CUMULUS-1894**
  - Added `@cumulus/aws-client/S3.multipartCopyObject()`
- **CUMULUS-408**
  - Added `certificateUri` field to provider schema. This optional field allows operators to specify an S3 uri to a CA bundle to use for HTTPS requests.
- **CUMULUS-1787**
  - Added `collections/active` endpoint for returning collections with active granules in `@cumulus/api`
- **CUMULUS-1799**
  - Added `@cumulus/common/stack.getBucketsConfigKey()` to return the S3 key for the buckets config object
  - Added `@cumulus/common/workflows.getWorkflowFileKey()` to return the S3 key for a workflow definition object
  - Added `@cumulus/common/workflows.getWorkflowsListKeyPrefix()` to return the S3 key prefix for objects containing workflow definitions
  - Added `@cumulus/message` package containing utilities for building and parsing Cumulus messages
- **CUMULUS-1850**
  - Added `@cumulus/aws-client/Kinesis.describeStream()` to get a Kinesis stream description
- **CUMULUS-1853**
  - Added `@cumulus/integration-tests/collections.createCollection()`
  - Added `@cumulus/integration-tests/executions.findExecutionArn()`
  - Added `@cumulus/integration-tests/executions.getExecutionWithStatus()`
  - Added `@cumulus/integration-tests/granules.getGranuleWithStatus()`
  - Added `@cumulus/integration-tests/providers.createProvider()`
  - Added `@cumulus/integration-tests/rules.createOneTimeRule()`

### Changed

- **CUMULUS-1682**
  - Moved all `@cumulus/ingest/parse-pdr` code into the `parse-pdr` task as it had become tightly coupled with that task's handler and was not used anywhere else. Unit tests also restored.
- **CUMULUS-1820**
  - Updated the Thin Egress App module used in `tf-modules/distribution/main.tf` to build 74. [See the release notes](https://github.com/asfadmin/thin-egress-app/releases/tag/tea-build.74).
- **CUMULUS-1852**
  - Updated POST endpoints for `/collections`, `/providers`, and `/rules` to log errors when returning a 500 response
  - Updated POST endpoint for `/collections`:
    - Return a 400 response when the `name` or `version` fields are missing
    - Return a 409 response if the collection already exists
    - Improved error messages to be more explicit
  - Updated POST endpoint for `/providers`:
    - Return a 400 response if the `host` field value is invalid
    - Return a 409 response if the provider already exists
  - Updated POST endpoint for `/rules`:
    - Return a 400 response if rule `name` is invalid
    - Return a 400 response if rule `type` is invalid
- **CUMULUS-1891**
  - Updated the following endpoints using async operations to return a 503 error if the ECS task  cannot be started and a 500 response for a non-specific error:
    - POST `/replays`
    - POST `/bulkDelete`
    - POST `/elasticsearch/index-from-database`
    - POST `/granules/bulk`

### Fixed

- **CUMULUS-408**
  - Fixed HTTPS discovery and ingest.

- **CUMULUS-1850**
  - Fixed a bug in Kinesis event processing where the message consumer would not properly filter available rules based on the collection information in the event and the Kinesis stream ARN

- **CUMULUS-1853**
  - Fixed a bug where attempting to create a rule containing a payload property
    would fail schema validation.

- **CUMULUS-1854**
  - Rule schema is validated before starting workflows or creating event source mappings

- **CUMULUS-1974**
  - Fixed @cumulus/api webpack config for missing underscore object due to underscore update

- **CUMULUS-2210**
  - Fixed `cmr_oauth_provider` variable not being propagated to reconciliation reports

### Deprecated

- **CUMULUS-1799** - Deprecated the following code. For cases where the code was moved into another package, the new code location is noted:
  - `@cumulus/aws-client/StepFunctions.fromSfnExecutionName()`
  - `@cumulus/aws-client/StepFunctions.toSfnExecutionName()`
  - `@cumulus/aws-client/StepFunctions.getExecutionArn()` -> `@cumulus/message/Executions.buildExecutionArn()`
  - `@cumulus/aws-client/StepFunctions.getExecutionUrl()` -> `@cumulus/message/Executions.getExecutionUrlFromArn()`
  - `@cumulus/aws-client/StepFunctions.getStateMachineArn()` -> `@cumulus/message/Executions.getStateMachineArnFromExecutionArn()`
  - `@cumulus/aws-client/StepFunctions.pullStepFunctionEvent()` -> `@cumulus/message/StepFunctions.pullStepFunctionEvent()`
  - `@cumulus/common/bucketsConfigJsonObject()`
  - `@cumulus/common/CloudWatchLogger`
  - `@cumulus/common/collection-config-store/CollectionConfigStore` -> `@cumulus/collection-config-store`
  - `@cumulus/common/collection-config-store.constructCollectionId()` -> `@cumulus/message/Collections.constructCollectionId`
  - `@cumulus/common/concurrency.limit()`
  - `@cumulus/common/concurrency.mapTolerant()`
  - `@cumulus/common/concurrency.promiseUrl()`
  - `@cumulus/common/concurrency.toPromise()`
  - `@cumulus/common/concurrency.unless()`
  - `@cumulus/common/config.buildSchema()`
  - `@cumulus/common/config.parseConfig()`
  - `@cumulus/common/config.resolveResource()`
  - `@cumulus/common/config.resourceToArn()`
  - `@cumulus/common/FieldPattern`
  - `@cumulus/common/launchpad.getLaunchpadToken()` -> `@cumulus/launchpad-auth/index.getLaunchpadToken()`
  - `@cumulus/common/LaunchpadToken` -> `@cumulus/launchpad-auth/LaunchpadToken`
  - `@cumulus/common/launchpad.validateLaunchpadToken()` -> `@cumulus/launchpad-auth/index.validateLaunchpadToken()`
  - `@cumulus/common/message.buildCumulusMeta()` -> `@cumulus/message/Build.buildCumulusMeta()`
  - `@cumulus/common/message.buildQueueMessageFromTemplate()` -> `@cumulus/message/Build.buildQueueMessageFromTemplate()`
  - `@cumulus/common/message.getCollectionIdFromMessage()` -> `@cumulus/message/Collections.getCollectionIdFromMessage()`
  - `@cumulus/common/message.getMessageExecutionArn()` -> `@cumulus/message/Executions.getMessageExecutionArn()`
  - `@cumulus/common/message.getMessageExecutionName()` -> `@cumulus/message/Executions.getMessageExecutionName()`
  - `@cumulus/common/message.getMaximumExecutions()` -> `@cumulus/message/Queue.getMaximumExecutions()`
  - `@cumulus/common/message.getMessageFromTemplate()`
  - `@cumulus/common/message.getMessageStateMachineArn()` -> `@cumulus/message/Executions.getMessageStateMachineArn()`)
  - `@cumulus/common/message.getMessageGranules()` -> `@cumulus/message/Granules.getMessageGranules()`
  - `@cumulus/common/message.getQueueNameByUrl()` -> `@cumulus/message/Queue.getQueueNameByUrl()`
  - `@cumulus/common/message.getQueueName()` -> `@cumulus/message/Queue.getQueueName()`)
  - `@cumulus/common/message.hasQueueAndExecutionLimit()` -> `@cumulus/message/Queue.hasQueueAndExecutionLimit()`
  - `@cumulus/common/Semaphore`
  - `@cumulus/common/test-utils.throttleOnce()`
  - `@cumulus/common/workflows.getWorkflowArn()`
  - `@cumulus/common/workflows.getWorkflowFile()`
  - `@cumulus/common/workflows.getWorkflowList()`
  - `@cumulus/common/workflows.getWorkflowTemplate()`
  - `@cumulus/integration-tests/sfnStep/SfnStep.parseStepMessage()` -> `@cumulus/message/StepFunctions.parseStepMessage()`
- **CUMULUS-1858** - Deprecated the following functions.
  - `@cumulus/common/string.globalReplace()`
  - `@cumulus/common/string.isNonEmptyString()`
  - `@cumulus/common/string.isValidHostname()`
  - `@cumulus/common/string.match()`
  - `@cumulus/common/string.matches()`
  - `@cumulus/common/string.replace()`
  - `@cumulus/common/string.toLower()`
  - `@cumulus/common/string.toUpper()`

### Removed

- **CUMULUS-1799**: Deprecated code removals:
  - Removed from `@cumulus/common/aws`:
    - `pullStepFunctionEvent()`
  - Removed `@cumulus/common/sfnStep`
  - Removed `@cumulus/common/StepFunctions`

## [v1.21.0] 2020-03-30

### PLEASE NOTE

- **CUMULUS-1762**: the `messageConsumer` for `sns` and `kinesis`-type rules now fetches
  the collection information from the message. You should ensure that your rule's collection
  name and version match what is in the message for these ingest messages to be processed.
  If no matching rule is found, an error will be thrown and logged in the
  `messageConsumer` Lambda function's log group.

### Added

- **CUMULUS-1629**`
  - Updates discover-granules task to respect/utilize duplicateHandling configuration such that
    - skip:               Duplicates will be filtered from the granule list
    - error:              Duplicates encountered will result in step failure
    - replace, version:   Duplicates will be ignored and handled as normal.
  - Adds a new copy of the API lambda `PrivateApiLambda()` which is configured to not require authentication. This Lambda is not connected to an API gateway
  - Adds `@cumulus/api-client` with functions for use by workflow lambdas to call the API when needed

- **CUMULUS-1732**
  - Added Python task/activity workflow and integration test (`PythonReferenceSpec`) to test `cumulus-message-adapter-python`and `cumulus-process-py` integration.
- **CUMULUS-1795**
  - Added an IAM policy on the Cumulus EC2 creation to enable SSM when the `deploy_to_ngap` flag is true

### Changed

- **CUMULUS-1762**
  - the `messageConsumer` for `sns` and `kinesis`-type rules now fetches the collection
    information from the message.

### Deprecated

- **CUMULUS-1629**
  - Deprecate `granulesApi`, `rulesApi`, `emsApi`, `executionsAPI` from `@cumulus/integration-test/api` in favor of code moved to `@cumulus/api-client`

### Removed

- **CUMULUS-1799**: Deprecated code removals
  - Removed deprecated method `@cumulus/api/models/Granule.createGranulesFromSns()`
  - Removed deprecated method `@cumulus/api/models/Granule.removeGranuleFromCmr()`
  - Removed from `@cumulus/common/aws`:
    - `apigateway()`
    - `buildS3Uri()`
    - `calculateS3ObjectChecksum()`
    - `cf()`
    - `cloudwatch()`
    - `cloudwatchevents()`
    - `cloudwatchlogs()`
    - `createAndWaitForDynamoDbTable()`
    - `createQueue()`
    - `deleteSQSMessage()`
    - `describeCfStackResources()`
    - `downloadS3File()`
    - `downloadS3Files()`
    - `DynamoDbSearchQueue` class
    - `dynamodbstreams()`
    - `ec2()`
    - `ecs()`
    - `fileExists()`
    - `findResourceArn()`
    - `fromSfnExecutionName()`
    - `getFileBucketAndKey()`
    - `getJsonS3Object()`
    - `getQueueUrl()`
    - `getObjectSize()`
    - `getS3ObjectReadStream()`
    - `getSecretString()`
    - `getStateMachineArn()`
    - `headObject()`
    - `isThrottlingException()`
    - `kinesis()`
    - `lambda()`
    - `listS3Objects()`
    - `promiseS3Upload()`
    - `publishSnsMessage()`
    - `putJsonS3Object()`
    - `receiveSQSMessages()`
    - `s3CopyObject()`
    - `s3GetObjectTagging()`
    - `s3Join()`
    - `S3ListObjectsV2Queue` class
    - `s3TagSetToQueryString()`
    - `s3PutObjectTagging()`
    - `secretsManager()`
    - `sendSQSMessage()`
    - `sfn()`
    - `sns()`
    - `sqs()`
    - `sqsQueueExists()`
    - `toSfnExecutionName()`
    - `uploadS3FileStream()`
    - `uploadS3Files()`
    - `validateS3ObjectChecksum()`
  - Removed `@cumulus/common/CloudFormationGateway` class
  - Removed `@cumulus/common/concurrency/Mutex` class
  - Removed `@cumulus/common/errors`
  - Removed `@cumulus/common/sftp`
  - Removed `@cumulus/common/string.unicodeEscape`
  - Removed `@cumulus/cmrjs/cmr-utils.getGranuleId()`
  - Removed `@cumulus/cmrjs/cmr-utils.getCmrFiles()`
  - Removed `@cumulus/cmrjs/cmr/CMR` class
  - Removed `@cumulus/cmrjs/cmr/CMRSearchConceptQueue` class
  - Removed `@cumulus/cmrjs/utils.getHost()`
  - Removed `@cumulus/cmrjs/utils.getIp()`
  - Removed `@cumulus/cmrjs/utils.hostId()`
  - Removed `@cumulus/cmrjs/utils/ummVersion()`
  - Removed `@cumulus/cmrjs/utils.updateToken()`
  - Removed `@cumulus/cmrjs/utils.validateUMMG()`
  - Removed `@cumulus/ingest/aws.getEndpoint()`
  - Removed `@cumulus/ingest/aws.getExecutionUrl()`
  - Removed `@cumulus/ingest/aws/invoke()`
  - Removed `@cumulus/ingest/aws/CloudWatch` class
  - Removed `@cumulus/ingest/aws/ECS` class
  - Removed `@cumulus/ingest/aws/Events` class
  - Removed `@cumulus/ingest/aws/SQS` class
  - Removed `@cumulus/ingest/aws/StepFunction` class
  - Removed `@cumulus/ingest/util.normalizeProviderPath()`
  - Removed `@cumulus/integration-tests/index.listCollections()`
  - Removed `@cumulus/integration-tests/index.listProviders()`
  - Removed `@cumulus/integration-tests/index.rulesList()`
  - Removed `@cumulus/integration-tests/api/api.addCollectionApi()`

## [v1.20.0] 2020-03-12

### BREAKING CHANGES

- **CUMULUS-1714**
  - Changed the format of the message sent to the granule SNS Topic. Message includes the granule record under `record` and the type of event under `event`. Messages with `deleted` events will have the record that was deleted with a `deletedAt` timestamp. Options for `event` are `Create | Update | Delete`
- **CUMULUS-1769** - `deploy_to_ngap` is now a **required** variable for the `tf-modules/cumulus` module. **For those deploying to NGAP environments, this variable should always be set to `true`.**

### Notable changes

- **CUMULUS-1739** - You can now exclude Elasticsearch from your `tf-modules/data-persistence` deployment (via `include_elasticsearch = false`) and your `tf-modules/cumulus` module will still deploy successfully.

- **CUMULUS-1769** - If you set `deploy_to_ngap = true` for the `tf-modules/archive` Terraform module, **you can only deploy your archive API gateway as `PRIVATE`**, not `EDGE`.

### Added

- Added `@cumulus/aws-client/S3.getS3ObjectReadStreamAsync()` to deal with S3 eventual consistency issues by checking for the existence an S3 object with retries before getting a readable stream for that object.
- **CUMULUS-1769**
  - Added `deploy_to_ngap` boolean variable for the `tf-modules/cumulus` and `tf-modules/archive` Terraform modules. This variable is required. **For those deploying to NGAP environments, this variable should always be set to `true`.**
- **HYRAX-70**
  - Add the hyrax-metadata-update task

### Changed

- [`AccessToken.get()`](https://github.com/nasa/cumulus/blob/master/packages/api/models/access-tokens.js) now enforces [strongly consistent reads from DynamoDB](https://docs.aws.amazon.com/amazondynamodb/latest/developerguide/HowItWorks.ReadConsistency.html)
- **CUMULUS-1739**
  - Updated `tf-modules/data-persistence` to make Elasticsearch alarm resources and outputs conditional on the `include_elasticsearch` variable
  - Updated `@cumulus/aws-client/S3.getObjectSize` to include automatic retries for any failures from `S3.headObject`
- **CUMULUS-1784**
  - Updated `@cumulus/api/lib/DistributionEvent.remoteIP()` to parse the IP address in an S3 access log from the `A-sourceip` query parameter if present, otherwise fallback to the original parsing behavior.
- **CUMULUS-1768**
  - The `stats/summary` endpoint reports the distinct collections for the number of granules reported

### Fixed

- **CUMULUS-1739** - Fixed the `tf-modules/cumulus` and `tf-modules/archive` modules to make these Elasticsearch variables truly optional:
  - `elasticsearch_domain_arn`
  - `elasticsearch_hostname`
  - `elasticsearch_security_group_id`

- **CUMULUS-1768**
  - Fixed the `stats/` endpoint so that data is correctly filtered by timestamp and `processingTime` is calculated correctly.

- **CUMULUS-1769**
  - In the `tf-modules/archive` Terraform module, the `lifecycle` block ignoring changes to the `policy` of the archive API gateway is now only enforced if `deploy_to_ngap = true`. This fixes a bug where users deploying outside of NGAP could not update their API gateway's resource policy when going from `PRIVATE` to `EDGE`, preventing their API from being accessed publicly.

- **CUMULUS-1775**
  - Fix/update api endpoint to use updated google auth endpoints such that it will work with new accounts

### Removed

- **CUMULUS-1768**
  - Removed API endpoints `stats/histogram` and `stats/average`. All advanced stats needs should be acquired from Cloud Metrics or similarly configured ELK stack.

## [v1.19.0] 2020-02-28

### BREAKING CHANGES

- **CUMULUS-1736**
  - The `@cumulus/discover-granules` task now sets the `dataType` of discovered
    granules based on the `name` of the configured collection, not the
    `dataType`.
  - The config schema of the `@cumulus/discover-granules` task now requires that
    collections contain a `version`.
  - The `@cumulus/sync-granule` task will set the `dataType` and `version` of a
    granule based on the configured collection if those fields are not already
    set on the granule. Previously it was using the `dataType` field of the
    configured collection, then falling back to the `name` field of the
    collection. This update will just use the `name` field of the collection to
    set the `dataType` field of the granule.

- **CUMULUS-1446**
  - Update the `@cumulus/integration-tests/api/executions.getExecution()`
    function to parse the response and return the execution, rather than return
    the full API response.

- **CUMULUS-1672**
  - The `cumulus` Terraform module in previous releases set a
    `Deployment = var.prefix` tag on all resources that it managed. In this
    release, a `tags` input variable has been added to the `cumulus` Terraform
    module to allow resource tagging to be customized. No default tags will be
    applied to Cumulus-managed resources. To replicate the previous behavior,
    set `tags = { Deployment: var.prefix }` as an input variable for the
    `cumulus` Terraform module.

- **CUMULUS-1684 Migration Instructions**
  - In previous releases, a provider's username and password were encrypted
    using a custom encryption library. That has now been updated to use KMS.
    This release includes a Lambda function named
    `<prefix>-ProviderSecretsMigration`, which will re-encrypt existing
    provider credentials to use KMS. After this release has been deployed, you
    will need to manually invoke that Lambda function using either the AWS CLI
    or AWS Console. It should only need to be successfully run once.
  - Future releases of Cumulus will invoke a
    `<prefix>-VerifyProviderSecretsMigration` Lambda function as part of the
    deployment, which will cause the deployment to fail if the migration
    Lambda has not been run.

- **CUMULUS-1718**
  - The `@cumulus/sf-sns-report` task for reporting mid-workflow updates has been retired.
  This task was used as the `PdrStatusReport` task in our ParsePdr example workflow.
  If you have a ParsePdr or other workflow using this task, use `@cumulus/sf-sqs-report` instead.
  Trying to deploy the old task will result in an error as the cumulus module no longer exports `sf_sns_report_task`.
  - Migration instruction: In your workflow definition, for each step using the old task change:
  `"Resource": "${module.cumulus.sf_sns_report_task.task_arn}"`
  to
  `"Resource": "${module.cumulus.sf_sqs_report_task.task_arn}"`

- **CUMULUS-1755**
  - The `thin_egress_jwt_secret_name` variable for the `tf-modules/cumulus` Terraform module is now **required**. This variable is passed on to the Thin Egress App in `tf-modules/distribution/main.tf`, which uses the keys stored in the secret to sign JWTs. See the [Thin Egress App documentation on how to create a value for this secret](https://github.com/asfadmin/thin-egress-app#setting-up-the-jwt-cookie-secrets).

### Added

- **CUMULUS-1446**
  - Add `@cumulus/common/FileUtils.readJsonFile()` function
  - Add `@cumulus/common/FileUtils.readTextFile()` function
  - Add `@cumulus/integration-tests/api/collections.createCollection()` function
  - Add `@cumulus/integration-tests/api/collections.deleteCollection()` function
  - Add `@cumulus/integration-tests/api/collections.getCollection()` function
  - Add `@cumulus/integration-tests/api/providers.getProvider()` function
  - Add `@cumulus/integration-tests/index.getExecutionOutput()` function
  - Add `@cumulus/integration-tests/index.loadCollection()` function
  - Add `@cumulus/integration-tests/index.loadProvider()` function
  - Add `@cumulus/integration-tests/index.readJsonFilesFromDir()` function

- **CUMULUS-1672**
  - Add a `tags` input variable to the `archive` Terraform module
  - Add a `tags` input variable to the `cumulus` Terraform module
  - Add a `tags` input variable to the `cumulus_ecs_service` Terraform module
  - Add a `tags` input variable to the `data-persistence` Terraform module
  - Add a `tags` input variable to the `distribution` Terraform module
  - Add a `tags` input variable to the `ingest` Terraform module
  - Add a `tags` input variable to the `s3-replicator` Terraform module

- **CUMULUS-1707**
  - Enable logrotate on ECS cluster

- **CUMULUS-1684**
  - Add a `@cumulus/aws-client/KMS` library of KMS-related functions
  - Add `@cumulus/aws-client/S3.getTextObject()`
  - Add `@cumulus/sftp-client` package
  - Create `ProviderSecretsMigration` Lambda function
  - Create `VerifyProviderSecretsMigration` Lambda function

- **CUMULUS-1548**
  - Add ability to put default Cumulus logs in Metrics' ELK stack
  - Add ability to add custom logs to Metrics' ELK Stack

- **CUMULUS-1702**
  - When logs are sent to Metrics' ELK stack, the logs endpoints will return results from there

- **CUMULUS-1459**
  - Async Operations are indexed in Elasticsearch
  - To index any existing async operations you'll need to perform an index from
    database function.

- **CUMULUS-1717**
  - Add `@cumulus/aws-client/deleteAndWaitForDynamoDbTableNotExists`, which
    deletes a DynamoDB table and waits to ensure the table no longer exists
  - Added `publishGranules` Lambda to handle publishing granule messages to SNS when granule records are written to DynamoDB
  - Added `@cumulus/api/models/Granule.storeGranulesFromCumulusMessage` to store granules from a Cumulus message to DynamoDB

- **CUMULUS-1718**
  - Added `@cumulus/sf-sqs-report` task to allow mid-workflow reporting updates.
  - Added `stepfunction_event_reporter_queue_url` and `sf_sqs_report_task` outputs to the `cumulus` module.
  - Added `publishPdrs` Lambda to handle publishing PDR messages to SNS when PDR records are written to DynamoDB.
  - Added `@cumulus/api/models/Pdr.storePdrFromCumulusMessage` to store PDRs from a Cumulus message to DynamoDB.
  - Added `@cumulus/aws-client/parseSQSMessageBody` to parse an SQS message body string into an object.

- **Ability to set custom backend API url in the archive module**
  - Add `api_url` definition in `tf-modules/cumulus/archive.tf`
  - Add `archive_api_url` variable in `tf-modules/cumulus/variables.tf`

- **CUMULUS-1741**
  - Added an optional `elasticsearch_security_group_ids` variable to the
    `data-persistence` Terraform module to allow additional security groups to
    be assigned to the Elasticsearch Domain.

- **CUMULUS-1752**
  - Added `@cumulus/integration-tests/api/distribution.invokeTEADistributionLambda` to simulate a request to the [Thin Egress App](https://github.com/asfadmin/thin-egress-app) by invoking the Lambda and getting a response payload.
  - Added `@cumulus/integration-tests/api/distribution.getTEARequestHeaders` to generate necessary request headers for a request to the Thin Egress App
  - Added `@cumulus/integration-tests/api/distribution.getTEADistributionApiFileStream` to get a response stream for a file served by Thin Egress App
  - Added `@cumulus/integration-tests/api/distribution.getTEADistributionApiRedirect` to get a redirect response from the Thin Egress App

- **CUMULUS-1755**
  - Added `@cumulus/aws-client/CloudFormation.describeCfStack()` to describe a Cloudformation stack
  - Added `@cumulus/aws-client/CloudFormation.getCfStackParameterValues()` to get multiple parameter values for a Cloudformation stack

### Changed

- **CUMULUS-1725**
  - Moved the logic that updates the granule files cache Dynamo table into its
    own Lambda function called `granuleFilesCacheUpdater`.

- **CUMULUS-1736**
  - The `collections` model in the API package now determines the name of a
    collection based on the `name` property, rather than using `dataType` and
    then falling back to `name`.
  - The `@cumulus/integration-tests.loadCollection()` function no longer appends
    the postfix to the end of the collection's `dataType`.
  - The `@cumulus/integration-tests.addCollections()` function no longer appends
    the postfix to the end of the collection's `dataType`.

- **CUMULUS-1672**
  - Add a `retryOptions` parameter to the `@cumulus/aws-client/S3.headObject`
     function, which will retry if the object being queried does not exist.

- **CUMULUS-1446**
  - Mark the `@cumulus/integration-tests/api.addCollectionApi()` function as
    deprecated
  - Mark the `@cumulus/integration-tests/index.listCollections()` function as
    deprecated
  - Mark the `@cumulus/integration-tests/index.listProviders()` function as
    deprecated
  - Mark the `@cumulus/integration-tests/index.rulesList()` function as
    deprecated

- **CUMULUS-1672**
  - Previously, the `cumulus` module defaulted to setting a
    `Deployment = var.prefix` tag on all resources that it managed. In this
    release, the `cumulus` module will now accept a `tags` input variable that
    defines the tags to be assigned to all resources that it manages.
  - Previously, the `data-persistence` module defaulted to setting a
    `Deployment = var.prefix` tag on all resources that it managed. In this
    release, the `data-persistence` module will now accept a `tags` input
    variable that defines the tags to be assigned to all resources that it
    manages.
  - Previously, the `distribution` module defaulted to setting a
    `Deployment = var.prefix` tag on all resources that it managed. In this
    release, the `distribution` module will now accept a `tags` input variable
    that defines the tags to be assigned to all resources that it manages.
  - Previously, the `ingest` module defaulted to setting a
    `Deployment = var.prefix` tag on all resources that it managed. In this
    release, the `ingest` module will now accept a `tags` input variable that
    defines the tags to be assigned to all resources that it manages.
  - Previously, the `s3-replicator` module defaulted to setting a
    `Deployment = var.prefix` tag on all resources that it managed. In this
    release, the `s3-replicator` module will now accept a `tags` input variable
    that defines the tags to be assigned to all resources that it manages.

- **CUMULUS-1684**
  - Update the API package to encrypt provider credentials using KMS instead of
    using RSA keys stored in S3

- **CUMULUS-1717**
  - Changed name of `cwSfExecutionEventToDb` Lambda to `cwSfEventToDbRecords`
  - Updated `cwSfEventToDbRecords` to write granule records to DynamoDB from the incoming Cumulus message

- **CUMULUS-1718**
  - Renamed `cwSfEventToDbRecords` to `sfEventSqsToDbRecords` due to architecture change to being a consumer of an SQS queue of Step Function Cloudwatch events.
  - Updated `sfEventSqsToDbRecords` to write PDR records to DynamoDB from the incoming Cumulus message
  - Moved `data-cookbooks/sns.md` to `data-cookbooks/ingest-notifications.md` and updated it to reflect recent changes.

- **CUMULUS-1748**
  - (S)FTP discovery tasks now use the provider-path as-is instead of forcing it to a relative path.
  - Improved error handling to catch permission denied FTP errors better and log them properly. Workflows will still fail encountering this error and we intend to consider that approach in a future ticket.

- **CUMULUS-1752**
  - Moved class for parsing distribution events to its own file: `@cumulus/api/lib/DistributionEvent.js`
    - Updated `DistributionEvent` to properly parse S3 access logs generated by requests from the [Thin Egress App](https://github.com/asfadmin/thin-egress-app)

- **CUMULUS-1753** - Changes to `@cumulus/ingest/HttpProviderClient.js`:
  - Removed regex filter in `HttpProviderClient.list()` that was used to return only files with an extension between 1 and 4 characters long. `HttpProviderClient.list()` will now return all files linked from the HTTP provider host.

- **CUMULUS-1755**
  - Updated the Thin Egress App module used in `tf-modules/distribution/main.tf` to build 61. [See the release notes](https://github.com/asfadmin/thin-egress-app/releases/tag/tea-build.61).

- **CUMULUS-1757**
  - Update @cumulus/cmr-client CMRSearchConceptQueue to take optional cmrEnvironment parameter

### Deprecated

- **CUMULUS-1684**
  - Deprecate `@cumulus/common/key-pair-provider/S3KeyPairProvider`
  - Deprecate `@cumulus/common/key-pair-provider/S3KeyPairProvider.encrypt()`
  - Deprecate `@cumulus/common/key-pair-provider/S3KeyPairProvider.decrypt()`
  - Deprecate `@cumulus/common/kms/KMS`
  - Deprecate `@cumulus/common/kms/KMS.encrypt()`
  - Deprecate `@cumulus/common/kms/KMS.decrypt()`
  - Deprecate `@cumulus/common/sftp.Sftp`

- **CUMULUS-1717**
  - Deprecate `@cumulus/api/models/Granule.createGranulesFromSns`

- **CUMULUS-1718**
  - Deprecate `@cumulus/sf-sns-report`.
    - This task has been updated to always throw an error directing the user to use `@cumulus/sf-sqs-report` instead. This was done because there is no longer an SNS topic to which to publish, and no consumers to listen to it.

- **CUMULUS-1748**
  - Deprecate `@cumulus/ingest/util.normalizeProviderPath`

- **CUMULUS-1752**
  - Deprecate `@cumulus/integration-tests/api/distribution.getDistributionApiFileStream`
  - Deprecate `@cumulus/integration-tests/api/distribution.getDistributionApiRedirect`
  - Deprecate `@cumulus/integration-tests/api/distribution.invokeApiDistributionLambda`

### Removed

- **CUMULUS-1684**
  - Remove the deployment script that creates encryption keys and stores them to
    S3

- **CUMULUS-1768**
  - Removed API endpoints `stats/histogram` and `stats/average`. All advanced stats needs should be acquired from Cloud Metrics or similarly configured ELK stack.

### Fixed

- **Fix default values for urs_url in variables.tf files**
  - Remove trailing `/` from default `urs_url` values.

- **CUMULUS-1610** - Add the Elasticsearch security group to the EC2 security groups

- **CUMULUS-1740** - `cumulus_meta.workflow_start_time` is now set in Cumulus
  messages

- **CUMULUS-1753** - Fixed `@cumulus/ingest/HttpProviderClient.js` to properly handle HTTP providers with:
  - Multiple link tags (e.g. `<a>`) per line of source code
  - Link tags in uppercase or lowercase (e.g. `<A>`)
  - Links with filepaths in the link target (e.g. `<a href="/path/to/file.txt">`). These files will be returned from HTTP file discovery **as the file name only** (e.g. `file.txt`).

- **CUMULUS-1768**
  - Fix an issue in the stats endpoints in `@cumulus/api` to send back stats for the correct type

## [v1.18.0] 2020-02-03

### BREAKING CHANGES

- **CUMULUS-1686**

  - `ecs_cluster_instance_image_id` is now a _required_ variable of the `cumulus` module, instead of optional.

- **CUMULUS-1698**

  - Change variable `saml_launchpad_metadata_path` to `saml_launchpad_metadata_url` in the `tf-modules/cumulus` Terraform module.

- **CUMULUS-1703**
  - Remove the unused `forceDownload` option from the `sync-granule` tasks's config
  - Remove the `@cumulus/ingest/granule.Discover` class
  - Remove the `@cumulus/ingest/granule.Granule` class
  - Remove the `@cumulus/ingest/pdr.Discover` class
  - Remove the `@cumulus/ingest/pdr.Granule` class
  - Remove the `@cumulus/ingest/parse-pdr.parsePdr` function

### Added

- **CUMULUS-1040**

  - Added `@cumulus/aws-client` package to provide utilities for working with AWS services and the Node.js AWS SDK
  - Added `@cumulus/errors` package which exports error classes for use in Cumulus workflow code
  - Added `@cumulus/integration-tests/sfnStep` to provide utilities for parsing step function execution histories

- **CUMULUS-1102**

  - Adds functionality to the @cumulus/api package for better local testing.
    - Adds data seeding for @cumulus/api's localAPI.
      - seed functions allow adding collections, executions, granules, pdrs, providers, and rules to a Localstack Elasticsearch and DynamoDB via `addCollections`, `addExecutions`, `addGranules`, `addPdrs`, `addProviders`, and `addRules`.
    - Adds `eraseDataStack` function to local API server code allowing resetting of local datastack for testing (ES and DynamoDB).
    - Adds optional parameters to the @cumulus/api bin serve to allow for launching the api without destroying the current data.

- **CUMULUS-1697**

  - Added the `@cumulus/tf-inventory` package that provides command line utilities for managing Terraform resources in your AWS account

- **CUMULUS-1703**

  - Add `@cumulus/aws-client/S3.createBucket` function
  - Add `@cumulus/aws-client/S3.putFile` function
  - Add `@cumulus/common/string.isNonEmptyString` function
  - Add `@cumulus/ingest/FtpProviderClient` class
  - Add `@cumulus/ingest/HttpProviderClient` class
  - Add `@cumulus/ingest/S3ProviderClient` class
  - Add `@cumulus/ingest/SftpProviderClient` class
  - Add `@cumulus/ingest/providerClientUtils.buildProviderClient` function
  - Add `@cumulus/ingest/providerClientUtils.fetchTextFile` function

- **CUMULUS-1731**

  - Add new optional input variables to the Cumulus Terraform module to support TEA upgrade:
    - `thin_egress_cookie_domain` - Valid domain for Thin Egress App cookie
    - `thin_egress_domain_cert_arn` - Certificate Manager SSL Cert ARN for Thin
      Egress App if deployed outside NGAP/CloudFront
    - `thin_egress_download_role_in_region_arn` - ARN for reading of Thin Egress
      App data buckets for in-region requests
    - `thin_egress_jwt_algo` - Algorithm with which to encode the Thin Egress
      App JWT cookie
    - `thin_egress_jwt_secret_name` - Name of AWS secret where keys for the Thin
      Egress App JWT encode/decode are stored
    - `thin_egress_lambda_code_dependency_archive_key` - Thin Egress App - S3
      Key of packaged python modules for lambda dependency layer

- **CUMULUS-1733**
  - Add `discovery-filtering` operator doc to document previously undocumented functionality.

- **CUMULUS-1737**
  - Added the `cumulus-test-cleanup` module to run a nightly cleanup on resources left over from the integration tests run from the `example/spec` directory.

### Changed

- **CUMULUS-1102**

  - Updates `@cumulus/api/auth/testAuth` to use JWT instead of random tokens.
  - Updates the default AMI for the ecs_cluster_instance_image_id.

- **CUMULUS-1622**

  - Mutex class has been deprecated in `@cumulus/common/concurrency` and will be removed in a future release.

- **CUMULUS-1686**

  - Changed `ecs_cluster_instance_image_id` to be a required variable of the `cumulus` module and removed the default value.
    The default was not available across accounts and regions, nor outside of NGAP and therefore not particularly useful.

- **CUMULUS-1688**

  - Updated `@cumulus/aws.receiveSQSMessages` not to replace `message.Body` with a parsed object. This behavior was undocumented and confusing as received messages appeared to contradict AWS docs that state `message.Body` is always a string.
  - Replaced `sf_watcher` CloudWatch rule from `cloudwatch-events.tf` with an EventSourceMapping on `sqs2sf` mapped to the `start_sf` SQS queue (in `event-sources.tf`).
  - Updated `sqs2sf` with an EventSourceMapping handler and unit test.

- **CUMULUS-1698**

  - Change variable `saml_launchpad_metadata_path` to `saml_launchpad_metadata_url` in the `tf-modules/cumulus` Terraform module.
  - Updated `@cumulus/api/launchpadSaml` to download launchpad IDP metadata from configured location when the metadata in s3 is not valid, and to work with updated IDP metadata and SAML response.

- **CUMULUS-1731**
  - Upgrade the version of the Thin Egress App deployed by Cumulus to v48
    - Note: New variables available, see the 'Added' section of this changelog.

### Fixed

- **CUMULUS-1664**

  - Updated `dbIndexer` Lambda to remove hardcoded references to DynamoDB table names.

- **CUMULUS-1733**
  - Fixed granule discovery recursion algorithm used in S/FTP protocols.

### Removed

- **CUMULUS-1481**
  - removed `process` config and output from PostToCmr as it was not required by the task nor downstream steps, and should still be in the output message's `meta` regardless.

### Deprecated

- **CUMULUS-1040**
  - Deprecated the following code. For cases where the code was moved into another package, the new code location is noted:
    - `@cumulus/common/CloudFormationGateway` -> `@cumulus/aws-client/CloudFormationGateway`
    - `@cumulus/common/DynamoDb` -> `@cumulus/aws-client/DynamoDb`
    - `@cumulus/common/errors` -> `@cumulus/errors`
    - `@cumulus/common/StepFunctions` -> `@cumulus/aws-client/StepFunctions`
    - All of the exported functions in `@cumulus/commmon/aws` (moved into `@cumulus/aws-client`), except:
      - `@cumulus/common/aws/isThrottlingException` -> `@cumulus/errors/isThrottlingException`
      - `@cumulus/common/aws/improveStackTrace` (not deprecated)
      - `@cumulus/common/aws/retryOnThrottlingException` (not deprecated)
    - `@cumulus/common/sfnStep/SfnStep.parseStepMessage` -> `@cumulus/integration-tests/sfnStep/SfnStep.parseStepMessage`
    - `@cumulus/common/sfnStep/ActivityStep` -> `@cumulus/integration-tests/sfnStep/ActivityStep`
    - `@cumulus/common/sfnStep/LambdaStep` -> `@cumulus/integration-tests/sfnStep/LambdaStep`
    - `@cumulus/common/string/unicodeEscape` -> `@cumulus/aws-client/StepFunctions.unicodeEscape`
    - `@cumulus/common/util/setErrorStack` -> `@cumulus/aws-client/util/setErrorStack`
    - `@cumulus/ingest/aws/invoke` -> `@cumulus/aws-client/Lambda/invoke`
    - `@cumulus/ingest/aws/CloudWatch.bucketSize`
    - `@cumulus/ingest/aws/CloudWatch.cw`
    - `@cumulus/ingest/aws/ECS.ecs`
    - `@cumulus/ingest/aws/ECS`
    - `@cumulus/ingest/aws/Events.putEvent` -> `@cumulus/aws-client/CloudwatchEvents.putEvent`
    - `@cumulus/ingest/aws/Events.deleteEvent` -> `@cumulus/aws-client/CloudwatchEvents.deleteEvent`
    - `@cumulus/ingest/aws/Events.deleteTarget` -> `@cumulus/aws-client/CloudwatchEvents.deleteTarget`
    - `@cumulus/ingest/aws/Events.putTarget` -> `@cumulus/aws-client/CloudwatchEvents.putTarget`
    - `@cumulus/ingest/aws/SQS.attributes` -> `@cumulus/aws-client/SQS.getQueueAttributes`
    - `@cumulus/ingest/aws/SQS.deleteMessage` -> `@cumulus/aws-client/SQS.deleteSQSMessage`
    - `@cumulus/ingest/aws/SQS.deleteQueue` -> `@cumulus/aws-client/SQS.deleteQueue`
    - `@cumulus/ingest/aws/SQS.getUrl` -> `@cumulus/aws-client/SQS.getQueueUrlByName`
    - `@cumulus/ingest/aws/SQS.receiveMessage` -> `@cumulus/aws-client/SQS.receiveSQSMessages`
    - `@cumulus/ingest/aws/SQS.sendMessage` -> `@cumulus/aws-client/SQS.sendSQSMessage`
    - `@cumulus/ingest/aws/StepFunction.getExecutionStatus` -> `@cumulus/aws-client/StepFunction.getExecutionStatus`
    - `@cumulus/ingest/aws/StepFunction.getExecutionUrl` -> `@cumulus/aws-client/StepFunction.getExecutionUrl`

## [v1.17.0] - 2019-12-31

### BREAKING CHANGES

- **CUMULUS-1498**
  - The `@cumulus/cmrjs.publish2CMR` function expects that the value of its
    `creds.password` parameter is a plaintext password.
  - Rather than using an encrypted password from the `cmr_password` environment
    variable, the `@cumulus/cmrjs.updateCMRMetadata` function now looks for an
    environment variable called `cmr_password_secret_name` and fetches the CMR
    password from that secret in AWS Secrets Manager.
  - The `@cumulus/post-to-cmr` task now expects a
    `config.cmr.passwordSecretName` value, rather than `config.cmr.password`.
    The CMR password will be fetched from that secret in AWS Secrets Manager.

### Added

- **CUMULUS-630**

  - Added support for replaying Kinesis records on a stream into the Cumulus Kinesis workflow triggering mechanism: either all the records, or some time slice delimited by start and end timestamps.
  - Added `/replays` endpoint to the operator API for triggering replays.
  - Added `Replay Kinesis Messages` documentation to Operator Docs.
  - Added `manualConsumer` lambda function to consume a Kinesis stream. Used by the replay AsyncOperation.

- **CUMULUS-1687**
  - Added new API endpoint for listing async operations at `/asyncOperations`
  - All asyncOperations now include the fields `description` and `operationType`. `operationType` can be one of the following. [`Bulk Delete`, `Bulk Granules`, `ES Index`, `Kinesis Replay`]

### Changed

- **CUMULUS-1626**

  - Updates Cumulus to use node10/CMA 1.1.2 for all of its internal lambdas in prep for AWS node 8 EOL

- **CUMULUS-1498**
  - Remove the DynamoDB Users table. The list of OAuth users who are allowed to
    use the API is now stored in S3.
  - The CMR password and Launchpad passphrase are now stored in Secrets Manager

## [v1.16.1] - 2019-12-6

**Please note**:

- The `region` argument to the `cumulus` Terraform module has been removed. You may see a warning or error if you have that variable populated.
- Your workflow tasks should use the following versions of the CMA libraries to utilize new granule, parentArn, asyncOperationId, and stackName fields on the logs:
  - `cumulus-message-adapter-js` version 1.0.10+
  - `cumulus-message-adapter-python` version 1.1.1+
  - `cumulus-message-adapter-java` version 1.2.11+
- The `data-persistence` module no longer manages the creation of an Elasticsearch service-linked role for deploying Elasticsearch to a VPC. Follow the [deployment instructions on preparing your VPC](https://nasa.github.io/cumulus/docs/deployment/deployment-readme#vpc-subnets-and-security-group) for guidance on how to create the Elasticsearch service-linked role manually.
- There is now a `distribution_api_gateway_stage` variable for the `tf-modules/cumulus` Terraform module that will be used as the API gateway stage name used for the distribution API (Thin Egress App)
- Default value for the `urs_url` variable is now `https://uat.urs.earthdata.nasa.gov/` in the `tf-modules/cumulus` and `tf-modules/archive` Terraform modules. So deploying the `cumulus` module without a `urs_url` variable set will integrate your Cumulus deployment with the UAT URS environment.

### Added

- **CUMULUS-1563**

  - Added `custom_domain_name` variable to `tf-modules/data-persistence` module

- **CUMULUS-1654**
  - Added new helpers to `@cumulus/common/execution-history`:
    - `getStepExitedEvent()` returns the `TaskStateExited` event in a workflow execution history after the given step completion/failure event
    - `getTaskExitedEventOutput()` returns the output message for a `TaskStateExited` event in a workflow execution history

### Changed

- **CUMULUS-1578**

  - Updates SAML launchpad configuration to authorize via configured userGroup.
    [See the NASA specific documentation (protected)](https://wiki.earthdata.nasa.gov/display/CUMULUS/Cumulus+SAML+Launchpad+Integration)

- **CUMULUS-1579**

  - Elasticsearch list queries use `match` instead of `term`. `term` had been analyzing the terms and not supporting `-` in the field values.

- **CUMULUS-1619**

  - Adds 4 new keys to `@cumulus/logger` to display granules, parentArn, asyncOperationId, and stackName.
  - Depends on `cumulus-message-adapter-js` version 1.0.10+. Cumulus tasks updated to use this version.

- **CUMULUS-1654**

  - Changed `@cumulus/common/SfnStep.parseStepMessage()` to a static class method

- **CUMULUS-1641**
  - Added `meta.retries` and `meta.visibilityTimeout` properties to sqs-type rule. To create sqs-type rule, you're required to configure a dead-letter queue on your queue.
  - Added `sqsMessageRemover` lambda which removes the message from SQS queue upon successful workflow execution.
  - Updated `sqsMessageConsumer` lambda to not delete message from SQS queue, and to retry the SQS message for configured number of times.

### Removed

- Removed `create_service_linked_role` variable from `tf-modules/data-persistence` module.

- **CUMULUS-1321**
  - The `region` argument to the `cumulus` Terraform module has been removed

### Fixed

- **CUMULUS-1668** - Fixed a race condition where executions may not have been
  added to the database correctly
- **CUMULUS-1654** - Fixed issue with `publishReports` Lambda not including workflow execution error information for failed workflows with a single step
- Fixed `tf-modules/cumulus` module so that the `urs_url` variable is passed on to its invocation of the `tf-modules/archive` module

## [v1.16.0] - 2019-11-15

### Added

- **CUMULUS-1321**

  - A `deploy_distribution_s3_credentials_endpoint` variable has been added to
    the `cumulus` Terraform module. If true, the NGAP-backed S3 credentials
    endpoint will be added to the Thin Egress App's API. Default: true

- **CUMULUS-1544**

  - Updated the `/granules/bulk` endpoint to correctly query Elasticsearch when
    granule ids are not provided.

- **CUMULUS-1580**
  - Added `/granules/bulk` endpoint to `@cumulus/api` to perform bulk actions on granules given either a list of granule ids or an Elasticsearch query and the workflow to perform.

### Changed

- **CUMULUS-1561**

  - Fix the way that we are handling Terraform provider version requirements
  - Pass provider configs into child modules using the method that the
    [Terraform documentation](https://www.terraform.io/docs/configuration/modules.html#providers-within-modules)
    suggests
  - Remove the `region` input variable from the `s3_access_test` Terraform module
  - Remove the `aws_profile` and `aws_region` input variables from the
    `s3-replicator` Terraform module

- **CUMULUS-1639**
  - Because of
    [S3's Data Consistency Model](https://docs.aws.amazon.com/AmazonS3/latest/dev/Introduction.html#BasicsObjects),
    there may be situations where a GET operation for an object can temporarily
    return a `NoSuchKey` response even if that object _has_ been created. The
    `@cumulus/common/aws.getS3Object()` function has been updated to support
    retries if a `NoSuchKey` response is returned by S3. This behavior can be
    enabled by passing a `retryOptions` object to that function. Supported
    values for that object can be found here:
    <https://github.com/tim-kos/node-retry#retryoperationoptions>

### Removed

- **CUMULUS-1559**
  - `logToSharedDestination` has been migrated to the Terraform deployment as `log_api_gateway_to_cloudwatch` and will ONLY apply to egress lambdas.
    Due to the differences in the Terraform deployment model, we cannot support a global log subscription toggle for a configurable subset of lambdas.
    However, setting up your own log forwarding for a Lambda with Terraform is fairly simple, as you will only need to add SubscriptionFilters to your Terraform configuration, one per log group.
    See [the Terraform documentation](https://www.terraform.io/docs/providers/aws/r/cloudwatch_log_subscription_filter.html) for details on how to do this.
    An empty FilterPattern ("") will capture all logs in a group.

## [v1.15.0] - 2019-11-04

### BREAKING CHANGES

- **CUMULUS-1644** - When a workflow execution begins or ends, the workflow
  payload is parsed and any new or updated PDRs or granules referenced in that
  workflow are stored to the Cumulus archive. The defined interface says that a
  PDR in `payload.pdr` will be added to the archive, and any granules in
  `payload.granules` will also be added to the archive. In previous releases,
  PDRs found in `meta.pdr` and granules found in `meta.input_granules` were also
  added to the archive. This caused unexpected behavior and has been removed.
  Only PDRs from `payload.pdr` and granules from `payload.granules` will now be
  added to the Cumulus archive.

- **CUMULUS-1449** - Cumulus now uses a universal workflow template when
  starting a workflow that contains general information specific to the
  deployment, but not specific to the workflow. Workflow task configs must be
  defined using AWS step function parameters. As part of this change,
  `CumulusConfig` has been retired and task configs must now be defined under
  the `cma.task_config` key in the Parameters section of a step function
  definition.

  **Migration instructions**:

  NOTE: These instructions require the use of Cumulus Message Adapter v1.1.x+.
  Please ensure you are using a compatible version before attempting to migrate
  workflow configurations. When defining workflow steps, remove any
  `CumulusConfig` section, as shown below:

  ```yaml
  ParsePdr:
    CumulusConfig:
      provider: "{$.meta.provider}"
      bucket: "{$.meta.buckets.internal.name}"
      stack: "{$.meta.stack}"
  ```

  Instead, use AWS Parameters to pass `task_config` for the task directly into
  the Cumulus Message Adapter:

  ```yaml
  ParsePdr:
    Parameters:
      cma:
        event.$: "$"
        task_config:
          provider: "{$.meta.provider}"
          bucket: "{$.meta.buckets.internal.name}"
          stack: "{$.meta.stack}"
  ```

  In this example, the `cma` key is used to pass parameters to the message
  adapter. Using `task_config` in combination with `event.$: '$'` allows the
  message adapter to process `task_config` as the `config` passed to the Cumulus
  task. See `example/workflows/sips.yml` in the core repository for further
  examples of how to set the Parameters.

  Additionally, workflow configurations for the `QueueGranules` and `QueuePdrs`
  tasks need to be updated:

  - `queue-pdrs` config changes:
    - `parsePdrMessageTemplateUri` replaced with `parsePdrWorkflow`, which is
      the workflow name (i.e. top-level name in `config.yml`, e.g. 'ParsePdr').
    - `internalBucket` and `stackName` configs now required to look up
      configuration from the deployment. Brings the task config in line with
      that of `queue-granules`.
  - `queue-granules` config change: `ingestGranuleMessageTemplateUri` replaced
    with `ingestGranuleWorkflow`, which is the workflow name (e.g.
    'IngestGranule').

- **CUMULUS-1396** - **Workflow steps at the beginning and end of a workflow
  using the `SfSnsReport` Lambda have now been deprecated (e.g. `StartStatus`,
  `StopStatus`) and should be removed from your workflow definitions**. These
  steps were used for publishing ingest notifications and have been replaced by
  an implementation using Cloudwatch events for Step Functions to trigger a
  Lambda that publishes ingest notifications. For further detail on how ingest
  notifications are published, see the notes below on **CUMULUS-1394**. For
  examples of how to update your workflow definitions, see our
  [example workflow definitions](https://github.com/nasa/cumulus/blob/master/example/workflows/).

- **CUMULUS-1470**
  - Remove Cumulus-defined ECS service autoscaling, allowing integrators to
    better customize autoscaling to meet their needs. In order to use
    autoscaling with ECS services, appropriate
    `AWS::ApplicationAutoScaling::ScalableTarget`,
    `AWS::ApplicationAutoScaling::ScalingPolicy`, and `AWS::CloudWatch::Alarm`
    resources should be defined in a kes overrides file. See
    [this example](https://github.com/nasa/cumulus/blob/release-1.15.x/example/overrides/app/cloudformation.template.yml)
    for an example.
  - The following config parameters are no longer used:
    - ecs.services.\<NAME\>.minTasks
    - ecs.services.\<NAME\>.maxTasks
    - ecs.services.\<NAME\>.scaleInActivityScheduleTime
    - ecs.services.\<NAME\>.scaleInAdjustmentPercent
    - ecs.services.\<NAME\>.scaleOutActivityScheduleTime
    - ecs.services.\<NAME\>.scaleOutAdjustmentPercent
    - ecs.services.\<NAME\>.activityName

### Added

- **CUMULUS-1100**

  - Added 30-day retention properties to all log groups that were missing those policies.

- **CUMULUS-1396**

  - Added `@cumulus/common/sfnStep`:
    - `LambdaStep` - A class for retrieving and parsing input and output to Lambda steps in AWS Step Functions
    - `ActivityStep` - A class for retrieving and parsing input and output to ECS activity steps in AWS Step Functions

- **CUMULUS-1574**

  - Added `GET /token` endpoint for SAML authorization when cumulus is protected by Launchpad.
    This lets a user retrieve a token by hand that can be presented to the API.

- **CUMULUS-1625**

  - Added `sf_start_rate` variable to the `ingest` Terraform module, equivalent to `sqs_consumer_rate` in the old model, but will not be automatically applied to custom queues as that was.

- **CUMULUS-1513**
  - Added `sqs`-type rule support in the Cumulus API `@cumulus/api`
  - Added `sqsMessageConsumer` lambda which processes messages from the SQS queues configured in the `sqs` rules.

### Changed

- **CUMULUS-1639**

  - Because of
    [S3's Data Consistency Model](https://docs.aws.amazon.com/AmazonS3/latest/dev/Introduction.html#BasicsObjects),
    there may be situations where a GET operation for an object can temporarily
    return a `NoSuchKey` response even if that object _has_ been created. The
    `@cumulus/common/aws.getS3Object()` function will now retry up to 10 times
    if a `NoSuchKey` response is returned by S3. This can behavior can be
    overridden by passing `{ retries: 0 }` as the `retryOptions` argument.

- **CUMULUS-1449**

  - `queue-pdrs` & `queue-granules` config changes. Details in breaking changes section.
  - Cumulus now uses a universal workflow template when starting workflow that contains general information specific to the deployment, but not specific to the workflow.
  - Changed the way workflow configs are defined, from `CumulusConfig` to a `task_config` AWS Parameter.

- **CUMULUS-1452**

  - Changed the default ECS docker storage drive to `devicemapper`

- **CUMULUS-1453**
  - Removed config schema for `@cumulus/sf-sns-report` task
  - Updated `@cumulus/sf-sns-report` to always assume that it is running as an intermediate step in a workflow, not as the first or last step

### Removed

- **CUMULUS-1449**
  - Retired `CumulusConfig` as part of step function definitions, as this is an artifact of the way Kes parses workflow definitions that was not possible to migrate to Terraform. Use AWS Parameters and the `task_config` key instead. See change note above.
  - Removed individual workflow templates.

### Fixed

- **CUMULUS-1620** - Fixed bug where `message_adapter_version` does not correctly inject the CMA

- **CUMULUS-1396** - Updated `@cumulus/common/StepFunctions.getExecutionHistory()` to recursively fetch execution history when `nextToken` is returned in response

- **CUMULUS-1571** - Updated `@cumulus/common/DynamoDb.get()` to throw any errors encountered when trying to get a record and the record does exist

- **CUMULUS-1452**
  - Updated the EC2 initialization scripts to use full volume size for docker storage
  - Changed the default ECS docker storage drive to `devicemapper`

## [v1.14.5] - 2019-12-30 - [BACKPORT]

### Updated

- **CUMULUS-1626**
  - Updates Cumulus to use node10/CMA 1.1.2 for all of its internal lambdas in prep for AWS node 8 EOL

## [v1.14.4] - 2019-10-28

### Fixed

- **CUMULUS-1632** - Pinned `aws-elasticsearch-connector` package in `@cumulus/api` to version `8.1.3`, since `8.2.0` includes breaking changes

## [v1.14.3] - 2019-10-18

### Fixed

- **CUMULUS-1620** - Fixed bug where `message_adapter_version` does not correctly inject the CMA

- **CUMULUS-1572** - A granule is now included in discovery results even when
  none of its files has a matching file type in the associated collection
  configuration. Previously, if all files for a granule were unmatched by a file
  type configuration, the granule was excluded from the discovery results.
  Further, added support for a `boolean` property
  `ignoreFilesConfigForDiscovery`, which controls how a granule's files are
  filtered at discovery time.

## [v1.14.2] - 2019-10-08

### BREAKING CHANGES

Your Cumulus Message Adapter version should be pinned to `v1.0.13` or lower in your `app/config.yml` using `message_adapter_version: v1.0.13` OR you should use the workflow migration steps below to work with CMA v1.1.1+.

- **CUMULUS-1394** - The implementation of the `SfSnsReport` Lambda requires additional environment variables for integration with the new ingest notification SNS topics. Therefore, **you must update the definition of `SfSnsReport` in your `lambdas.yml` like so**:

```yaml
SfSnsReport:
  handler: index.handler
  timeout: 300
  source: node_modules/@cumulus/sf-sns-report/dist
  tables:
    - ExecutionsTable
  envs:
    execution_sns_topic_arn:
      function: Ref
      value: reportExecutionsSns
    granule_sns_topic_arn:
      function: Ref
      value: reportGranulesSns
    pdr_sns_topic_arn:
      function: Ref
      value: reportPdrsSns
```

- **CUMULUS-1447** -
  The newest release of the Cumulus Message Adapter (v1.1.1) requires that parameterized configuration be used for remote message functionality. Once released, Kes will automatically bring in CMA v1.1.1 without additional configuration.

  **Migration instructions**
  Oversized messages are no longer written to S3 automatically. In order to utilize remote messaging functionality, configure a `ReplaceConfig` AWS Step Function parameter on your CMA task:

  ```yaml
  ParsePdr:
    Parameters:
      cma:
        event.$: "$"
        ReplaceConfig:
          FullMessage: true
  ```

  Accepted fields in `ReplaceConfig` include `MaxSize`, `FullMessage`, `Path` and `TargetPath`.
  See https://github.com/nasa/cumulus-message-adapter/blob/master/CONTRACT.md#remote-message-configuration for full details.

  As this change is backward compatible in Cumulus Core, users wishing to utilize the previous version of the CMA may opt to transition to using a CMA lambda layer, or set `message_adapter_version` in their configuration to a version prior to v1.1.0.

### PLEASE NOTE

- **CUMULUS-1394** - Ingest notifications are now provided via 3 separate SNS topics for executions, granules, and PDRs, instead of a single `sftracker` SNS topic. Whereas the `sftracker` SNS topic received a full Cumulus execution message, the new topics all receive generated records for the given object. The new topics are only published to if the given object exists for the current execution. For a given execution/granule/PDR, **two messages will be received by each topic**: one message indicating that ingest is running and another message indicating that ingest has completed or failed. The new SNS topics are:

  - `reportExecutions` - Receives 1 message per execution
  - `reportGranules` - Receives 1 message per granule in an execution
  - `reportPdrs` - Receives 1 message per PDR

### Added

- **CUMULUS-639**

  - Adds SAML JWT and launchpad token authentication to Cumulus API (configurable)
    - **NOTE** to authenticate with Launchpad ensure your launchpad user_id is in the `<prefix>-UsersTable`
    - when Cumulus configured to protect API via Launchpad:
      - New endpoints
        - `GET /saml/login` - starting point for SAML SSO creates the login request url and redirects to the SAML Identity Provider Service (IDP)
        - `POST /saml/auth` - SAML Assertion Consumer Service. POST receiver from SAML IDP. Validates response, logs the user in, and returns a SAML-based JWT.
    - Disabled endpoints
      - `POST /refresh`
      - Changes authorization worklow:
      - `ensureAuthorized` now presumes the bearer token is a JWT and tries to validate. If the token is malformed, it attempts to validate the token against Launchpad. This allows users to bring their own token as described here https://wiki.earthdata.nasa.gov/display/CUMULUS/Cumulus+API+with+Launchpad+Authentication. But it also allows dashboard users to manually authenticate via Launchpad SAML to receive a Launchpad-based JWT.

- **CUMULUS-1394**
  - Added `Granule.generateGranuleRecord()` method to granules model to generate a granule database record from a Cumulus execution message
  - Added `Pdr.generatePdrRecord()` method to PDRs model to generate a granule database record from a Cumulus execution message
  - Added helpers to `@cumulus/common/message`:
    - `getMessageExecutionName()` - Get the execution name from a Cumulus execution message
    - `getMessageStateMachineArn()` - Get the state machine ARN from a Cumulus execution message
    - `getMessageExecutionArn()` - Get the execution ARN for a Cumulus execution message
    - `getMessageGranules()` - Get the granules from a Cumulus execution message, if any.
  - Added `@cumulus/common/cloudwatch-event/isFailedSfStatus()` to determine if a Step Function status from a Cloudwatch event is a failed status

### Changed

- **CUMULUS-1308**

  - HTTP PUT of a Collection, Provider, or Rule via the Cumulus API now
    performs full replacement of the existing object with the object supplied
    in the request payload. Previous behavior was to perform a modification
    (partial update) by merging the existing object with the (possibly partial)
    object in the payload, but this did not conform to the HTTP standard, which
    specifies PATCH as the means for modifications rather than replacements.

- **CUMULUS-1375**

  - Migrate Cumulus from deprecated Elasticsearch JS client to new, supported one in `@cumulus/api`

- **CUMULUS-1485** Update `@cumulus/cmr-client` to return error message from CMR for validation failures.

- **CUMULUS-1394**

  - Renamed `Execution.generateDocFromPayload()` to `Execution.generateRecord()` on executions model. The method generates an execution database record from a Cumulus execution message.

- **CUMULUS-1432**

  - `logs` endpoint takes the level parameter as a string and not a number
  - Elasticsearch term query generation no longer converts numbers to boolean

- **CUMULUS-1447**

  - Consolidated all remote message handling code into @common/aws
  - Update remote message code to handle updated CMA remote message flags
  - Update example SIPS workflows to utilize Parameterized CMA configuration

- **CUMULUS-1448** Refactor workflows that are mutating cumulus_meta to utilize meta field

- **CUMULUS-1451**

  - Elasticsearch cluster setting `auto_create_index` will be set to false. This had been causing issues in the bootstrap lambda on deploy.

- **CUMULUS-1456**
  - `@cumulus/api` endpoints default error handler uses `boom` package to format errors, which is consistent with other API endpoint errors.

### Fixed

- **CUMULUS-1432** `logs` endpoint filter correctly filters logs by level
- **CUMULUS-1484** `useMessageAdapter` now does not set CUMULUS_MESSAGE_ADAPTER_DIR when `true`

### Removed

- **CUMULUS-1394**
  - Removed `sfTracker` SNS topic. Replaced by three new SNS topics for granule, execution, and PDR ingest notifications.
  - Removed unused functions from `@cumulus/common/aws`:
    - `getGranuleS3Params()`
    - `setGranuleStatus()`

## [v1.14.1] - 2019-08-29

### Fixed

- **CUMULUS-1455**

  - CMR token links updated to point to CMR legacy services rather than echo

- **CUMULUS-1211**
  - Errors thrown during granule discovery are no longer swallowed and ignored.
    Rather, errors are propagated to allow for proper error-handling and
    meaningful messaging.

## [v1.14.0] - 2019-08-22

### PLEASE NOTE

- We have encountered transient lambda service errors in our integration testing. Please handle transient service errors following [these guidelines](https://docs.aws.amazon.com/step-functions/latest/dg/bp-lambda-serviceexception.html). The workflows in the `example/workflows` folder have been updated with retries configured for these errors.

- **CUMULUS-799** added additional IAM permissions to support reading CloudWatch and API Gateway, so **you will have to redeploy your IAM stack.**

- **CUMULUS-800** Several items:

  - **Delete existing API Gateway stages**: To allow enabling of API Gateway logging, Cumulus now creates and manages a Stage resource during deployment. Before upgrading Cumulus, it is necessary to delete the API Gateway stages on both the Backend API and the Distribution API. Instructions are included in the documentation under [Delete API Gateway Stages](https://nasa.github.io/cumulus/docs/additional-deployment-options/delete-api-gateway-stages).

  - **Set up account permissions for API Gateway to write to CloudWatch**: In a one time operation for your AWS account, to enable CloudWatch Logs for API Gateway, you must first grant the API Gateway permission to read and write logs to CloudWatch for your account. The `AmazonAPIGatewayPushToCloudWatchLogs` managed policy (with an ARN of `arn:aws:iam::aws:policy/service-role/AmazonAPIGatewayPushToCloudWatchLogs`) has all the required permissions. You can find a simple how to in the documentation under [Enable API Gateway Logging.](https://nasa.github.io/cumulus/docs/additional-deployment-options/enable-gateway-logging-permissions)

  - **Configure API Gateway to write logs to CloudWatch** To enable execution logging for the distribution API set `config.yaml` `apiConfigs.distribution.logApigatewayToCloudwatch` value to `true`. More information [Enable API Gateway Logs](https://nasa.github.io/cumulus/docs/additional-deployment-options/enable-api-logs)

  - **Configure CloudWatch log delivery**: It is possible to deliver CloudWatch API execution and access logs to a cross-account shared AWS::Logs::Destination. An operator does this by adding the key `logToSharedDestination` to the `config.yml` at the default level with a value of a writable log destination. More information in the documentation under [Configure CloudWatch Logs Delivery.](https://nasa.github.io/cumulus/docs/additional-deployment-options/configure-cloudwatch-logs-delivery)

  - **Additional Lambda Logging**: It is now possible to configure any lambda to deliver logs to a shared subscriptions by setting `logToSharedDestination` to the ARN of a writable location (either an AWS::Logs::Destination or a Kinesis Stream) on any lambda config. Documentation for [Lambda Log Subscriptions](https://nasa.github.io/cumulus/docs/additional-deployment-options/additional-lambda-logging)

  - **Configure S3 Server Access Logs**: If you are running Cumulus in an NGAP environment you may [configure S3 Server Access Logs](https://nasa.github.io/cumulus/docs/next/deployment/server_access_logging) to be delivered to a shared bucket where the Metrics Team will ingest the logs into their ELK stack. Contact the Metrics team for permission and location.

- **CUMULUS-1368** The Cumulus distribution API has been deprecated and is being replaced by ASF's Thin Egress App. By default, the distribution API will not deploy. Please follow [the instructions for deploying and configuring Thin Egress](https://nasa.github.io/cumulus/docs/deployment/thin_egress_app).

To instead continue to deploy and use the legacy Cumulus distribution app, add the following to your `config.yml`:

```yaml
deployDistributionApi: true
```

If you deploy with no distribution app your deployment will succeed but you may encounter errors in your workflows, particularly in the `MoveGranule` task.

- **CUMULUS-1418** Users who are packaging the CMA in their Lambdas outside of Cumulus may need to update their Lambda configuration. Please see `BREAKING CHANGES` below for details.

### Added

- **CUMULUS-642**
  - Adds Launchpad as an authentication option for the Cumulus API.
  - Updated deployment documentation and added [instructions to setup Cumulus API Launchpad authentication](https://wiki.earthdata.nasa.gov/display/CUMULUS/Cumulus+API+with+Launchpad+Authentication)
- **CUMULUS-1418**
  - Adds usage docs/testing of lambda layers (introduced in PR1125), updates Core example tasks to use the updated `cumulus-ecs-task` and a CMA layer instead of kes CMA injection.
  - Added Terraform module to publish CMA as layer to user account.
- **PR1125** - Adds `layers` config option to support deploying Lambdas with layers
- **PR1128** - Added `useXRay` config option to enable AWS X-Ray for Lambdas.
- **CUMULUS-1345**
  - Adds new variables to the app deployment under `cmr`.
  - `cmrEnvironment` values are `SIT`, `UAT`, or `OPS` with `UAT` as the default.
  - `cmrLimit` and `cmrPageSize` have been added as configurable options.
- **CUMULUS-1273**
  - Added lambda function EmsProductMetadataReport to generate EMS Product Metadata report
- **CUMULUS-1226**
  - Added API endpoint `elasticsearch/index-from-database` to index to an Elasticsearch index from the database for recovery purposes and `elasticsearch/indices-status` to check the status of Elasticsearch indices via the API.
- **CUMULUS-824**
  - Added new Collection parameter `reportToEms` to configure whether the collection is reported to EMS
- **CUMULUS-1357**
  - Added new BackendApi endpoint `ems` that generates EMS reports.
- **CUMULUS-1241**
  - Added information about queues with maximum execution limits defined to default workflow templates (`meta.queueExecutionLimits`)
- **CUMULUS-1311**
  - Added `@cumulus/common/message` with various message parsing/preparation helpers
- **CUMULUS-812**

  - Added support for limiting the number of concurrent executions started from a queue. [See the data cookbook](https://nasa.github.io/cumulus/docs/data-cookbooks/throttling-queued-executions) for more information.

- **CUMULUS-1337**

  - Adds `cumulus.stackName` value to the `instanceMetadata` endpoint.

- **CUMULUS-1368**

  - Added `cmrGranuleUrlType` to the `@cumulus/move-granules` task. This determines what kind of links go in the CMR files. The options are `distribution`, `s3`, or `none`, with the default being distribution. If there is no distribution API being used with Cumulus, you must set the value to `s3` or `none`.

- Added `packages/s3-replicator` Terraform module to allow same-region s3 replication to metrics bucket.

- **CUMULUS-1392**

  - Added `tf-modules/report-granules` Terraform module which processes granule ingest notifications received via SNS and stores granule data to a database. The module includes:
    - SNS topic for publishing granule ingest notifications
    - Lambda to process granule notifications and store data
    - IAM permissions for the Lambda
    - Subscription for the Lambda to the SNS topic

- **CUMULUS-1393**

  - Added `tf-modules/report-pdrs` Terraform module which processes PDR ingest notifications received via SNS and stores PDR data to a database. The module includes:
    - SNS topic for publishing PDR ingest notifications
    - Lambda to process PDR notifications and store data
    - IAM permissions for the Lambda
    - Subscription for the Lambda to the SNS topic
  - Added unit tests for `@cumulus/api/models/pdrs.createPdrFromSns()`

- **CUMULUS-1400**

  - Added `tf-modules/report-executions` Terraform module which processes workflow execution information received via SNS and stores it to a database. The module includes:
    - SNS topic for publishing execution data
    - Lambda to process and store execution data
    - IAM permissions for the Lambda
    - Subscription for the Lambda to the SNS topic
  - Added `@cumulus/common/sns-event` which contains helpers for SNS events:
    - `isSnsEvent()` returns true if event is from SNS
    - `getSnsEventMessage()` extracts and parses the message from an SNS event
    - `getSnsEventMessageObject()` extracts and parses message object from an SNS event
  - Added `@cumulus/common/cloudwatch-event` which contains helpers for Cloudwatch events:
    - `isSfExecutionEvent()` returns true if event is from Step Functions
    - `isTerminalSfStatus()` determines if a Step Function status from a Cloudwatch event is a terminal status
    - `getSfEventStatus()` gets the Step Function status from a Cloudwatch event
    - `getSfEventDetailValue()` extracts a Step Function event detail field from a Cloudwatch event
    - `getSfEventMessageObject()` extracts and parses Step Function detail object from a Cloudwatch event

- **CUMULUS-1429**

  - Added `tf-modules/data-persistence` Terraform module which includes resources for data persistence in Cumulus:
    - DynamoDB tables
    - Elasticsearch with optional support for VPC
    - Cloudwatch alarm for number of Elasticsearch nodes

- **CUMULUS-1379** CMR Launchpad Authentication
  - Added `launchpad` configuration to `@cumulus/deployment/app/config.yml`, and cloudformation templates, workflow message, lambda configuration, api endpoint configuration
  - Added `@cumulus/common/LaunchpadToken` and `@cumulus/common/launchpad` to provide methods to get token and validate token
  - Updated lambdas to use Launchpad token for CMR actions (ingest and delete granules)
  - Updated deployment documentation and added [instructions to setup CMR client for Launchpad authentication](https://wiki.earthdata.nasa.gov/display/CUMULUS/CMR+Launchpad+Authentication)

## Changed

- **CUMULUS-1232**

  - Added retries to update `@cumulus/cmr-client` `updateToken()`

- **CUMULUS-1245 CUMULUS-795**

  - Added additional `ems` configuration parameters for sending the ingest reports to EMS
  - Added functionality to send daily ingest reports to EMS

- **CUMULUS-1241**

  - Removed the concept of "priority levels" and added ability to define a number of maximum concurrent executions per SQS queue
  - Changed mapping of Cumulus message properties for the `sqs2sfThrottle` lambda:
    - Queue name is read from `cumulus_meta.queueName`
    - Maximum executions for the queue is read from `meta.queueExecutionLimits[queueName]`, where `queueName` is `cumulus_meta.queueName`
  - Changed `sfSemaphoreDown` lambda to only attempt decrementing semaphores when:
    - the message is for a completed/failed/aborted/timed out workflow AND
    - `cumulus_meta.queueName` exists on the Cumulus message AND
    - An entry for the queue name (`cumulus_meta.queueName`) exists in the the object `meta.queueExecutionLimits` on the Cumulus message

- **CUMULUS-1338**

  - Updated `sfSemaphoreDown` lambda to be triggered via AWS Step Function Cloudwatch events instead of subscription to `sfTracker` SNS topic

- **CUMULUS-1311**

  - Updated `@cumulus/queue-granules` to set `cumulus_meta.queueName` for queued execution messages
  - Updated `@cumulus/queue-pdrs` to set `cumulus_meta.queueName` for queued execution messages
  - Updated `sqs2sfThrottle` lambda to immediately decrement queue semaphore value if dispatching Step Function execution throws an error

- **CUMULUS-1362**

  - Granule `processingStartTime` and `processingEndTime` will be set to the execution start time and end time respectively when there is no sync granule or post to cmr task present in the workflow

- **CUMULUS-1400**
  - Deprecated `@cumulus/ingest/aws/getExecutionArn`. Use `@cumulus/common/aws/getExecutionArn` instead.

### Fixed

- **CUMULUS-1439**

  - Fix bug with rule.logEventArn deletion on Kinesis rule update and fix unit test to verify

- **CUMULUS-796**

  - Added production information (collection ShortName and Version, granuleId) to EMS distribution report
  - Added functionality to send daily distribution reports to EMS

- **CUMULUS-1319**

  - Fixed a bug where granule ingest times were not being stored to the database

- **CUMULUS-1356**

  - The `Collection` model's `delete` method now _removes_ the specified item
    from the collection config store that was inserted by the `create` method.
    Previously, this behavior was missing.

- **CUMULUS-1374**
  - Addressed audit concerns (https://www.npmjs.com/advisories/782) in api package

### BREAKING CHANGES

### Changed

- **CUMULUS-1418**
  - Adding a default `cmaDir` key to configuration will cause `CUMULUS_MESSAGE_ADAPTER_DIR` to be set by default to `/opt` for any Lambda not setting `useCma` to true, or explicitly setting the CMA environment variable. In lambdas that package the CMA independently of the Cumulus packaging. Lambdas manually packaging the CMA should have their Lambda configuration updated to set the CMA path, or alternately if not using the CMA as a Lambda layer in this deployment set `cmaDir` to `./cumulus-message-adapter`.

### Removed

- **CUMULUS-1337**

  - Removes the S3 Access Metrics package added in CUMULUS-799

- **PR1130**
  - Removed code deprecated since v1.11.1:
    - Removed `@cumulus/common/step-functions`. Use `@cumulus/common/StepFunctions` instead.
    - Removed `@cumulus/api/lib/testUtils.fakeFilesFactory`. Use `@cumulus/api/lib/testUtils.fakeFileFactory` instead.
    - Removed `@cumulus/cmrjs/cmr` functions: `searchConcept`, `ingestConcept`, `deleteConcept`. Use the functions in `@cumulus/cmr-client` instead.
    - Removed `@cumulus/ingest/aws.getExecutionHistory`. Use `@cumulus/common/StepFunctions.getExecutionHistory` instead.

## [v1.13.5] - 2019-08-29 - [BACKPORT]

### Fixed

- **CUMULUS-1455** - CMR token links updated to point to CMR legacy services rather than echo

## [v1.13.4] - 2019-07-29

- **CUMULUS-1411** - Fix deployment issue when using a template override

## [v1.13.3] - 2019-07-26

- **CUMULUS-1345** Full backport of CUMULUS-1345 features - Adds new variables to the app deployment under `cmr`.
  - `cmrEnvironment` values are `SIT`, `UAT`, or `OPS` with `UAT` as the default.
  - `cmrLimit` and `cmrPageSize` have been added as configurable options.

## [v1.13.2] - 2019-07-25

- Re-release of v1.13.1 to fix broken npm packages.

## [v1.13.1] - 2019-07-22

- **CUMULUS-1374** - Resolve audit compliance with lodash version for api package subdependency
- **CUMULUS-1412** - Resolve audit compliance with googleapi package
- **CUMULUS-1345** - Backported CMR environment setting in getUrl to address immediate user need. CMR_ENVIRONMENT can now be used to set the CMR environment to OPS/SIT

## [v1.13.0] - 2019-5-20

### PLEASE NOTE

**CUMULUS-802** added some additional IAM permissions to support ECS autoscaling, so **you will have to redeploy your IAM stack.**
As a result of the changes for **CUMULUS-1193**, **CUMULUS-1264**, and **CUMULUS-1310**, **you must delete your existing stacks (except IAM) before deploying this version of Cumulus.**
If running Cumulus within a VPC and extended downtime is acceptable, we recommend doing this at the end of the day to allow AWS backend resources and network interfaces to be cleaned up overnight.

### BREAKING CHANGES

- **CUMULUS-1228**

  - The default AMI used by ECS instances is now an NGAP-compliant AMI. This
    will be a breaking change for non-NGAP deployments. If you do not deploy to
    NGAP, you will need to find the AMI ID of the
    [most recent Amazon ECS-optimized AMI](https://docs.aws.amazon.com/AmazonECS/latest/developerguide/ecs-optimized_AMI.html),
    and set the `ecs.amiid` property in your config. Instructions for finding
    the most recent NGAP AMI can be found using
    [these instructions](https://wiki.earthdata.nasa.gov/display/ESKB/Select+an+NGAP+Created+AMI).

- **CUMULUS-1310**

  - Database resources (DynamoDB, ElasticSearch) have been moved to an independent `db` stack.
    Migrations for this version will need to be user-managed. (e.g. [elasticsearch](https://docs.aws.amazon.com/elasticsearch-service/latest/developerguide/es-version-migration.html#snapshot-based-migration) and [dynamoDB](https://docs.aws.amazon.com/datapipeline/latest/DeveloperGuide/dp-template-exports3toddb.html)).
    Order of stack deployment is `iam` -> `db` -> `app`.
  - All stacks can now be deployed using a single `config.yml` file, i.e.: `kes cf deploy --kes-folder app --template node_modules/@cumulus/deployment/[iam|db|app] [...]`
    Backwards-compatible. For development, please re-run `npm run bootstrap` to build new `kes` overrides.
    Deployment docs have been updated to show how to deploy a single-config Cumulus instance.
  - `params` have been moved: Nest `params` fields under `app`, `db` or `iam` to override all Parameters for a particular stack's cloudformation template. Backwards-compatible with multi-config setups.
  - `stackName` and `stackNameNoDash` have been retired. Use `prefix` and `prefixNoDash` instead.
  - The `iams` section in `app/config.yml` IAM roles has been deprecated as a user-facing parameter,
    _unless_ your IAM role ARNs do not match the convention shown in `@cumulus/deployment/app/config.yml`
  - The `vpc.securityGroup` will need to be set with a pre-existing security group ID to use Cumulus in a VPC. Must allow inbound HTTP(S) (Port 443).

- **CUMULUS-1212**

  - `@cumulus/post-to-cmr` will now fail if any granules being processed are missing a metadata file. You can set the new config option `skipMetaCheck` to `true` to pass post-to-cmr without a metadata file.

- **CUMULUS-1232**

  - `@cumulus/sync-granule` will no longer silently pass if no checksum data is provided. It will use input
    from the granule object to:
    - Verify checksum if `checksumType` and `checksumValue` are in the file record OR a checksum file is provided
      (throws `InvalidChecksum` on fail), else log warning that no checksum is available.
    - Then, verify synced S3 file size if `file.size` is in the file record (throws `UnexpectedFileSize` on fail),
      else log warning that no file size is available.
    - Pass the step.

- **CUMULUS-1264**

  - The Cloudformation templating and deployment configuration has been substantially refactored.
    - `CumulusApiDefault` nested stack resource has been renamed to `CumulusApiDistribution`
    - `CumulusApiV1` nested stack resource has been renamed to `CumulusApiBackend`
  - The `urs: true` config option for when defining your lambdas (e.g. in `lambdas.yml`) has been deprecated. There are two new options to replace it:
    - `urs_redirect: 'token'`: This will expose a `TOKEN_REDIRECT_ENDPOINT` environment variable to your lambda that references the `/token` endpoint on the Cumulus backend API
    - `urs_redirect: 'distribution'`: This will expose a `DISTRIBUTION_REDIRECT_ENDPOINT` environment variable to your lambda that references the `/redirect` endpoint on the Cumulus distribution API

- **CUMULUS-1193**

  - The elasticsearch instance is moved behind the VPC.
  - Your account will need an Elasticsearch Service Linked role. This is a one-time setup for the account. You can follow the instructions to use the AWS console or AWS CLI [here](https://docs.aws.amazon.com/IAM/latest/UserGuide/using-service-linked-roles.html) or use the following AWS CLI command: `aws iam create-service-linked-role --aws-service-name es.amazonaws.com`

- **CUMULUS-802**

  - ECS `maxInstances` must be greater than `minInstances`. If you use defaults, no change is required.

- **CUMULUS-1269**
  - Brought Cumulus data models in line with CNM JSON schema:
    - Renamed file object `fileType` field to `type`
    - Renamed file object `fileSize` field to `size`
    - Renamed file object `checksumValue` field to `checksum` where not already done.
    - Added `ancillary` and `linkage` type support to file objects.

### Added

- **CUMULUS-799**

  - Added an S3 Access Metrics package which will take S3 Server Access Logs and
    write access metrics to CloudWatch

- **CUMULUS-1242** - Added `sqs2sfThrottle` lambda. The lambda reads SQS messages for queued executions and uses semaphores to only start new executions if the maximum number of executions defined for the priority key (`cumulus_meta.priorityKey`) has not been reached. Any SQS messages that are read but not used to start executions remain in the queue.

- **CUMULUS-1240**

  - Added `sfSemaphoreDown` lambda. This lambda receives SNS messages and for each message it decrements the semaphore used to track the number of running executions if:
    - the message is for a completed/failed workflow AND
    - the message contains a level of priority (`cumulus_meta.priorityKey`)
  - Added `sfSemaphoreDown` lambda as a subscriber to the `sfTracker` SNS topic

- **CUMULUS-1265**

  - Added `apiConfigs` configuration option to configure API Gateway to be private
  - All internal lambdas configured to run inside the VPC by default
  - Removed references to `NoVpc` lambdas from documentation and `example` folder.

- **CUMULUS-802**
  - Adds autoscaling of ECS clusters
  - Adds autoscaling of ECS services that are handling StepFunction activities

## Changed

- Updated `@cumulus/ingest/http/httpMixin.list()` to trim trailing spaces on discovered filenames

- **CUMULUS-1310**

  - Database resources (DynamoDB, ElasticSearch) have been moved to an independent `db` stack.
    This will enable future updates to avoid affecting database resources or requiring migrations.
    Migrations for this version will need to be user-managed.
    (e.g. [elasticsearch](https://docs.aws.amazon.com/elasticsearch-service/latest/developerguide/es-version-migration.html#snapshot-based-migration) and [dynamoDB](https://docs.aws.amazon.com/datapipeline/latest/DeveloperGuide/dp-template-exports3toddb.html)).
    Order of stack deployment is `iam` -> `db` -> `app`.
  - All stacks can now be deployed using a single `config.yml` file, i.e.: `kes cf deploy --kes-folder app --template node_modules/@cumulus/deployment/[iam|db|app] [...]`
    Backwards-compatible. Please re-run `npm run bootstrap` to build new `kes` overrides.
    Deployment docs have been updated to show how to deploy a single-config Cumulus instance.
  - `params` fields should now be nested under the stack key (i.e. `app`, `db` or `iam`) to provide Parameters for a particular stack's cloudformation template,
    for use with single-config instances. Keys _must_ match the name of the deployment package folder (`app`, `db`, or `iam`).
    Backwards-compatible with multi-config setups.
  - `stackName` and `stackNameNoDash` have been retired as user-facing config parameters. Use `prefix` and `prefixNoDash` instead.
    This will be used to create stack names for all stacks in a single-config use case.
    `stackName` may still be used as an override in multi-config usage, although this is discouraged.
    Warning: overriding the `db` stack's `stackName` will require you to set `dbStackName` in your `app/config.yml`.
    This parameter is required to fetch outputs from the `db` stack to reference in the `app` stack.
  - The `iams` section in `app/config.yml` IAM roles has been retired as a user-facing parameter,
    _unless_ your IAM role ARNs do not match the convention shown in `@cumulus/deployment/app/config.yml`
    In that case, overriding `iams` in your own config is recommended.
  - `iam` and `db` `cloudformation.yml` file names will have respective prefixes (e.g `iam.cloudformation.yml`).
  - Cumulus will now only attempt to create reconciliation reports for buckets of the `private`, `public` and `protected` types.
  - Cumulus will no longer set up its own security group.
    To pass a pre-existing security group for in-VPC deployments as a parameter to the Cumulus template, populate `vpc.securityGroup` in `config.yml`.
    This security group must allow inbound HTTP(S) traffic (Port 443). SSH traffic (Port 22) must be permitted for SSH access to ECS instances.
  - Deployment docs have been updated with examples for the new deployment model.

- **CUMULUS-1236**

  - Moves access to public files behind the distribution endpoint. Authentication is not required, but direct http access has been disallowed.

- **CUMULUS-1223**

  - Adds unauthenticated access for public bucket files to the Distribution API. Public files should be requested the same way as protected files, but for public files a redirect to a self-signed S3 URL will happen without requiring authentication with Earthdata login.

- **CUMULUS-1232**

  - Unifies duplicate handling in `ingest/granule.handleDuplicateFile` for maintainability.
  - Changed `ingest/granule.ingestFile` and `move-granules/index.moveFileRequest` to use new function.
  - Moved file versioning code to `ingest/granule.moveGranuleFileWithVersioning`
  - `ingest/granule.verifyFile` now also tests `file.size` for verification if it is in the file record and throws
    `UnexpectedFileSize` error for file size not matching input.
  - `ingest/granule.verifyFile` logs warnings if checksum and/or file size are not available.

- **CUMULUS-1193**

  - Moved reindex CLI functionality to an API endpoint. See [API docs](https://nasa.github.io/cumulus-api/#elasticsearch-1)

- **CUMULUS-1207**
  - No longer disable lambda event source mappings when disabling a rule

### Fixed

- Updated Lerna publish script so that published Cumulus packages will pin their dependencies on other Cumulus packages to exact versions (e.g. `1.12.1` instead of `^1.12.1`)

- **CUMULUS-1203**

  - Fixes IAM template's use of intrinsic functions such that IAM template overrides now work with kes

- **CUMULUS-1268**
  - Deployment will not fail if there are no ES alarms or ECS services

## [v1.12.1] - 2019-4-8

## [v1.12.0] - 2019-4-4

Note: There was an issue publishing 1.12.0. Upgrade to 1.12.1.

### BREAKING CHANGES

- **CUMULUS-1139**

  - `granule.applyWorkflow` uses the new-style granule record as input to workflows.

- **CUMULUS-1171**

  - Fixed provider handling in the API to make it consistent between protocols.
    NOTE: This is a breaking change. When applying this upgrade, users will need to:
    1. Disable all workflow rules
    2. Update any `http` or `https` providers so that the host field only
       contains a valid hostname or IP address, and the port field contains the
       provider port.
    3. Perform the deployment
    4. Re-enable workflow rules

- **CUMULUS-1176**:

  - `@cumulus/move-granules` input expectations have changed. `@cumulus/files-to-granules` is a new intermediate task to perform input translation in the old style.
    See the Added and Changed sections of this release changelog for more information.

- **CUMULUS-670**

  - The behavior of ParsePDR and related code has changed in this release. PDRs with FILE_TYPEs that do not conform to the PDR ICD (+ TGZ) (https://cdn.earthdata.nasa.gov/conduit/upload/6376/ESDS-RFC-030v1.0.pdf) will fail to parse.

- **CUMULUS-1208**
  - The granule object input to `@cumulus/queue-granules` will now be added to ingest workflow messages **as is**. In practice, this means that if you are using `@cumulus/queue-granules` to trigger ingest workflows and your granule objects input have invalid properties, then your ingest workflows will fail due to schema validation errors.

### Added

- **CUMULUS-777**
  - Added new cookbook entry on configuring Cumulus to track ancillary files.
- **CUMULUS-1183**
  - Kes overrides will now abort with a warning if a workflow step is configured without a corresponding
    lambda configuration
- **CUMULUS-1223**

  - Adds convenience function `@cumulus/common/bucketsConfigJsonObject` for fetching stack's bucket configuration as an object.

- **CUMULUS-853**
  - Updated FakeProcessing example lambda to include option to generate fake browse
  - Added feature documentation for ancillary metadata export, a new cookbook entry describing a workflow with ancillary metadata generation(browse), and related task definition documentation
- **CUMULUS-805**
  - Added a CloudWatch alarm to check running ElasticSearch instances, and a CloudWatch dashboard to view the health of ElasticSearch
  - Specify `AWS_REGION` in `.env` to be used by deployment script
- **CUMULUS-803**
  - Added CloudWatch alarms to check running tasks of each ECS service, and add the alarms to CloudWatch dashboard
- **CUMULUS-670**
  - Added Ancillary Metadata Export feature (see https://nasa.github.io/cumulus/docs/features/ancillary_metadata for more information)
  - Added new Collection file parameter "fileType" that allows configuration of workflow granule file fileType
- **CUMULUS-1184** - Added kes logging output to ensure we always see the state machine reference before failures due to configuration
- **CUMULUS-1105** - Added a dashboard endpoint to serve the dashboard from an S3 bucket
- **CUMULUS-1199** - Moves `s3credentials` endpoint from the backend to the distribution API.
- **CUMULUS-666**
  - Added `@api/endpoints/s3credentials` to allow EarthData Login authorized users to retrieve temporary security credentials for same-region direct S3 access.
- **CUMULUS-671**
  - Added `@packages/integration-tests/api/distribution/getDistributionApiS3SignedUrl()` to return the S3 signed URL for a file protected by the distribution API
- **CUMULUS-672**
  - Added `cmrMetadataFormat` and `cmrConceptId` to output for individual granules from `@cumulus/post-to-cmr`. `cmrMetadataFormat` will be read from the `cmrMetadataFormat` generated for each granule in `@cumulus/cmrjs/publish2CMR()`
  - Added helpers to `@packages/integration-tests/api/distribution`:
    - `getDistributionApiFileStream()` returns a stream to download files protected by the distribution API
    - `getDistributionFileUrl()` constructs URLs for requesting files from the distribution API
- **CUMULUS-1185** `@cumulus/api/models/Granule.removeGranuleFromCmrByGranule` to replace `@cumulus/api/models/Granule.removeGranuleFromCmr` and use the Granule UR from the CMR metadata to remove the granule from CMR

- **CUMULUS-1101**

  - Added new `@cumulus/checksum` package. This package provides functions to calculate and validate checksums.
  - Added new checksumming functions to `@cumulus/common/aws`: `calculateS3ObjectChecksum` and `validateS3ObjectChecksum`, which depend on the `checksum` package.

- CUMULUS-1171

  - Added `@cumulus/common` API documentation to `packages/common/docs/API.md`
  - Added an `npm run build-docs` task to `@cumulus/common`
  - Added `@cumulus/common/string#isValidHostname()`
  - Added `@cumulus/common/string#match()`
  - Added `@cumulus/common/string#matches()`
  - Added `@cumulus/common/string#toLower()`
  - Added `@cumulus/common/string#toUpper()`
  - Added `@cumulus/common/URLUtils#buildURL()`
  - Added `@cumulus/common/util#isNil()`
  - Added `@cumulus/common/util#isNull()`
  - Added `@cumulus/common/util#isUndefined()`
  - Added `@cumulus/common/util#negate()`

- **CUMULUS-1176**

  - Added new `@cumulus/files-to-granules` task to handle converting file array output from `cumulus-process` tasks into granule objects.
    Allows simplification of `@cumulus/move-granules` and `@cumulus/post-to-cmr`, see Changed section for more details.

- CUMULUS-1151 Compare the granule holdings in CMR with Cumulus' internal data store
- CUMULUS-1152 Compare the granule file holdings in CMR with Cumulus' internal data store

### Changed

- **CUMULUS-1216** - Updated `@cumulus/ingest/granule/ingestFile` to download files to expected staging location.
- **CUMULUS-1208** - Updated `@cumulus/ingest/queue/enqueueGranuleIngestMessage()` to not transform granule object passed to it when building an ingest message
- **CUMULUS-1198** - `@cumulus/ingest` no longer enforces any expectations about whether `provider_path` contains a leading slash or not.
- **CUMULUS-1170**
  - Update scripts and docs to use `npm` instead of `yarn`
  - Use `package-lock.json` files to ensure matching versions of npm packages
  - Update CI builds to use `npm ci` instead of `npm install`
- **CUMULUS-670**
  - Updated ParsePDR task to read standard PDR types+ (+ tgz as an external customer requirement) and add a fileType to granule-files on Granule discovery
  - Updated ParsePDR to fail if unrecognized type is used
  - Updated all relevant task schemas to include granule->files->filetype as a string value
  - Updated tests/test fixtures to include the fileType in the step function/task inputs and output validations as needed
  - Updated MoveGranules task to handle incoming configuration with new "fileType" values and to add them as appropriate to the lambda output.
  - Updated DiscoverGranules step/related workflows to read new Collection file parameter fileType that will map a discovered file to a workflow fileType
  - Updated CNM parser to add the fileType to the defined granule file fileType on ingest and updated integration tests to verify/validate that behavior
  - Updated generateEcho10XMLString in cmr-utils.js to use a map/related library to ensure order as CMR requires ordering for their online resources.
  - Updated post-to-cmr task to appropriately export CNM filetypes to CMR in echo10/UMM exports
- **CUMULUS-1139** - Granules stored in the API contain a `files` property. That schema has been greatly
  simplified and now better matches the CNM format.
  - The `name` property has been renamed to `fileName`.
  - The `filepath` property has been renamed to `key`.
  - The `checksumValue` property has been renamed to `checksum`.
  - The `path` property has been removed.
  - The `url_path` property has been removed.
  - The `filename` property (which contained an `s3://` URL) has been removed, and the `bucket`
    and `key` properties should be used instead. Any requests sent to the API containing a `granule.files[].filename`
    property will be rejected, and any responses coming back from the API will not contain that
    `filename` property.
  - A `source` property has been added, which is a URL indicating the original source of the file.
  - `@cumulus/ingest/granule.moveGranuleFiles()` no longer includes a `filename` field in its
    output. The `bucket` and `key` fields should be used instead.
- **CUMULUS-672**

  - Changed `@cumulus/integration-tests/api/EarthdataLogin.getEarthdataLoginRedirectResponse` to `@cumulus/integration-tests/api/EarthdataLogin.getEarthdataAccessToken`. The new function returns an access response from Earthdata login, if successful.
  - `@cumulus/integration-tests/cmr/getOnlineResources` now accepts an object of options, including `cmrMetadataFormat`. Based on the `cmrMetadataFormat`, the function will correctly retrieve the online resources for each metadata format (ECHO10, UMM-G)

- **CUMULUS-1101**

  - Moved `@cumulus/common/file/getFileChecksumFromStream` into `@cumulus/checksum`, and renamed it to `generateChecksumFromStream`.
    This is a breaking change for users relying on `@cumulus/common/file/getFileChecksumFromStream`.
  - Refactored `@cumulus/ingest/Granule` to depend on new `common/aws` checksum functions and remove significantly present checksumming code.
    - Deprecated `@cumulus/ingest/granule.validateChecksum`. Replaced with `@cumulus/ingest/granule.verifyFile`.
    - Renamed `granule.getChecksumFromFile` to `granule.retrieveSuppliedFileChecksumInformation` to be more accurate.
  - Deprecated `@cumulus/common/aws.checksumS3Objects`. Use `@cumulus/common/aws.calculateS3ObjectChecksum` instead.

- CUMULUS-1171

  - Fixed provider handling in the API to make it consistent between protocols.
    Before this change, FTP providers were configured using the `host` and
    `port` properties. HTTP providers ignored `port` and `protocol`, and stored
    an entire URL in the `host` property. Updated the API to only accept valid
    hostnames or IP addresses in the `provider.host` field. Updated ingest code
    to properly build HTTP and HTTPS URLs from `provider.protocol`,
    `provider.host`, and `provider.port`.
  - The default provider port was being set to 21, no matter what protocol was
    being used. Removed that default.

- **CUMULUS-1176**

  - `@cumulus/move-granules` breaking change:
    Input to `move-granules` is now expected to be in the form of a granules object (i.e. `{ granules: [ { ... }, { ... } ] }`);
    For backwards compatibility with array-of-files outputs from processing steps, use the new `@cumulus/files-to-granules` task as an intermediate step.
    This task will perform the input translation. This change allows `move-granules` to be simpler and behave more predictably.
    `config.granuleIdExtraction` and `config.input_granules` are no longer needed/used by `move-granules`.
  - `@cumulus/post-to-cmr`: `config.granuleIdExtraction` is no longer needed/used by `post-to-cmr`.

- CUMULUS-1174
  - Better error message and stacktrace for S3KeyPairProvider error reporting.

### Fixed

- **CUMULUS-1218** Reconciliation report will now scan only completed granules.
- `@cumulus/api` files and granules were not getting indexed correctly because files indexing was failing in `db-indexer`
- `@cumulus/deployment` A bug in the Cloudformation template was preventing the API from being able to be launched in a VPC, updated the IAM template to give the permissions to be able to run the API in a VPC

### Deprecated

- `@cumulus/api/models/Granule.removeGranuleFromCmr`, instead use `@cumulus/api/models/Granule.removeGranuleFromCmrByGranule`
- `@cumulus/ingest/granule.validateChecksum`, instead use `@cumulus/ingest/granule.verifyFile`
- `@cumulus/common/aws.checksumS3Objects`, instead use `@cumulus/common/aws.calculateS3ObjectChecksum`
- `@cumulus/cmrjs`: `getGranuleId` and `getCmrFiles` are deprecated due to changes in input handling.

## [v1.11.3] - 2019-3-5

### Added

- **CUMULUS-1187** - Added `@cumulus/ingest/granule/duplicateHandlingType()` to determine how duplicate files should be handled in an ingest workflow

### Fixed

- **CUMULUS-1187** - workflows not respecting the duplicate handling value specified in the collection
- Removed refreshToken schema requirement for OAuth

## [v1.11.2] - 2019-2-15

### Added

- CUMULUS-1169
  - Added a `@cumulus/common/StepFunctions` module. It contains functions for querying the AWS
    StepFunctions API. These functions have the ability to retry when a ThrottlingException occurs.
  - Added `@cumulus/common/aws.retryOnThrottlingException()`, which will wrap a function in code to
    retry on ThrottlingExceptions.
  - Added `@cumulus/common/test-utils.throttleOnce()`, which will cause a function to return a
    ThrottlingException the first time it is called, then return its normal result after that.
- CUMULUS-1103 Compare the collection holdings in CMR with Cumulus' internal data store
- CUMULUS-1099 Add support for UMMG JSON metadata versions > 1.4.
  - If a version is found in the metadata object, that version is used for processing and publishing to CMR otherwise, version 1.4 is assumed.
- CUMULUS-678
  - Added support for UMMG json v1.4 metadata files.
    `reconcileCMRMetadata` added to `@cumulus/cmrjs` to update metadata record with new file locations.
    `@cumulus/common/errors` adds two new error types `CMRMetaFileNotFound` and `InvalidArgument`.
    `@cumulus/common/test-utils` adds new function `randomId` to create a random string with id to help in debugging.
    `@cumulus/common/BucketsConfig` adds a new helper class `BucketsConfig` for working with bucket stack configuration and bucket names.
    `@cumulus/common/aws` adds new function `s3PutObjectTagging` as a convenience for the aws [s3().putObjectTagging](https://docs.aws.amazon.com/AWSJavaScriptSDK/latest/AWS/S3.html#putObjectTagging-property) function.
    `@cumulus/cmrjs` Adds: - `isCMRFile` - Identify an echo10(xml) or UMMG(json) metadata file. - `metadataObjectFromCMRFile` Read and parse CMR XML file from s3. - `updateCMRMetadata` Modify a cmr metadata (xml/json) file with updated information. - `publish2CMR` Posts XML or UMMG CMR data to CMR service. - `reconcileCMRMetadata` Reconciles cmr metadata file after a file moves.
- Adds some ECS and other permissions to StepRole to enable running ECS tasks from a workflow
- Added Apache logs to cumulus api and distribution lambdas
- **CUMULUS-1119** - Added `@cumulus/integration-tests/api/EarthdataLogin.getEarthdataLoginRedirectResponse` helper for integration tests to handle login with Earthdata and to return response from redirect to Cumulus API
- **CUMULUS-673** Added `@cumulus/common/file/getFileChecksumFromStream` to get file checksum from a readable stream

### Fixed

- CUMULUS-1123
  - Cloudformation template overrides now work as expected

### Changed

- CUMULUS-1169
  - Deprecated the `@cumulus/common/step-functions` module.
  - Updated code that queries the StepFunctions API to use the retry-enabled functions from
    `@cumulus/common/StepFunctions`
- CUMULUS-1121
  - Schema validation is now strongly enforced when writing to the database.
    Additional properties are not allowed and will result in a validation error.
- CUMULUS-678
  `tasks/move-granules` simplified and refactored to use functionality from cmrjs.
  `ingest/granules.moveGranuleFiles` now just moves granule files and returns a list of the updated files. Updating metadata now handled by `@cumulus/cmrjs/reconcileCMRMetadata`.
  `move-granules.updateGranuleMetadata` refactored and bugs fixed in the case of a file matching multiple collection.files.regexps.
  `getCmrXmlFiles` simplified and now only returns an object with the cmrfilename and the granuleId.
  `@cumulus/test-processing` - test processing task updated to generate UMM-G metadata

- CUMULUS-1043

  - `@cumulus/api` now uses [express](http://expressjs.com/) as the API engine.
  - All `@cumulus/api` endpoints on ApiGateway are consolidated to a single endpoint the uses `{proxy+}` definition.
  - All files under `packages/api/endpoints` along with associated tests are updated to support express's request and response objects.
  - Replaced environment variables `internal`, `bucket` and `systemBucket` with `system_bucket`.
  - Update `@cumulus/integration-tests` to work with updated cumulus-api express endpoints

- `@cumulus/integration-tests` - `buildAndExecuteWorkflow` and `buildWorkflow` updated to take a `meta` param to allow for additional fields to be added to the workflow `meta`

- **CUMULUS-1049** Updated `Retrieve Execution Status API` in `@cumulus/api`: If the execution doesn't exist in Step Function API, Cumulus API returns the execution status information from the database.

- **CUMULUS-1119**
  - Renamed `DISTRIBUTION_URL` environment variable to `DISTRIBUTION_ENDPOINT`
  - Renamed `DEPLOYMENT_ENDPOINT` environment variable to `DISTRIBUTION_REDIRECT_ENDPOINT`
  - Renamed `API_ENDPOINT` environment variable to `TOKEN_REDIRECT_ENDPOINT`

### Removed

- Functions deprecated before 1.11.0:
  - @cumulus/api/models/base: static Manager.createTable() and static Manager.deleteTable()
  - @cumulus/ingest/aws/S3
  - @cumulus/ingest/aws/StepFunction.getExecution()
  - @cumulus/ingest/aws/StepFunction.pullEvent()
  - @cumulus/ingest/consumer.Consume
  - @cumulus/ingest/granule/Ingest.getBucket()

### Deprecated

`@cmrjs/ingestConcept`, instead use the CMR object methods. `@cmrjs/CMR.ingestGranule` or `@cmrjs/CMR.ingestCollection`
`@cmrjs/searchConcept`, instead use the CMR object methods. `@cmrjs/CMR.searchGranules` or `@cmrjs/CMR.searchCollections`
`@cmrjs/deleteConcept`, instead use the CMR object methods. `@cmrjs/CMR.deleteGranule` or `@cmrjs/CMR.deleteCollection`

## [v1.11.1] - 2018-12-18

**Please Note**

- Ensure your `app/config.yml` has a `clientId` specified in the `cmr` section. This will allow CMR to identify your requests for better support and metrics.
  - For an example, please see [the example config](https://github.com/nasa/cumulus/blob/1c7e2bf41b75da9f87004c4e40fbcf0f39f56794/example/app/config.yml#L128).

### Added

- Added a `/tokenDelete` endpoint in `@cumulus/api` to delete access token records

### Changed

- CUMULUS-678
  `@cumulus/ingest/crypto` moved and renamed to `@cumulus/common/key-pair-provider`
  `@cumulus/ingest/aws` function: `KMSDecryptionFailed` and class: `KMS` extracted and moved to `@cumulus/common` and `KMS` is exported as `KMSProvider` from `@cumulus/common/key-pair-provider`
  `@cumulus/ingest/granule` functions: `publish`, `getGranuleId`, `getXMLMetadataAsString`, `getMetadataBodyAndTags`, `parseXmlString`, `getCmrXMLFiles`, `postS3Object`, `contructOnlineAccessUrls`, `updateMetadata`, extracted and moved to `@cumulus/cmrjs`
  `getGranuleId`, `getCmrXMLFiles`, `publish`, `updateMetadata` removed from `@cumulus/ingest/granule` and added to `@cumulus/cmrjs`;
  `updateMetadata` renamed `updateCMRMetadata`.
  `@cumulus/ingest` test files renamed.
- **CUMULUS-1070**
  - Add `'Client-Id'` header to all `@cumulus/cmrjs` requests (made via `searchConcept`, `ingestConcept`, and `deleteConcept`).
  - Updated `cumulus/example/app/config.yml` entry for `cmr.clientId` to use stackName for easier CMR-side identification.

## [v1.11.0] - 2018-11-30

**Please Note**

- Redeploy IAM roles:
  - CUMULUS-817 includes a migration that requires reconfiguration/redeployment of IAM roles. Please see the [upgrade instructions](https://nasa.github.io/cumulus/docs/upgrade/1.11.0) for more information.
  - CUMULUS-977 includes a few new SNS-related permissions added to the IAM roles that will require redeployment of IAM roles.
- `cumulus-message-adapter` v1.0.13+ is required for `@cumulus/api` granule reingest API to work properly. The latest version should be downloaded automatically by kes.
- A `TOKEN_SECRET` value (preferably 256-bit for security) must be added to `.env` to securely sign JWTs used for authorization in `@cumulus/api`

### Changed

- **CUUMULUS-1000** - Distribution endpoint now persists logins, instead of
  redirecting to Earthdata Login on every request
- **CUMULUS-783 CUMULUS-790** - Updated `@cumulus/sync-granule` and `@cumulus/move-granules` tasks to always overwrite existing files for manually-triggered reingest.
- **CUMULUS-906** - Updated `@cumulus/api` granule reingest API to
  - add `reingestGranule: true` and `forceDuplicateOverwrite: true` to Cumulus message `cumulus_meta.cumulus_context` field to indicate that the workflow is a manually triggered re-ingest.
  - return warning message to operator when duplicateHandling is not `replace`
  - `cumulus-message-adapter` v1.0.13+ is required.
- **CUMULUS-793** - Updated the granule move PUT request in `@cumulus/api` to reject the move with a 409 status code if one or more of the files already exist at the destination location
- Updated `@cumulus/helloworld` to use S3 to store state for pass on retry tests
- Updated `@cumulus/ingest`:
  - [Required for MAAP] `http.js#list` will now find links with a trailing whitespace
  - Removed code from `granule.js` which looked for files in S3 using `{ Bucket: discoveredFile.bucket, Key: discoveredFile.name }`. This is obsolete since `@cumulus/ingest` uses a `file-staging` and `constructCollectionId()` directory prefixes by default.
- **CUMULUS-989**
  - Updated `@cumulus/api` to use [JWT (JSON Web Token)](https://jwt.io/introduction/) as the transport format for API authorization tokens and to use JWT verification in the request authorization
  - Updated `/token` endpoint in `@cumulus/api` to return tokens as JWTs
  - Added a `/refresh` endpoint in `@cumulus/api` to request new access tokens from the OAuth provider using the refresh token
  - Added `refreshAccessToken` to `@cumulus/api/lib/EarthdataLogin` to manage refresh token requests with the Earthdata OAuth provider

### Added

- **CUMULUS-1050**
  - Separated configuration flags for originalPayload/finalPayload cleanup such that they can be set to different retention times
- **CUMULUS-798**
  - Added daily Executions cleanup CloudWatch event that triggers cleanExecutions lambda
  - Added cleanExecutions lambda that removes finalPayload/originalPayload field entries for records older than configured timeout value (execution_payload_retention_period), with a default of 30 days
- **CUMULUS-815/816**
  - Added 'originalPayload' and 'finalPayload' fields to Executions table
  - Updated Execution model to populate originalPayload with the execution payload on record creation
  - Updated Execution model code to populate finalPayload field with the execution payload on execution completion
  - Execution API now exposes the above fields
- **CUMULUS-977**
  - Rename `kinesisConsumer` to `messageConsumer` as it handles both Kinesis streams and SNS topics as of this version.
  - Add `sns`-type rule support. These rules create a subscription between an SNS topic and the `messageConsumer`.
    When a message is received, `messageConsumer` is triggered and passes the SNS message (JSON format expected) in
    its entirety to the workflow in the `payload` field of the Cumulus message. For more information on sns-type rules,
    see the [documentation](https://nasa.github.io/cumulus/docs/data-cookbooks/setup#rules).
- **CUMULUS-975**
  - Add `KinesisInboundEventLogger` and `KinesisOutboundEventLogger` API lambdas. These lambdas
    are utilized to dump incoming and outgoing ingest workflow kinesis streams
    to cloudwatch for analytics in case of AWS/stream failure.
  - Update rules model to allow tracking of log_event ARNs related to
    Rule event logging. Kinesis rule types will now automatically log
    incoming events via a Kinesis event triggered lambda.
    CUMULUS-975-migration-4
  - Update migration code to require explicit migration names per run
  - Added migration_4 to migrate/update existing Kinesis rules to have a log event mapping
  - Added new IAM policy for migration lambda
- **CUMULUS-775**
  - Adds a instance metadata endpoint to the `@cumulus/api` package.
  - Adds a new convenience function `hostId` to the `@cumulus/cmrjs` to help build environment specific cmr urls.
  - Fixed `@cumulus/cmrjs.searchConcept` to search and return CMR results.
  - Modified `@cumulus/cmrjs.CMR.searchGranule` and `@cumulus/cmrjs.CMR.searchCollection` to include CMR's provider as a default parameter to searches.
- **CUMULUS-965**
  - Add `@cumulus/test-data.loadJSONTestData()`,
    `@cumulus/test-data.loadTestData()`, and
    `@cumulus/test-data.streamTestData()` to safely load test data. These
    functions should be used instead of using `require()` to load test data,
    which could lead to tests interfering with each other.
  - Add a `@cumulus/common/util/deprecate()` function to mark a piece of code as
    deprecated
- **CUMULUS-986**
  - Added `waitForTestExecutionStart` to `@cumulus/integration-tests`
- **CUMULUS-919**
  - In `@cumulus/deployment`, added support for NGAP permissions boundaries for IAM roles with `useNgapPermissionBoundary` flag in `iam/config.yml`. Defaults to false.

### Fixed

- Fixed a bug where FTP sockets were not closed after an error, keeping the Lambda function active until it timed out [CUMULUS-972]
- **CUMULUS-656**
  - The API will no longer allow the deletion of a provider if that provider is
    referenced by a rule
  - The API will no longer allow the deletion of a collection if that collection
    is referenced by a rule
- Fixed a bug where `@cumulus/sf-sns-report` was not pulling large messages from S3 correctly.

### Deprecated

- `@cumulus/ingest/aws/StepFunction.pullEvent()`. Use `@cumulus/common/aws.pullStepFunctionEvent()`.
- `@cumulus/ingest/consumer.Consume` due to unpredictable implementation. Use `@cumulus/ingest/consumer.Consumer`.
  Call `Consumer.consume()` instead of `Consume.read()`.

## [v1.10.4] - 2018-11-28

### Added

- **CUMULUS-1008**
  - New `config.yml` parameter for SQS consumers: `sqs_consumer_rate: (default 500)`, which is the maximum number of
    messages the consumer will attempt to process per execution. Currently this is only used by the sf-starter consumer,
    which runs every minute by default, making this a messages-per-minute upper bound. SQS does not guarantee the number
    of messages returned per call, so this is not a fixed rate of consumption, only attempted number of messages received.

### Deprecated

- `@cumulus/ingest/consumer.Consume` due to unpredictable implementation. Use `@cumulus/ingest/consumer.Consumer`.

### Changed

- Backported update of `packages/api` dependency `@mapbox/dyno` to `1.4.2` to mitigate `event-stream` vulnerability.

## [v1.10.3] - 2018-10-31

### Added

- **CUMULUS-817**
  - Added AWS Dead Letter Queues for lambdas that are scheduled asynchronously/such that failures show up only in cloudwatch logs.
- **CUMULUS-956**
  - Migrated developer documentation and data-cookbooks to Docusaurus
    - supports versioning of documentation
  - Added `docs/docs-how-to.md` to outline how to do things like add new docs or locally install for testing.
  - Deployment/CI scripts have been updated to work with the new format
- **CUMULUS-811**
  - Added new S3 functions to `@cumulus/common/aws`:
    - `aws.s3TagSetToQueryString`: converts S3 TagSet array to querystring (for use with upload()).
    - `aws.s3PutObject`: Returns promise of S3 `putObject`, which puts an object on S3
    - `aws.s3CopyObject`: Returns promise of S3 `copyObject`, which copies an object in S3 to a new S3 location
    - `aws.s3GetObjectTagging`: Returns promise of S3 `getObjectTagging`, which returns an object containing an S3 TagSet.
  - `@/cumulus/common/aws.s3PutObject` defaults to an explicit `ACL` of 'private' if not overridden.
  - `@/cumulus/common/aws.s3CopyObject` defaults to an explicit `TaggingDirective` of 'COPY' if not overridden.

### Deprecated

- **CUMULUS-811**
  - Deprecated `@cumulus/ingest/aws.S3`. Member functions of this class will now
    log warnings pointing to similar functionality in `@cumulus/common/aws`.

## [v1.10.2] - 2018-10-24

### Added

- **CUMULUS-965**
  - Added a `@cumulus/logger` package
- **CUMULUS-885**
  - Added 'human readable' version identifiers to Lambda Versioning lambda aliases
- **CUMULUS-705**
  - Note: Make sure to update the IAM stack when deploying this update.
  - Adds an AsyncOperations model and associated DynamoDB table to the
    `@cumulus/api` package
  - Adds an /asyncOperations endpoint to the `@cumulus/api` package, which can
    be used to fetch the status of an AsyncOperation.
  - Adds a /bulkDelete endpoint to the `@cumulus/api` package, which performs an
    asynchronous bulk-delete operation. This is a stub right now which is only
    intended to demonstration how AsyncOperations work.
  - Adds an AsyncOperation ECS task to the `@cumulus/api` package, which will
    fetch an Lambda function, run it in ECS, and then store the result to the
    AsyncOperations table in DynamoDB.
- **CUMULUS-851** - Added workflow lambda versioning feature to allow in-flight workflows to use lambda versions that were in place when a workflow was initiated

  - Updated Kes custom code to remove logic that used the CMA file key to determine template compilation logic. Instead, utilize a `customCompilation` template configuration flag to indicate a template should use Cumulus's kes customized methods instead of 'core'.
  - Added `useWorkflowLambdaVersions` configuration option to enable the lambdaVersioning feature set. **This option is set to true by default** and should be set to false to disable the feature.
  - Added uniqueIdentifier configuration key to S3 sourced lambdas to optionally support S3 lambda resource versioning within this scheme. This key must be unique for each modified version of the lambda package and must be updated in configuration each time the source changes.
  - Added a new nested stack template that will create a `LambdaVersions` stack that will take lambda parameters from the base template, generate lambda versions/aliases and return outputs with references to the most 'current' lambda alias reference, and updated 'core' template to utilize these outputs (if `useWorkflowLambdaVersions` is enabled).

- Created a `@cumulus/api/lib/OAuth2` interface, which is implemented by the
  `@cumulus/api/lib/EarthdataLogin` and `@cumulus/api/lib/GoogleOAuth2` classes.
  Endpoints that need to handle authentication will determine which class to use
  based on environment variables. This also greatly simplifies testing.
- Added `@cumulus/api/lib/assertions`, containing more complex AVA test assertions
- Added PublishGranule workflow to publish a granule to CMR without full reingest. (ingest-in-place capability)

- `@cumulus/integration-tests` new functionality:
  - `listCollections` to list collections from a provided data directory
  - `deleteCollection` to delete list of collections from a deployed stack
  - `cleanUpCollections` combines the above in one function.
  - `listProviders` to list providers from a provided data directory
  - `deleteProviders` to delete list of providers from a deployed stack
  - `cleanUpProviders` combines the above in one function.
  - `@cumulus/integrations-tests/api.js`: `deleteGranule` and `deletePdr` functions to make `DELETE` requests to Cumulus API
  - `rules` API functionality for posting and deleting a rule and listing all rules
  - `wait-for-deploy` lambda for use in the redeployment tests
- `@cumulus/ingest/granule.js`: `ingestFile` inserts new `duplicate_found: true` field in the file's record if a duplicate file already exists on S3.
- `@cumulus/api`: `/execution-status` endpoint requests and returns complete execution output if execution output is stored in S3 due to size.
- Added option to use environment variable to set CMR host in `@cumulus/cmrjs`.
- **CUMULUS-781** - Added integration tests for `@cumulus/sync-granule` when `duplicateHandling` is set to `replace` or `skip`
- **CUMULUS-791** - `@cumulus/move-granules`: `moveFileRequest` inserts new `duplicate_found: true` field in the file's record if a duplicate file already exists on S3. Updated output schema to document new `duplicate_found` field.

### Removed

- Removed `@cumulus/common/fake-earthdata-login-server`. Tests can now create a
  service stub based on `@cumulus/api/lib/OAuth2` if testing requires handling
  authentication.

### Changed

- **CUMULUS-940** - modified `@cumulus/common/aws` `receiveSQSMessages` to take a parameter object instead of positional parameters. All defaults remain the same, but now access to long polling is available through `options.waitTimeSeconds`.
- **CUMULUS-948** - Update lambda functions `CNMToCMA` and `CnmResponse` in the `cumulus-data-shared` bucket and point the default stack to them.
- **CUMULUS-782** - Updated `@cumulus/sync-granule` task and `Granule.ingestFile` in `@cumulus/ingest` to keep both old and new data when a destination file with different checksum already exists and `duplicateHandling` is `version`
- Updated the config schema in `@cumulus/move-granules` to include the `moveStagedFiles` param.
- **CUMULUS-778** - Updated config schema and documentation in `@cumulus/sync-granule` to include `duplicateHandling` parameter for specifying how duplicate filenames should be handled
- **CUMULUS-779** - Updated `@cumulus/sync-granule` to throw `DuplicateFile` error when destination files already exist and `duplicateHandling` is `error`
- **CUMULUS-780** - Updated `@cumulus/sync-granule` to use `error` as the default for `duplicateHandling` when it is not specified
- **CUMULUS-780** - Updated `@cumulus/api` to use `error` as the default value for `duplicateHandling` in the `Collection` model
- **CUMULUS-785** - Updated the config schema and documentation in `@cumulus/move-granules` to include `duplicateHandling` parameter for specifying how duplicate filenames should be handled
- **CUMULUS-786, CUMULUS-787** - Updated `@cumulus/move-granules` to throw `DuplicateFile` error when destination files already exist and `duplicateHandling` is `error` or not specified
- **CUMULUS-789** - Updated `@cumulus/move-granules` to keep both old and new data when a destination file with different checksum already exists and `duplicateHandling` is `version`

### Fixed

- `getGranuleId` in `@cumulus/ingest` bug: `getGranuleId` was constructing an error using `filename` which was undefined. The fix replaces `filename` with the `uri` argument.
- Fixes to `del` in `@cumulus/api/endpoints/granules.js` to not error/fail when not all files exist in S3 (e.g. delete granule which has only 2 of 3 files ingested).
- `@cumulus/deployment/lib/crypto.js` now checks for private key existence properly.

## [v1.10.1] - 2018-09-4

### Fixed

- Fixed cloudformation template errors in `@cumulus/deployment/`
  - Replaced references to Fn::Ref: with Ref:
  - Moved long form template references to a newline

## [v1.10.0] - 2018-08-31

### Removed

- Removed unused and broken code from `@cumulus/common`
  - Removed `@cumulus/common/test-helpers`
  - Removed `@cumulus/common/task`
  - Removed `@cumulus/common/message-source`
  - Removed the `getPossiblyRemote` function from `@cumulus/common/aws`
  - Removed the `startPromisedSfnExecution` function from `@cumulus/common/aws`
  - Removed the `getCurrentSfnTask` function from `@cumulus/common/aws`

### Changed

- **CUMULUS-839** - In `@cumulus/sync-granule`, 'collection' is now an optional config parameter

### Fixed

- **CUMULUS-859** Moved duplicate code in `@cumulus/move-granules` and `@cumulus/post-to-cmr` to `@cumulus/ingest`. Fixed imports making assumptions about directory structure.
- `@cumulus/ingest/consumer` correctly limits the number of messages being received and processed from SQS. Details:
  - **Background:** `@cumulus/api` includes a lambda `<stack-name>-sqs2sf` which processes messages from the `<stack-name>-startSF` SQS queue every minute. The `sqs2sf` lambda uses `@cumulus/ingest/consumer` to receive and process messages from SQS.
  - **Bug:** More than `messageLimit` number of messages were being consumed and processed from the `<stack-name>-startSF` SQS queue. Many step functions were being triggered simultaneously by the lambda `<stack-name>-sqs2sf` (which consumes every minute from the `startSF` queue) and resulting in step function failure with the error: `An error occurred (ThrottlingException) when calling the GetExecutionHistory`.
  - **Fix:** `@cumulus/ingest/consumer#processMessages` now processes messages until `timeLimit` has passed _OR_ once it receives up to `messageLimit` messages. `sqs2sf` is deployed with a [default `messageLimit` of 10](https://github.com/nasa/cumulus/blob/670000c8a821ff37ae162385f921c40956e293f7/packages/deployment/app/config.yml#L147).
  - **IMPORTANT NOTE:** `consumer` will actually process up to `messageLimit * 2 - 1` messages. This is because sometimes `receiveSQSMessages` will return less than `messageLimit` messages and thus the consumer will continue to make calls to `receiveSQSMessages`. For example, given a `messageLimit` of 10 and subsequent calls to `receiveSQSMessages` returns up to 9 messages, the loop will continue and a final call could return up to 10 messages.

## [v1.9.1] - 2018-08-22

**Please Note** To take advantage of the added granule tracking API functionality, updates are required for the message adapter and its libraries. You should be on the following versions:

- `cumulus-message-adapter` 1.0.9+
- `cumulus-message-adapter-js` 1.0.4+
- `cumulus-message-adapter-java` 1.2.7+
- `cumulus-message-adapter-python` 1.0.5+

### Added

- **CUMULUS-687** Added logs endpoint to search for logs from a specific workflow execution in `@cumulus/api`. Added integration test.
- **CUMULUS-836** - `@cumulus/deployment` supports a configurable docker storage driver for ECS. ECS can be configured with either `devicemapper` (the default storage driver for AWS ECS-optimized AMIs) or `overlay2` (the storage driver used by the NGAP 2.0 AMI). The storage driver can be configured in `app/config.yml` with `ecs.docker.storageDriver: overlay2 | devicemapper`. The default is `overlay2`.
  - To support this configuration, a [Handlebars](https://handlebarsjs.com/) helper `ifEquals` was added to `packages/deployment/lib/kes.js`.
- **CUMULUS-836** - `@cumulus/api` added IAM roles required by the NGAP 2.0 AMI. The NGAP 2.0 AMI runs a script `register_instances_with_ssm.py` which requires the ECS IAM role to include `ec2:DescribeInstances` and `ssm:GetParameter` permissions.

### Fixed

- **CUMULUS-836** - `@cumulus/deployment` uses `overlay2` driver by default and does not attempt to write `--storage-opt dm.basesize` to fix [this error](https://github.com/moby/moby/issues/37039).
- **CUMULUS-413** Kinesis processing now captures all errors.
  - Added kinesis fallback mechanism when errors occur during record processing.
  - Adds FallbackTopicArn to `@cumulus/api/lambdas.yml`
  - Adds fallbackConsumer lambda to `@cumulus/api`
  - Adds fallbackqueue option to lambda definitions capture lambda failures after three retries.
  - Adds kinesisFallback SNS topic to signal incoming errors from kinesis stream.
  - Adds kinesisFailureSQS to capture fully failed events from all retries.
- **CUMULUS-855** Adds integration test for kinesis' error path.
- **CUMULUS-686** Added workflow task name and version tracking via `@cumulus/api` executions endpoint under new `tasks` property, and under `workflow_tasks` in step input/output.
  - Depends on `cumulus-message-adapter` 1.0.9+, `cumulus-message-adapter-js` 1.0.4+, `cumulus-message-adapter-java` 1.2.7+ and `cumulus-message-adapter-python` 1.0.5+
- **CUMULUS-771**
  - Updated sync-granule to stream the remote file to s3
  - Added integration test for ingesting granules from ftp provider
  - Updated http/https integration tests for ingesting granules from http/https providers
- **CUMULUS-862** Updated `@cumulus/integration-tests` to handle remote lambda output
- **CUMULUS-856** Set the rule `state` to have default value `ENABLED`

### Changed

- In `@cumulus/deployment`, changed the example app config.yml to have additional IAM roles

## [v1.9.0] - 2018-08-06

**Please note** additional information and upgrade instructions [here](https://nasa.github.io/cumulus/docs/upgrade/1.9.0)

### Added

- **CUMULUS-712** - Added integration tests verifying expected behavior in workflows
- **GITC-776-2** - Add support for versioned collections

### Fixed

- **CUMULUS-832**
  - Fixed indentation in example config.yml in `@cumulus/deployment`
  - Fixed issue with new deployment using the default distribution endpoint in `@cumulus/deployment` and `@cumulus/api`

## [v1.8.1] - 2018-08-01

**Note** IAM roles should be re-deployed with this release.

- **Cumulus-726**
  - Added function to `@cumulus/integration-tests`: `sfnStep` includes `getStepInput` which returns the input to the schedule event of a given step function step.
  - Added IAM policy `@cumulus/deployment`: Lambda processing IAM role includes `kinesis::PutRecord` so step function lambdas can write to kinesis streams.
- **Cumulus Community Edition**
  - Added Google OAuth authentication token logic to `@cumulus/api`. Refactored token endpoint to use environment variable flag `OAUTH_PROVIDER` when determining with authentication method to use.
  - Added API Lambda memory configuration variable `api_lambda_memory` to `@cumulus/api` and `@cumulus/deployment`.

### Changed

- **Cumulus-726**
  - Changed function in `@cumulus/api`: `models/rules.js#addKinesisEventSource` was modified to call to `deleteKinesisEventSource` with all required parameters (rule's name, arn and type).
  - Changed function in `@cumulus/integration-tests`: `getStepOutput` can now be used to return output of failed steps. If users of this function want the output of a failed event, they can pass a third parameter `eventType` as `'failure'`. This function will work as always for steps which completed successfully.

### Removed

- **Cumulus-726**

  - Configuration change to `@cumulus/deployment`: Removed default auto scaling configuration for Granules and Files DynamoDB tables.

- **CUMULUS-688**
  - Add integration test for ExecutionStatus
  - Function addition to `@cumulus/integration-tests`: `api` includes `getExecutionStatus` which returns the execution status from the Cumulus API

## [v1.8.0] - 2018-07-23

### Added

- **CUMULUS-718** Adds integration test for Kinesis triggering a workflow.

- **GITC-776-3** Added more flexibility for rules. You can now edit all fields on the rule's record
  We may need to update the api documentation to reflect this.

- **CUMULUS-681** - Add ingest-in-place action to granules endpoint

  - new applyWorkflow action at PUT /granules/{granuleid} Applying a workflow starts an execution of the provided workflow and passes the granule record as payload.
    Parameter(s):
    - workflow - the workflow name

- **CUMULUS-685** - Add parent exeuction arn to the execution which is triggered from a parent step function

### Changed

- **CUMULUS-768** - Integration tests get S3 provider data from shared data folder

### Fixed

- **CUMULUS-746** - Move granule API correctly updates record in dynamo DB and cmr xml file
- **CUMULUS-766** - Populate database fileSize field from S3 if value not present in Ingest payload

## [v1.7.1] - 2018-07-27 - [BACKPORT]

### Fixed

- **CUMULUS-766** - Backport from 1.8.0 - Populate database fileSize field from S3 if value not present in Ingest payload

## [v1.7.0] - 2018-07-02

### Please note: [Upgrade Instructions](https://nasa.github.io/cumulus/docs/upgrade/1.7.0)

### Added

- **GITC-776-2** - Add support for versioned collections
- **CUMULUS-491** - Add granule reconciliation API endpoints.
- **CUMULUS-480** Add support for backup and recovery:
  - Add DynamoDB tables for granules, executions and pdrs
  - Add ability to write all records to S3
  - Add ability to download all DynamoDB records in form json files
  - Add ability to upload records to DynamoDB
  - Add migration scripts for copying granule, pdr and execution records from ElasticSearch to DynamoDB
  - Add IAM support for batchWrite on dynamoDB
-
- **CUMULUS-508** - `@cumulus/deployment` cloudformation template allows for lambdas and ECS clusters to have multiple AZ availability.
  - `@cumulus/deployment` also ensures docker uses `devicemapper` storage driver.
- **CUMULUS-755** - `@cumulus/deployment` Add DynamoDB autoscaling support.
  - Application developers can add autoscaling and override default values in their deployment's `app/config.yml` file using a `{TableName}Table:` key.

### Fixed

- **CUMULUS-747** - Delete granule API doesn't delete granule files in s3 and granule in elasticsearch
  - update the StreamSpecification DynamoDB tables to have StreamViewType: "NEW_AND_OLD_IMAGES"
  - delete granule files in s3
- **CUMULUS-398** - Fix not able to filter executions by workflow
- **CUMULUS-748** - Fix invalid lambda .zip files being validated/uploaded to AWS
- **CUMULUS-544** - Post to CMR task has UAT URL hard-coded
  - Made configurable: PostToCmr now requires CMR_ENVIRONMENT env to be set to 'SIT' or 'OPS' for those CMR environments. Default is UAT.

### Changed

- **GITC-776-4** - Changed Discover-pdrs to not rely on collection but use provider_path in config. It also has an optional filterPdrs regex configuration parameter

- **CUMULUS-710** - In the integration test suite, `getStepOutput` returns the output of the first successful step execution or last failed, if none exists

## [v1.6.0] - 2018-06-06

### Please note: [Upgrade Instructions](https://nasa.github.io/cumulus/docs/upgrade/1.6.0)

### Fixed

- **CUMULUS-602** - Format all logs sent to Elastic Search.
  - Extract cumulus log message and index it to Elastic Search.

### Added

- **CUMULUS-556** - add a mechanism for creating and running migration scripts on deployment.
- **CUMULUS-461** Support use of metadata date and other components in `url_path` property

### Changed

- **CUMULUS-477** Update bucket configuration to support multiple buckets of the same type:
  - Change the structure of the buckets to allow for more than one bucket of each type. The bucket structure is now:
    bucket-key:
    name: <bucket-name>
    type: <type> i.e. internal, public, etc.
  - Change IAM and app deployment configuration to support new bucket structure
  - Update tasks and workflows to support new bucket structure
  - Replace instances where buckets.internal is relied upon to either use the system bucket or a configured bucket
  - Move IAM template to the deployment package. NOTE: You now have to specify '--template node_modules/@cumulus/deployment/iam' in your IAM deployment
  - Add IAM cloudformation template support to filter buckets by type

## [v1.5.5] - 2018-05-30

### Added

- **CUMULUS-530** - PDR tracking through Queue-granules
  - Add optional `pdr` property to the sync-granule task's input config and output payload.
- **CUMULUS-548** - Create a Lambda task that generates EMS distribution reports
  - In order to supply EMS Distribution Reports, you must enable S3 Server
    Access Logging on any S3 buckets used for distribution. See [How Do I Enable Server Access Logging for an S3 Bucket?](https://docs.aws.amazon.com/AmazonS3/latest/user-guide/server-access-logging.html)
    The "Target bucket" setting should point at the Cumulus internal bucket.
    The "Target prefix" should be
    "<STACK_NAME>/ems-distribution/s3-server-access-logs/", where "STACK_NAME"
    is replaced with the name of your Cumulus stack.

### Fixed

- **CUMULUS-546 - Kinesis Consumer should catch and log invalid JSON**
  - Kinesis Consumer lambda catches and logs errors so that consumer doesn't get stuck in a loop re-processing bad json records.
- EMS report filenames are now based on their start time instead of the time
  instead of the time that the report was generated
- **CUMULUS-552 - Cumulus API returns different results for the same collection depending on query**
  - The collection, provider and rule records in elasticsearch are now replaced with records from dynamo db when the dynamo db records are updated.

### Added

- `@cumulus/deployment`'s default cloudformation template now configures storage for Docker to match the configured ECS Volume. The template defines Docker's devicemapper basesize (`dm.basesize`) using `ecs.volumeSize`. This addresses ECS default of limiting Docker containers to 10GB of storage ([Read more](https://aws.amazon.com/premiumsupport/knowledge-center/increase-default-ecs-docker-limit/)).

## [v1.5.4] - 2018-05-21

### Added

- **CUMULUS-535** - EMS Ingest, Archive, Archive Delete reports
  - Add lambda EmsReport to create daily EMS Ingest, Archive, Archive Delete reports
  - ems.provider property added to `@cumulus/deployment/app/config.yml`.
    To change the provider name, please add `ems: provider` property to `app/config.yml`.
- **CUMULUS-480** Use DynamoDB to store granules, pdrs and execution records
  - Activate PointInTime feature on DynamoDB tables
  - Increase test coverage on api package
  - Add ability to restore metadata records from json files to DynamoDB
- **CUMULUS-459** provide API endpoint for moving granules from one location on s3 to another

## [v1.5.3] - 2018-05-18

### Fixed

- **CUMULUS-557 - "Add dataType to DiscoverGranules output"**
  - Granules discovered by the DiscoverGranules task now include dataType
  - dataType is now a required property for granules used as input to the
    QueueGranules task
- **CUMULUS-550** Update deployment app/config.yml to force elasticsearch updates for deleted granules

## [v1.5.2] - 2018-05-15

### Fixed

- **CUMULUS-514 - "Unable to Delete the Granules"**
  - updated cmrjs.deleteConcept to return success if the record is not found
    in CMR.

### Added

- **CUMULUS-547** - The distribution API now includes an
  "earthdataLoginUsername" query parameter when it returns a signed S3 URL
- **CUMULUS-527 - "parse-pdr queues up all granules and ignores regex"**
  - Add an optional config property to the ParsePdr task called
    "granuleIdFilter". This property is a regular expression that is applied
    against the filename of the first file of each granule contained in the
    PDR. If the regular expression matches, then the granule is included in
    the output. Defaults to '.', which will match all granules in the PDR.
- File checksums in PDRs now support MD5
- Deployment support to subscribe to an SNS topic that already exists
- **CUMULUS-470, CUMULUS-471** In-region S3 Policy lambda added to API to update bucket policy for in-region access.
- **CUMULUS-533** Added fields to granule indexer to support EMS ingest and archive record creation
- **CUMULUS-534** Track deleted granules
  - added `deletedgranule` type to `cumulus` index.
  - **Important Note:** Force custom bootstrap to re-run by adding this to
    app/config.yml `es: elasticSearchMapping: 7`
- You can now deploy cumulus without ElasticSearch. Just add `es: null` to your `app/config.yml` file. This is only useful for debugging purposes. Cumulus still requires ElasticSearch to properly operate.
- `@cumulus/integration-tests` includes and exports the `addRules` function, which seeds rules into the DynamoDB table.
- Added capability to support EFS in cloud formation template. Also added
  optional capability to ssh to your instance and privileged lambda functions.
- Added support to force discovery of PDRs that have already been processed
  and filtering of selected data types
- `@cumulus/cmrjs` uses an environment variable `USER_IP_ADDRESS` or fallback
  IP address of `10.0.0.0` when a public IP address is not available. This
  supports lambda functions deployed into a VPC's private subnet, where no
  public IP address is available.

### Changed

- **CUMULUS-550** Custom bootstrap automatically adds new types to index on
  deployment

## [v1.5.1] - 2018-04-23

### Fixed

- add the missing dist folder to the hello-world task
- disable uglifyjs on the built version of the pdr-status-check (read: https://github.com/webpack-contrib/uglifyjs-webpack-plugin/issues/264)

## [v1.5.0] - 2018-04-23

### Changed

- Removed babel from all tasks and packages and increased minimum node requirements to version 8.10
- Lambda functions created by @cumulus/deployment will use node8.10 by default
- Moved [cumulus-integration-tests](https://github.com/nasa/cumulus-integration-tests) to the `example` folder CUMULUS-512
- Streamlined all packages dependencies (e.g. remove redundant dependencies and make sure versions are the same across packages)
- **CUMULUS-352:** Update Cumulus Elasticsearch indices to use [index aliases](https://www.elastic.co/guide/en/elasticsearch/reference/current/indices-aliases.html).
- **CUMULUS-519:** ECS tasks are no longer restarted after each CF deployment unless `ecs.restartTasksOnDeploy` is set to true
- **CUMULUS-298:** Updated log filterPattern to include all CloudWatch logs in ElasticSearch
- **CUMULUS-518:** Updates to the SyncGranule config schema
  - `granuleIdExtraction` is no longer a property
  - `process` is now an optional property
  - `provider_path` is no longer a property

### Fixed

- **CUMULUS-455 "Kes deployments using only an updated message adapter do not get automatically deployed"**
  - prepended the hash value of cumulus-message-adapter.zip file to the zip file name of lambda which uses message adapter.
  - the lambda function will be redeployed when message adapter or lambda function are updated
- Fixed a bug in the bootstrap lambda function where it stuck during update process
- Fixed a bug where the sf-sns-report task did not return the payload of the incoming message as the output of the task [CUMULUS-441]

### Added

- **CUMULUS-352:** Add reindex CLI to the API package.
- **CUMULUS-465:** Added mock http/ftp/sftp servers to the integration tests
- Added a `delete` method to the `@common/CollectionConfigStore` class
- **CUMULUS-467 "@cumulus/integration-tests or cumulus-integration-tests should seed provider and collection in deployed DynamoDB"**
  - `example` integration-tests populates providers and collections to database
  - `example` workflow messages are populated from workflow templates in s3, provider and collection information in database, and input payloads. Input templates are removed.
  - added `https` protocol to provider schema

## [v1.4.1] - 2018-04-11

### Fixed

- Sync-granule install

## [v1.4.0] - 2018-04-09

### Fixed

- **CUMULUS-392 "queue-granules not returning the sfn-execution-arns queued"**
  - updated queue-granules to return the sfn-execution-arns queued and pdr if exists.
  - added pdr to ingest message meta.pdr instead of payload, so the pdr information doesn't get lost in the ingest workflow, and ingested granule in elasticsearch has pdr name.
  - fixed sf-sns-report schema, remove the invalid part
  - fixed pdr-status-check schema, the failed execution contains arn and reason
- **CUMULUS-206** make sure homepage and repository urls exist in package.json files of tasks and packages

### Added

- Example folder with a cumulus deployment example

### Changed

- [CUMULUS-450](https://bugs.earthdata.nasa.gov/browse/CUMULUS-450) - Updated
  the config schema of the **queue-granules** task
  - The config no longer takes a "collection" property
  - The config now takes an "internalBucket" property
  - The config now takes a "stackName" property
- [CUMULUS-450](https://bugs.earthdata.nasa.gov/browse/CUMULUS-450) - Updated
  the config schema of the **parse-pdr** task
  - The config no longer takes a "collection" property
  - The "stack", "provider", and "bucket" config properties are now
    required
- **CUMULUS-469** Added a lambda to the API package to prototype creating an S3 bucket policy for direct, in-region S3 access for the prototype bucket

### Removed

- Removed the `findTmpTestDataDirectory()` function from
  `@cumulus/common/test-utils`

### Fixed

- [CUMULUS-450](https://bugs.earthdata.nasa.gov/browse/CUMULUS-450)
  - The **queue-granules** task now enqueues a **sync-granule** task with the
    correct collection config for that granule based on the granule's
    data-type. It had previously been using the collection config from the
    config of the **queue-granules** task, which was a problem if the granules
    being queued belonged to different data-types.
  - The **parse-pdr** task now handles the case where a PDR contains granules
    with different data types, and uses the correct granuleIdExtraction for
    each granule.

### Added

- **CUMULUS-448** Add code coverage checking using [nyc](https://github.com/istanbuljs/nyc).

## [v1.3.0] - 2018-03-29

### Deprecated

- discover-s3-granules is deprecated. The functionality is provided by the discover-granules task

### Fixed

- **CUMULUS-331:** Fix aws.downloadS3File to handle non-existent key
- Using test ftp provider for discover-granules testing [CUMULUS-427]
- **CUMULUS-304: "Add AWS API throttling to pdr-status-check task"** Added concurrency limit on SFN API calls. The default concurrency is 10 and is configurable through Lambda environment variable CONCURRENCY.
- **CUMULUS-414: "Schema validation not being performed on many tasks"** revised npm build scripts of tasks that use cumulus-message-adapter to place schema directories into dist directories.
- **CUMULUS-301:** Update all tests to use test-data package for testing data.
- **CUMULUS-271: "Empty response body from rules PUT endpoint"** Added the updated rule to response body.
- Increased memory allotment for `CustomBootstrap` lambda function. Resolves failed deployments where `CustomBootstrap` lambda function was failing with error `Process exited before completing request`. This was causing deployments to stall, fail to update and fail to rollback. This error is thrown when the lambda function tries to use more memory than it is allotted.
- Cumulus repository folders structure updated:
  - removed the `cumulus` folder altogether
  - moved `cumulus/tasks` to `tasks` folder at the root level
  - moved the tasks that are not converted to use CMA to `tasks/.not_CMA_compliant`
  - updated paths where necessary

### Added

- `@cumulus/integration-tests` - Added support for testing the output of an ECS activity as well as a Lambda function.

## [v1.2.0] - 2018-03-20

### Fixed

- Update vulnerable npm packages [CUMULUS-425]
- `@cumulus/api`: `kinesis-consumer.js` uses `sf-scheduler.js#schedule` instead of placing a message directly on the `startSF` SQS queue. This is a fix for [CUMULUS-359](https://bugs.earthdata.nasa.gov/browse/CUMULUS-359) because `sf-scheduler.js#schedule` looks up the provider and collection data in DynamoDB and adds it to the `meta` object of the enqueued message payload.
- `@cumulus/api`: `kinesis-consumer.js` catches and logs errors instead of doing an error callback. Before this change, `kinesis-consumer` was failing to process new records when an existing record caused an error because it would call back with an error and stop processing additional records. It keeps trying to process the record causing the error because it's "position" in the stream is unchanged. Catching and logging the errors is part 1 of the fix. Proposed part 2 is to enqueue the error and the message on a "dead-letter" queue so it can be processed later ([CUMULUS-413](https://bugs.earthdata.nasa.gov/browse/CUMULUS-413)).
- **CUMULUS-260: "PDR page on dashboard only shows zeros."** The PDR stats in LPDAAC are all 0s, even if the dashboard has been fixed to retrieve the correct fields. The current version of pdr-status-check has a few issues.
  - pdr is not included in the input/output schema. It's available from the input event. So the pdr status and stats are not updated when the ParsePdr workflow is complete. Adding the pdr to the input/output of the task will fix this.
  - pdr-status-check doesn't update pdr stats which prevent the real time pdr progress from showing up in the dashboard. To solve this, added lambda function sf-sns-report which is copied from @cumulus/api/lambdas/sf-sns-broadcast with modification, sf-sns-report can be used to report step function status anywhere inside a step function. So add step sf-sns-report after each pdr-status-check, we will get the PDR status progress at real time.
  - It's possible an execution is still in the queue and doesn't exist in sfn yet. Added code to handle 'ExecutionDoesNotExist' error when checking the execution status.
- Fixed `aws.cloudwatchevents()` typo in `packages/ingest/aws.js`. This typo was the root cause of the error: `Error: Could not process scheduled_ingest, Error: : aws.cloudwatchevents is not a constructor` seen when trying to update a rule.

### Removed

- `@cumulus/ingest/aws`: Remove queueWorkflowMessage which is no longer being used by `@cumulus/api`'s `kinesis-consumer.js`.

## [v1.1.4] - 2018-03-15

### Added

- added flag `useList` to parse-pdr [CUMULUS-404]

### Fixed

- Pass encrypted password to the ApiGranule Lambda function [CUMULUS-424]

## [v1.1.3] - 2018-03-14

### Fixed

- Changed @cumulus/deployment package install behavior. The build process will happen after installation

## [v1.1.2] - 2018-03-14

### Added

- added tools to @cumulus/integration-tests for local integration testing
- added end to end testing for discovering and parsing of PDRs
- `yarn e2e` command is available for end to end testing

### Fixed

- **CUMULUS-326: "Occasionally encounter "Too Many Requests" on deployment"** The api gateway calls will handle throttling errors
- **CUMULUS-175: "Dashboard providers not in sync with AWS providers."** The root cause of this bug - DynamoDB operations not showing up in Elasticsearch - was shared by collections and rules. The fix was to update providers', collections' and rules; POST, PUT and DELETE endpoints to operate on DynamoDB and using DynamoDB streams to update Elasticsearch. The following packages were made:
  - `@cumulus/deployment` deploys DynamoDB streams for the Collections, Providers and Rules tables as well as a new lambda function called `dbIndexer`. The `dbIndexer` lambda has an event source mapping which listens to each of the DynamoDB streams. The dbIndexer lambda receives events referencing operations on the DynamoDB table and updates the elasticsearch cluster accordingly.
  - The `@cumulus/api` endpoints for collections, providers and rules _only_ query DynamoDB, with the exception of LIST endpoints and the collections' GET endpoint.

### Updated

- Broke up `kes.override.js` of @cumulus/deployment to multiple modules and moved to a new location
- Expanded @cumulus/deployment test coverage
- all tasks were updated to use cumulus-message-adapter-js 1.0.1
- added build process to integration-tests package to babelify it before publication
- Update @cumulus/integration-tests lambda.js `getLambdaOutput` to return the entire lambda output. Previously `getLambdaOutput` returned only the payload.

## [v1.1.1] - 2018-03-08

### Removed

- Unused queue lambda in api/lambdas [CUMULUS-359]

### Fixed

- Kinesis message content is passed to the triggered workflow [CUMULUS-359]
- Kinesis message queues a workflow message and does not write to rules table [CUMULUS-359]

## [v1.1.0] - 2018-03-05

### Added

- Added a `jlog` function to `common/test-utils` to aid in test debugging
- Integration test package with command line tool [CUMULUS-200] by @laurenfrederick
- Test for FTP `useList` flag [CUMULUS-334] by @kkelly51

### Updated

- The `queue-pdrs` task now uses the [cumulus-message-adapter-js](https://github.com/nasa/cumulus-message-adapter-js)
  library
- Updated the `queue-pdrs` JSON schemas
- The test-utils schema validation functions now throw an error if validation
  fails
- The `queue-granules` task now uses the [cumulus-message-adapter-js](https://github.com/nasa/cumulus-message-adapter-js)
  library
- Updated the `queue-granules` JSON schemas

### Removed

- Removed the `getSfnExecutionByName` function from `common/aws`
- Removed the `getGranuleStatus` function from `common/aws`

## [v1.0.1] - 2018-02-27

### Added

- More tests for discover-pdrs, dicover-granules by @yjpa7145
- Schema validation utility for tests by @yjpa7145

### Changed

- Fix an FTP listing bug for servers that do not support STAT [CUMULUS-334] by @kkelly51

## [v1.0.0] - 2018-02-23

[unreleased]: https://github.com/nasa/cumulus/compare/v14.0.0...HEAD
[v14.0.0]: https://github.com/nasa/cumulus/compare/v13.4.0...v14.0.0
[v13.4.0]: https://github.com/nasa/cumulus/compare/v13.3.2...v13.4.0
[v13.3.2]: https://github.com/nasa/cumulus/compare/v13.3.0...v13.3.2
[v13.3.0]: https://github.com/nasa/cumulus/compare/v13.2.1...v13.3.0
[v13.2.1]: https://github.com/nasa/cumulus/compare/v13.2.0...v13.2.1
[v13.2.0]: https://github.com/nasa/cumulus/compare/v13.1.0...v13.2.0
[v13.1.0]: https://github.com/nasa/cumulus/compare/v13.0.1...v13.1.0
[v13.0.1]: https://github.com/nasa/cumulus/compare/v13.0.0...v13.0.1
[v13.0.0]: https://github.com/nasa/cumulus/compare/v12.0.3...v13.0.0
[v12.0.3]: https://github.com/nasa/cumulus/compare/v12.0.2...v12.0.3
[v12.0.2]: https://github.com/nasa/cumulus/compare/v12.0.1...v12.0.2
[v12.0.1]: https://github.com/nasa/cumulus/compare/v12.0.0...v12.0.1
[v12.0.0]: https://github.com/nasa/cumulus/compare/v11.1.8...v12.0.0
[v11.1.8]: https://github.com/nasa/cumulus/compare/v11.1.7...v11.1.8
[v11.1.7]: https://github.com/nasa/cumulus/compare/v11.1.5...v11.1.7
[v11.1.5]: https://github.com/nasa/cumulus/compare/v11.1.4...v11.1.5
[v11.1.4]: https://github.com/nasa/cumulus/compare/v11.1.3...v11.1.4
[v11.1.3]: https://github.com/nasa/cumulus/compare/v11.1.2...v11.1.3
[v11.1.2]: https://github.com/nasa/cumulus/compare/v11.1.1...v11.1.2
[v11.1.1]: https://github.com/nasa/cumulus/compare/v11.1.0...v11.1.1
[v11.1.0]: https://github.com/nasa/cumulus/compare/v11.0.0...v11.1.0
[v11.0.0]: https://github.com/nasa/cumulus/compare/v10.1.3...v11.0.0
[v10.1.3]: https://github.com/nasa/cumulus/compare/v10.1.2...v10.1.3
[v10.1.2]: https://github.com/nasa/cumulus/compare/v10.1.1...v10.1.2
[v10.1.1]: https://github.com/nasa/cumulus/compare/v10.1.0...v10.1.1
[v10.1.0]: https://github.com/nasa/cumulus/compare/v10.0.1...v10.1.0
[v10.0.1]: https://github.com/nasa/cumulus/compare/v10.0.0...v10.0.1
[v10.0.0]: https://github.com/nasa/cumulus/compare/v9.9.0...v10.0.0
[v9.9.3]: https://github.com/nasa/cumulus/compare/v9.9.2...v9.9.3
[v9.9.2]: https://github.com/nasa/cumulus/compare/v9.9.1...v9.9.2
[v9.9.1]: https://github.com/nasa/cumulus/compare/v9.9.0...v9.9.1
[v9.9.0]: https://github.com/nasa/cumulus/compare/v9.8.0...v9.9.0
[v9.8.0]: https://github.com/nasa/cumulus/compare/v9.7.0...v9.8.0
[v9.7.1]: https://github.com/nasa/cumulus/compare/v9.7.0...v9.7.1
[v9.7.0]: https://github.com/nasa/cumulus/compare/v9.6.0...v9.7.0
[v9.6.0]: https://github.com/nasa/cumulus/compare/v9.5.0...v9.6.0
[v9.5.0]: https://github.com/nasa/cumulus/compare/v9.4.0...v9.5.0
[v9.4.1]: https://github.com/nasa/cumulus/compare/v9.3.0...v9.4.1
[v9.4.0]: https://github.com/nasa/cumulus/compare/v9.3.0...v9.4.0
[v9.3.0]: https://github.com/nasa/cumulus/compare/v9.2.2...v9.3.0
[v9.2.2]: https://github.com/nasa/cumulus/compare/v9.2.1...v9.2.2
[v9.2.1]: https://github.com/nasa/cumulus/compare/v9.2.0...v9.2.1
[v9.2.0]: https://github.com/nasa/cumulus/compare/v9.1.0...v9.2.0
[v9.1.0]: https://github.com/nasa/cumulus/compare/v9.0.1...v9.1.0
[v9.0.1]: https://github.com/nasa/cumulus/compare/v9.0.0...v9.0.1
[v9.0.0]: https://github.com/nasa/cumulus/compare/v8.1.0...v9.0.0
[v8.1.0]: https://github.com/nasa/cumulus/compare/v8.0.0...v8.1.0
[v8.0.0]: https://github.com/nasa/cumulus/compare/v7.2.0...v8.0.0
[v7.2.0]: https://github.com/nasa/cumulus/compare/v7.1.0...v7.2.0
[v7.1.0]: https://github.com/nasa/cumulus/compare/v7.0.0...v7.1.0
[v7.0.0]: https://github.com/nasa/cumulus/compare/v6.0.0...v7.0.0
[v6.0.0]: https://github.com/nasa/cumulus/compare/v5.0.1...v6.0.0
[v5.0.1]: https://github.com/nasa/cumulus/compare/v5.0.0...v5.0.1
[v5.0.0]: https://github.com/nasa/cumulus/compare/v4.0.0...v5.0.0
[v4.0.0]: https://github.com/nasa/cumulus/compare/v3.0.1...v4.0.0
[v3.0.1]: https://github.com/nasa/cumulus/compare/v3.0.0...v3.0.1
[v3.0.0]: https://github.com/nasa/cumulus/compare/v2.0.1...v3.0.0
[v2.0.7]: https://github.com/nasa/cumulus/compare/v2.0.6...v2.0.7
[v2.0.6]: https://github.com/nasa/cumulus/compare/v2.0.5...v2.0.6
[v2.0.5]: https://github.com/nasa/cumulus/compare/v2.0.4...v2.0.5
[v2.0.4]: https://github.com/nasa/cumulus/compare/v2.0.3...v2.0.4
[v2.0.3]: https://github.com/nasa/cumulus/compare/v2.0.2...v2.0.3
[v2.0.2]: https://github.com/nasa/cumulus/compare/v2.0.1...v2.0.2
[v2.0.1]: https://github.com/nasa/cumulus/compare/v1.24.0...v2.0.1
[v2.0.0]: https://github.com/nasa/cumulus/compare/v1.24.0...v2.0.0
[v1.24.0]: https://github.com/nasa/cumulus/compare/v1.23.2...v1.24.0
[v1.23.2]: https://github.com/nasa/cumulus/compare/v1.22.1...v1.23.2
[v1.22.1]: https://github.com/nasa/cumulus/compare/v1.21.0...v1.22.1
[v1.21.0]: https://github.com/nasa/cumulus/compare/v1.20.0...v1.21.0
[v1.20.0]: https://github.com/nasa/cumulus/compare/v1.19.0...v1.20.0
[v1.19.0]: https://github.com/nasa/cumulus/compare/v1.18.0...v1.19.0
[v1.18.0]: https://github.com/nasa/cumulus/compare/v1.17.0...v1.18.0
[v1.17.0]: https://github.com/nasa/cumulus/compare/v1.16.1...v1.17.0
[v1.16.1]: https://github.com/nasa/cumulus/compare/v1.16.0...v1.16.1
[v1.16.0]: https://github.com/nasa/cumulus/compare/v1.15.0...v1.16.0
[v1.15.0]: https://github.com/nasa/cumulus/compare/v1.14.5...v1.15.0
[v1.14.5]: https://github.com/nasa/cumulus/compare/v1.14.4...v1.14.5
[v1.14.4]: https://github.com/nasa/cumulus/compare/v1.14.3...v1.14.4
[v1.14.3]: https://github.com/nasa/cumulus/compare/v1.14.2...v1.14.3
[v1.14.2]: https://github.com/nasa/cumulus/compare/v1.14.1...v1.14.2
[v1.14.1]: https://github.com/nasa/cumulus/compare/v1.14.0...v1.14.1
[v1.14.0]: https://github.com/nasa/cumulus/compare/v1.13.5...v1.14.0
[v1.13.5]: https://github.com/nasa/cumulus/compare/v1.13.4...v1.13.5
[v1.13.4]: https://github.com/nasa/cumulus/compare/v1.13.3...v1.13.4
[v1.13.3]: https://github.com/nasa/cumulus/compare/v1.13.2...v1.13.3
[v1.13.2]: https://github.com/nasa/cumulus/compare/v1.13.1...v1.13.2
[v1.13.1]: https://github.com/nasa/cumulus/compare/v1.13.0...v1.13.1
[v1.13.0]: https://github.com/nasa/cumulus/compare/v1.12.1...v1.13.0
[v1.12.1]: https://github.com/nasa/cumulus/compare/v1.12.0...v1.12.1
[v1.12.0]: https://github.com/nasa/cumulus/compare/v1.11.3...v1.12.0
[v1.11.3]: https://github.com/nasa/cumulus/compare/v1.11.2...v1.11.3
[v1.11.2]: https://github.com/nasa/cumulus/compare/v1.11.1...v1.11.2
[v1.11.1]: https://github.com/nasa/cumulus/compare/v1.11.0...v1.11.1
[v1.11.0]: https://github.com/nasa/cumulus/compare/v1.10.4...v1.11.0
[v1.10.4]: https://github.com/nasa/cumulus/compare/v1.10.3...v1.10.4
[v1.10.3]: https://github.com/nasa/cumulus/compare/v1.10.2...v1.10.3
[v1.10.2]: https://github.com/nasa/cumulus/compare/v1.10.1...v1.10.2
[v1.10.1]: https://github.com/nasa/cumulus/compare/v1.10.0...v1.10.1
[v1.10.0]: https://github.com/nasa/cumulus/compare/v1.9.1...v1.10.0
[v1.9.1]: https://github.com/nasa/cumulus/compare/v1.9.0...v1.9.1
[v1.9.0]: https://github.com/nasa/cumulus/compare/v1.8.1...v1.9.0
[v1.8.1]: https://github.com/nasa/cumulus/compare/v1.8.0...v1.8.1
[v1.8.0]: https://github.com/nasa/cumulus/compare/v1.7.0...v1.8.0
[v1.7.0]: https://github.com/nasa/cumulus/compare/v1.6.0...v1.7.0
[v1.6.0]: https://github.com/nasa/cumulus/compare/v1.5.5...v1.6.0
[v1.5.5]: https://github.com/nasa/cumulus/compare/v1.5.4...v1.5.5
[v1.5.4]: https://github.com/nasa/cumulus/compare/v1.5.3...v1.5.4
[v1.5.3]: https://github.com/nasa/cumulus/compare/v1.5.2...v1.5.3
[v1.5.2]: https://github.com/nasa/cumulus/compare/v1.5.1...v1.5.2
[v1.5.1]: https://github.com/nasa/cumulus/compare/v1.5.0...v1.5.1
[v1.5.0]: https://github.com/nasa/cumulus/compare/v1.4.1...v1.5.0
[v1.4.1]: https://github.com/nasa/cumulus/compare/v1.4.0...v1.4.1
[v1.4.0]: https://github.com/nasa/cumulus/compare/v1.3.0...v1.4.0
[v1.3.0]: https://github.com/nasa/cumulus/compare/v1.2.0...v1.3.0
[v1.2.0]: https://github.com/nasa/cumulus/compare/v1.1.4...v1.2.0
[v1.1.4]: https://github.com/nasa/cumulus/compare/v1.1.3...v1.1.4
[v1.1.3]: https://github.com/nasa/cumulus/compare/v1.1.2...v1.1.3
[v1.1.2]: https://github.com/nasa/cumulus/compare/v1.1.1...v1.1.2
[v1.1.1]: https://github.com/nasa/cumulus/compare/v1.0.1...v1.1.1
[v1.1.0]: https://github.com/nasa/cumulus/compare/v1.0.1...v1.1.0
[v1.0.1]: https://github.com/nasa/cumulus/compare/v1.0.0...v1.0.1
[v1.0.0]: https://github.com/nasa/cumulus/compare/pre-v1-release...v1.0.0

[thin-egress-app]: <https://github.com/asfadmin/thin-egress-app> "Thin Egress App"<|MERGE_RESOLUTION|>--- conflicted
+++ resolved
@@ -103,13 +103,10 @@
 - **CUMULUS-3189**
   - Upgraded `cumulus-process` and `cumulus-message-adapter-python` versions to
     support pip 23.0
-<<<<<<< HEAD
+- README shell snippets better support copying
 - **CUMULUS-3111**
   - Fix issue where if granule update dropped due to write constraints for writeGranuleFromMessage, still possible for granule files to be written
   - Fix issue where if granule update is limited to status and timestamp values due to write constraints for writeGranuleFromMessage, Dynamo or ES granules could be out of sync with PG
-=======
-- README shell snippets better support copying
->>>>>>> 83423f72
 
 ### Changed
 
