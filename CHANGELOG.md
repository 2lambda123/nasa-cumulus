--- conflicted
+++ resolved
@@ -6,16 +6,6 @@
 
 ## Unreleased
 
-<<<<<<< HEAD
-## [v13.3.2] 2022-10-10 [BACKPORT]
-
-**Please note** changes in 13.3.2 may not yet be released in future versions, as
-this is a backport and patch release on the 13.3.x series of releases. Updates that
-are included in the future will have a corresponding CHANGELOG entry in future
-releases.
-
-### Fixed
-=======
 ### Added
 
 - **CUMULUS-2998**
@@ -24,7 +14,6 @@
     - files_to_granules_task_timeout and files_to_granule_task_memory_size
     - hello_world_task_timeout and hello_world_task_memory_size
     - sf_sqs_report_task_timeout and sf_sqs_report_task_memory_size
-
 - **CUMULUS-2986**
   - Adds Terraform memory_size configurations to lambda functions with customizable timeouts enabled (the minimum default size has also been raised from 256 MB to 512 MB)
     allowed properties include:
@@ -44,7 +33,6 @@
       - update_cmr_access_constraints_task_memory_size
       - update_granules_cmr_task_memory_size
   - Initializes the lambda_memory_size(s) variable in the Terraform variable list
-
 - **CUMULUS-2631**
   - Added 'Bearer token' support to s3credentials endpoint
 - **CUMULUS-2787**
@@ -53,8 +41,36 @@
 ### Changed
 
 - Updated `example/cumulus-tf/variables.tf` to have `cmr_oauth_provider` default to `launchpad`
->>>>>>> edb71ed5
-
+- **CUMULUS-2787**
+  - Updated `lzards-backup-task` to send Cumulus provider and granule createdAt values as metadata in LZARDS backup request to support querying LZARDS for reconciliation reports
+- **CUMULUS-2913**
+  - Changed `process-dead-letter-archive` lambda to put messages from S3 dead
+    letter archive that fail to process to new S3 location.
+- **CUMULUS-2974**
+  - The `DELETE /granules/<granuleId>` endpoint now includes additional details about granule
+    deletion, including collection, deleted granule ID, deleted files, and deletion time.
+- **CUMULUS-3027**
+  - Pinned typescript to ~4.7.x to address typing incompatibility issues
+    discussed in https://github.com/knex/knex/pull/5279
+  - Update generate-ts-build-cache script to always install root project dependencies
+
+## [v13.3.2] 2022-10-10 [BACKPORT]
+
+**Please note** changes in 13.3.2 may not yet be released in future versions, as
+this is a backport and patch release on the 13.3.x series of releases. Updates that
+are included in the future will have a corresponding CHANGELOG entry in future
+releases.
+
+### Fixed
+
+- **CUMULUS-2557**
+  - Updated `@cumulus/aws-client/S3/moveObject` to handle zero byte files (0 byte files).
+- **CUMULUS-2971**
+  - Updated `@cumulus/aws-client/S3ObjectStore` class to take string query parameters and
+    its methods `signGetObject` and `signHeadObject` to take parameter presignOptions
+- **CUMULUS-3021**
+  - Updated `@cumulus/api-client/collections` and `@cumulus/integration-tests/api` to encode
+    collection version in the URI path
 - **CUMULUS-3024**
   - Update PUT /granules endpoint to operate consistently across datastores
     (PostgreSQL, ElasticSearch, DynamoDB). Previously it was possible, given a
@@ -67,43 +83,6 @@
   - Update granule write logic: if a `null` files key is provided in an update payload (e.g. `files: null`),
     an error will be thrown. `null` files were not previously supported and would throw potentially unclear errors. This makes the error clearer and more explicit.
   - Update granule write logic: If an empty array is provided for the `files` key, all files will be removed in all datastores
-<<<<<<< HEAD
-- **CUMULUS-2557**
-  - Updated `@cumulus/aws-client/S3/moveObject` to handle zero byte files (0 byte files).
-- **CUMULUS-2971**
-  - Updated `@cumulus/aws-client/S3ObjectStore` class to take string query parameters and
-    its methods `signGetObject` and `signHeadObject` to take parameter presignOptions
-=======
-- **CUMULUS-2787**
-  - Updated `lzards-backup-task` to send Cumulus provider and granule createdAt values as metadata in LZARDS backup request to support querying LZARDS for reconciliation reports
-- **CUMULUS-2913**
-  - Changed `process-dead-letter-archive` lambda to put messages from S3 dead
-    letter archive that fail to process to new S3 location.
-- **CUMULUS-2974**
-  - The `DELETE /granules/<granuleId>` endpoint now includes additional details about granule
-    deletion, including collection, deleted granule ID, deleted files, and deletion time.
-- **CUMULUS-3027**
-  - Pinned typescript to ~4.7.x to address typing incompatibility issues
-    discussed in https://github.com/knex/knex/pull/5279
-  - Update generate-ts-build-cache script to always install root project dependencies
-
-### Fixed
-
-- **CUMULUS-2557**
-  - Updated `@cumulus/aws-client/S3/moveObject` to handle zero byte files (0 byte files).
-- **CUMULUS-2969**
-  - Updated `@cumulus/api/models/rules.buildPayload` to only include
-    stepFunction name and arn in for the `definition` return value, excluding
-    step function definition and other extraneous step function object
-    key/values that are not used downstream, but were causing rules to exceed internal AWS limits.
-- **CUMULUS-2971**
-  - Updated `@cumulus/aws-client/S3ObjectStore` class to take string query parameters and
-    its methods `signGetObject` and `signHeadObject` to take parameter presignOptions
-
->>>>>>> edb71ed5
-- **CUMULUS-3021**
-  - Updated `@cumulus/api-client/collections` and `@cumulus/integration-tests/api` to encode
-    collection version in the URI path
 
 ## [v13.3.0] 2022-8-19
 
