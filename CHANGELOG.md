--- conflicted
+++ resolved
@@ -6,7 +6,6 @@
 
 ## Unreleased
 
-<<<<<<< HEAD
 - **CUMULUS-3121**
   - Added a map of variables for the cloud_watch_log retention_in_days for the various cloudwatch_log_groups, as opposed to keeping them hardcoded at 30 days. Can be configured by adding the <module>_<cloudwatch_log_group_name>_log_retention value in days to the cloudwatch_log_retention_groups map variable
 
@@ -52,8 +51,6 @@
   - Added `@cumulus/api/endpoints/granules` unit to cover duration overwrite
     logic for PUT/PATCH endpoint.
 
-=======
->>>>>>> d23cd9f4
 ### Fixed
 
 - **CUMULUS-3148**
