--- conflicted
+++ resolved
@@ -6,21 +6,18 @@
 
 ## Unreleased
 
-<<<<<<< HEAD
 ### Fixed
 
 - **CUMULUS-3148**
   - Update IngestGranuleSuccessSpec as test was dependant on file ordering and
     PostgreSQL v11 upgrade exposed dependency on database results in the API return
   - Update unit test container to utilize postgres 11.13 container
-=======
 ### Changed
 
 - **Snyk Security**-
   - Upgraded jsonwebtoken from 8.5.1 to 9.0.0
   - CUMULUS-3160: Upgrade knex from 0.95.15 to 2.4.1
->>>>>>> 3c8195bd
-
+  
 ## [v11.1.8] 2022-11-07 [BACKPORT]
 
 ### Breaking Changes
