--- conflicted
+++ resolved
@@ -6,11 +6,10 @@
 
 ## [Unreleased]
 
-<<<<<<< HEAD
 - **CUMULUS-2203**
   - Update Core tasks to use
     [cumulus-message-adapter-js](https://github.com/nasa/cumulus-message-adapter-js)
-    v1.3.2 to resolve memory leak/lambda ENOMEM constant failure issue.   This
+    v2.0.0 to resolve memory leak/lambda ENOMEM constant failure issue.   This
     issue caused lambdas to slowly use all memory in the run environment and
     prevented AWS from halting/restarting warmed instances when task code was
     throwing consistent errors under load.
@@ -19,7 +18,7 @@
   - Changes return from 303 redirect to 200 success for `Granule Inventory`'s
     `/reconciliationReport` returns.  The user (dashboard) must read the value
     of `url` from the return to get the s3SignedURL and then download the report.
-=======
+    
 ### Added
 - **CUMULUS-2063**
   - Adds a new, optional query parameter to the `/collections[&getMMT=true]` and `/collections/active[&getMMT=true]` endpoints. When a user provides a value of `true` for `getMMT` in the query parameters, the endpoint will search CMR and update each collection's results with new key `MMTLink` containing a link to the MMT (Metadata Management Tool) if a CMR collection id is found.
@@ -29,7 +28,6 @@
   - Changes return from 303 redirect to 200 success for `Granule Inventory`'s `/reconciliationReport` returns.  The user (dashboard) must read the value of `url` from the return to get the s3SignedURL and then download the report.
 - **CUMULUS-2232**
   - Updated versions for `ajv`, `lodash`, `googleapis`, `archiver`, and `@cumulus/aws-client` to remediate vulnerabilities found in SNYK scan.
->>>>>>> 9299c658
 
 ## [v3.0.0] 2020-10-7
 
