export interface ApiFile {
<<<<<<< HEAD
  granuleId: string
  updatedAt: Date
=======
>>>>>>> a40c205c
  bucket?: string
  checksum?: string
  checksumType?: string
  createdAt: Date
  fileName?: string
  filename?: string
<<<<<<< HEAD
=======
  granuleId: string
>>>>>>> a40c205c
  key?: string
  name?: string
  path?: string
  size?: number
  source?: string
<<<<<<< HEAD
  type?: string
=======
  updatedAt: Date
>>>>>>> a40c205c
}<|MERGE_RESOLUTION|>--- conflicted
+++ resolved
@@ -1,27 +1,15 @@
 export interface ApiFile {
-<<<<<<< HEAD
-  granuleId: string
-  updatedAt: Date
-=======
->>>>>>> a40c205c
   bucket?: string
   checksum?: string
   checksumType?: string
   createdAt: Date
   fileName?: string
   filename?: string
-<<<<<<< HEAD
-=======
   granuleId: string
->>>>>>> a40c205c
   key?: string
   name?: string
   path?: string
   size?: number
   source?: string
-<<<<<<< HEAD
-  type?: string
-=======
   updatedAt: Date
->>>>>>> a40c205c
 }