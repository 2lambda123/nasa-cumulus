--- conflicted
+++ resolved
@@ -8,11 +8,8 @@
 const ftpMixin = require('./ftp').ftpMixin;
 const httpMixin = require('./http').httpMixin;
 const sftpMixin = require('./sftp');
-<<<<<<< HEAD
 const s3Mixin = require('./s3').s3Mixin;
 const aws = require('@cumulus/common/aws');
-=======
->>>>>>> cc6611a7
 const { S3 } = require('./aws');
 const queue = require('./queue');
 const { baseProtocol } = require('./protocol');
@@ -322,69 +319,42 @@
 
 /**
  * Discover PDRs from a SFTP endpoint.
-<<<<<<< HEAD
-=======
- *
- * @class
- */
-
-class SftpDiscover extends sftpMixin(Discover) {}
+ *
+ * @class
+ */
+
+class SftpDiscover extends sftpMixin(baseProtocol(Discover)) {}
+
+/**
+ * Discover PDRs from a S3 endpoint.
+ *
+ * @class
+ */
+
+class S3Discover extends s3Mixin(baseProtocol(Discover)) {}
 
 /**
  * Discover and Queue PDRs from a FTP endpoint.
->>>>>>> cc6611a7
- *
- * @class
- */
-
-class SftpDiscover extends sftpMixin(baseProtocol(Discover)) {}
-
-/**
-<<<<<<< HEAD
- * Discover PDRs from a S3 endpoint.
-=======
+ *
+ * @class
+ */
+
+class FtpDiscoverAndQueue extends ftpMixin(baseProtocol(DiscoverAndQueue)) {}
+
+/**
  * Discover and Queue PDRs from a HTTP endpoint.
->>>>>>> cc6611a7
- *
- * @class
- */
-
-class S3Discover extends s3Mixin(Discover) {}
-
-/**
-<<<<<<< HEAD
- * Discover and Queue PDRs from a FTP endpoint.
-=======
+ *
+ * @class
+ */
+
+class HttpDiscoverAndQueue extends httpMixin(baseProtocol(DiscoverAndQueue)) {}
+
+/**
  * Discover and Queue PDRs from a SFTP endpoint.
  *
  * @class
  */
 
-class SftpDiscoverAndQueue extends sftpMixin(DiscoverAndQueue) {}
-
-/**
- * Parse PDRs downloaded from a FTP endpoint.
->>>>>>> cc6611a7
- *
- * @class
- */
-
-class FtpDiscoverAndQueue extends ftpMixin(baseProtocol(DiscoverAndQueue)) {}
-
-/**
- * Discover and Queue PDRs from a HTTP endpoint.
- *
- * @class
- */
-
-class HttpDiscoverAndQueue extends httpMixin(baseProtocol(DiscoverAndQueue)) {}
-
-/**
- * Discover and Queue PDRs from a SFTP endpoint.
- *
- * @class
- */
-
 class SftpDiscoverAndQueue extends sftpMixin(baseProtocol(DiscoverAndQueue)) {}
 
 /**
@@ -393,7 +363,7 @@
  * @class
  */
 
-class S3DiscoverAndQueue extends s3Mixin(DiscoverAndQueue) {}
+class S3DiscoverAndQueue extends s3Mixin(baseProtocol(DiscoverAndQueue)) {}
 
 /**
  * Parse PDRs downloaded from a SFTP endpoint.
@@ -401,7 +371,7 @@
  * @class
  */
 
-class SftpParse extends sftpMixin(Parse) {}
+class SftpParse extends sftpMixin(baseProtocol(Parse)) {}
 
 /**
  * Parse and Queue PDRs downloaded from a FTP endpoint.
@@ -420,7 +390,6 @@
 class HttpParse extends httpMixin(baseProtocol(Parse)) {}
 
 /**
-<<<<<<< HEAD
  * Parse PDRs downloaded from a SFTP endpoint.
  *
  * @class
@@ -434,7 +403,7 @@
  * @class
  */
 
-class S3Parse extends s3Mixin(Parse) {}
+class S3Parse extends s3Mixin(baseProtocol(Parse)) {}
 
 /**
  * Parse and Queue PDRs downloaded from a FTP endpoint.
@@ -453,14 +422,11 @@
 class HttpParseAndQueue extends httpMixin(baseProtocol(ParseAndQueue)) {}
 
 /**
-=======
->>>>>>> cc6611a7
  * Parse and Queue PDRs downloaded from a SFTP endpoint.
  *
  * @classc
  */
 
-<<<<<<< HEAD
 class SftpParseAndQueue extends sftpMixin(baseProtocol(ParseAndQueue)) {}
 
 /**
@@ -469,22 +435,13 @@
  * @classc
  */
 
-class S3ParseAndQueue extends s3Mixin(ParseAndQueue) {}
+class S3ParseAndQueue extends s3Mixin(baseProtocol(ParseAndQueue)) {}
 
 /**
  * Select a class for discovering PDRs based on protocol
  *
  * @param {string} type - `discover` or `parse`
  * @param {string} protocol - `sftp`, `ftp`, `http` or 's3'
-=======
-class SftpParseAndQueue extends sftpMixin(ParseAndQueue) {}
-
-/**
- * Select a class for discovering PDRs based on protocol 
- * 
- * @param {string} type - `discover` or `parse`
- * @param {string} protocol - `sftp`, `ftp`, or `http`
->>>>>>> cc6611a7
  * @param {boolean} q - set to `true` to queue pdrs
  * @returns {function} - a constructor to create a PDR discovery object
  */
@@ -497,11 +454,8 @@
         return q ? FtpDiscoverAndQueue : FtpDiscover;
       case 'sftp':
         return q ? SftpDiscoverAndQueue : SftpDiscover;
-<<<<<<< HEAD
       case 's3':
         return q ? S3DiscoverAndQueue : S3Discover;
-=======
->>>>>>> cc6611a7
       default:
         throw new Error(`Protocol ${protocol} is not supported.`);
     }
@@ -513,13 +467,9 @@
       case 'ftp':
         return q ? FtpParseAndQueue : FtpParse;
       case 'sftp':
-<<<<<<< HEAD
         return q ? SftpParseAndQueue : SftpParse;
       case 's3':
         return q ? S3ParseAndQueue : S3Parse;
-=======
-        return q ? SftpParseAndQueue : SftpParseAndQueue;
->>>>>>> cc6611a7
       default:
         throw new Error(`Protocol ${protocol} is not supported.`);
     }
@@ -532,7 +482,6 @@
 module.exports.HttpParse = HttpParse;
 module.exports.FtpParse = FtpParse;
 module.exports.SftpParse = SftpParse;
-<<<<<<< HEAD
 module.exports.S3Parse = S3Parse;
 module.exports.FtpDiscover = FtpDiscover;
 module.exports.HttpDiscover = HttpDiscover;
@@ -541,12 +490,4 @@
 module.exports.FtpDiscoverAndQueue = FtpDiscoverAndQueue;
 module.exports.HttpDiscoverAndQueue = HttpDiscoverAndQueue;
 module.exports.SftpDiscoverAndQueue = SftpDiscoverAndQueue;
-module.exports.S3DiscoverAndQueue = S3DiscoverAndQueue;
-=======
-module.exports.FtpDiscover = FtpDiscover;
-module.exports.HttpDiscover = HttpDiscover;
-module.exports.SftpDiscover = SftpDiscover;
-module.exports.FtpDiscoverAndQueue = FtpDiscoverAndQueue;
-module.exports.HttpDiscoverAndQueue = HttpDiscoverAndQueue;
-module.exports.SftpDiscoverAndQueue = SftpDiscoverAndQueue;
->>>>>>> cc6611a7
+module.exports.S3DiscoverAndQueue = S3DiscoverAndQueue;