'use strict';

const aws = require('@cumulus/common/aws');
const fs = require('fs');
const get = require('lodash.get');
const join = require('path').join;
const urljoin = require('url-join');
const cksum = require('cksum');
const checksum = require('checksum');
const log = require('@cumulus/common/log');
const errors = require('@cumulus/common/errors');
const sftpMixin = require('./sftp');
const ftpMixin = require('./ftp').ftpMixin;
const httpMixin = require('./http').httpMixin;
const { baseProtocol } = require('./protocol');

class Discover {
  constructor(event) {
    if (this.constructor === Discover) {
      throw new TypeError('Can not construct abstract class.');
    }

    const config = get(event, 'config');

    this.buckets = get(config, 'buckets');
    this.collection = get(config, 'collection');
    this.provider = get(config, 'provider');
    this.event = event;

    this.port = get(this.provider, 'port', 21);
    this.host = get(this.provider, 'host', null);
    this.path = get(this.collection, 'provider_path') || '/';

    this.endpoint = urljoin(this.host, this.path);
    this.username = get(this.provider, 'username', null);
    this.password = get(this.provider, 'password', null);

    // create hash with file regex as key
    this.regexes = {};
    this.collection.files.forEach(f => {
      this.regexes[f.regex] = {
        collection: this.collection.name,
        bucket: this.buckets[f.bucket]
      };
    });
  }

  /**
   * Receives a file object and adds granule, bucket and path information
   * extracted from the collection record
   * @param {object} file the file object
   * @returns {object} Updated file with granuleId, bucket and path information
   */
  setGranuleInfo(_file) {
    let granuleId;
    const file = _file;
    let test = new RegExp(this.collection.granuleIdExtraction);
    const match = file.name.match(test);
    if (match) {
      granuleId = match[1];
      for (const f of this.collection.files) {
        test = new RegExp(f.regex);
        if (file.name.match(test)) {
          file.granuleId = granuleId;
          file.bucket = this.buckets[f.bucket];
          if (f.url_path) {
            file.url_path = f.url_path;
          }
          else {
            file.url_path = this.collection.url_path || '/';
          }
        }
      }

      return file;
    }
    return false;
  }

  async discover() {
    // get list of files that matches a given path
    const updatedFiles = (await this.list())
      .map((file) => this.setGranuleInfo(file))
      .filter((file) => file);

    return await this.findNewGranules(updatedFiles);
  }

  /**
   * Determine if a file does not yet exist in S3.
   *
   * @param {Object} file - the file that's being looked for
   * @param {string} file.bucket - the bucket to look in
   * @param {string} file.name - the name of the file (in S3)
   * @returns {Promise.<(boolean|Object)>} - a Promise that resolves to false
   *   when the object exists in S3, or the passed-in file object if it does
   *   not already exist in S3.
   */
  fileIsNew(file) {
    return aws.s3ObjectExists({
      Bucket: file.bucket,
      Key: file.name
    }).then((exists) => (exists ? false : file));
  }

  async findNewGranules(files) {
    const checkFiles = files.map(f => this.fileIsNew(f));
    const t = await Promise.all(checkFiles);
    const newFiles = t.filter(f => f);

    // reorganize by granule
    const granules = {};
    newFiles.forEach(_f => {
      const f = _f;
      const granuleId = f.granuleId;
      delete f.granuleId;
      if (granules[granuleId]) {
        granules[granuleId].files.push(f);
      }
      else {
        granules[granuleId] = {
          granuleId,
          files: [f]
        };
      }
    });

    return Object.keys(granules).map(k => granules[k]);
  }
}

/**
 * This is a base class for ingesting and parsing a single PDR
 * It must be mixed with a FTP or HTTP mixing to work
 *
 * @class
 * @abstract
 */

class Granule {
  constructor(
    buckets,
    collection,
    provider,
    forceDownload = false
  ) {
    if (this.constructor === Granule) {
      throw new TypeError('Can not construct abstract class.');
    }

    this.buckets = buckets;
    this.collection = collection;
    this.provider = provider;

    this.collection.url_path = this.collection.url_path || '';
    this.port = get(this.provider, 'port', 21);
    this.host = get(this.provider, 'host', null);
    this.username = get(this.provider, 'username', null);
    this.password = get(this.provider, 'password', null);
    this.checksumFiles = {};

    this.forceDownload = forceDownload;
  }

  async ingest(granule) {
    // for each granule file
    // download / verify checksum / upload

    const downloadFiles = granule.files
      .map(f => this.getBucket(f))
      .filter(f => this.filterChecksumFiles(f))
      .map(f => this.ingestFile(f, this.collection.duplicateHandling));

    const files = await Promise.all(downloadFiles);

    return {
      granuleId: granule.granuleId,
      files
    };
  }

  getBucket(_file) {
    const file = _file;
    for (const fileDef of this.collection.files) {
      const test = new RegExp(fileDef.regex);
      const match = file.name.match(test);
      if (match) {
        file.bucket = this.buckets[fileDef.bucket];
        file.url_path = fileDef.url_path || this.collection.url_path;
        return file;
      }
    }
    // if not found fall back to default
    file.bucket = this.buckets.private;
    file.url_path = this.collection.url_path || '';
    return file;
  }

  filterChecksumFiles(file) {
    if (file.name.indexOf('.md5') > 0) {
      this.checksumFiles[file.name.replace('.md5', '')] = file;
      return false;
    }

    return true;
  }

  async _validateChecksum(type, value, tempFile, options) {
    if (!options) options = {};
    let sum = null;

    if (type.toLowerCase() === 'cksum') {
      sum = await this._cksum(tempFile);
    }
    else {
      sum = await this._hash(type, tempFile, options);
    }

    return value === sum;
  }

  async _cksum(tempFile) {
    return new Promise((resolve, reject) =>
      fs.createReadStream(tempFile)
        .pipe(cksum.stream((value) => resolve(value.readUInt32BE(0))))
        .on('error', reject)
    );
  }

  async _hash(type, tempFile) {
    const options = { algorithm: type };

    return new Promise((resolve, reject) =>
      checksum.file(tempFile, options, (err, sum) => {
        if (err) return reject(err);
        return resolve(sum);
      })
    );
  }

  /**
   * Ingest individual files
   * @private
   */
  async ingestFile(_file, duplicateHandling) {
    const file = _file;
    let exists = null;

    // check if the file exists.
    exists = await aws.s3ObjectExists({ Bucket: file.bucket, Key: join(file.url_path, file.name) });

    if (duplicateHandling === 'version') {
      // check that the bucket has versioning enabled
      let versioning = await aws.s3().getBucketVersioning({ Bucket: file.bucket }).promise();

      // if not enabled, make it enabled
      if (versioning.Status !== 'Enabled') {
        versioning = await aws.s3().putBucketVersioning({
          Bucket: file.bucket,
          VersioningConfiguration: { Status: 'Enabled' } }).promise();
      }
    }

    if (!exists || duplicateHandling !== 'skip') {
      // Either the file does not exist yet, or it does but
      // we are replacing it with a more recent one or
      // adding another version of it to the bucket

      // we considered a direct stream from source to S3 but since
      // it doesn't work with FTP connections, we decided to always download
      // and then upload
      let tempFile;
      try {
        log.info(`downloading ${file.name}`);
        tempFile = await this.download(file.path, file.name);
        log.info(`downloaded ${file.name}`);
      }
      catch (e) {
        if (e.message && e.message.includes('Unexpected HTTP status code: 403')) {
          throw new errors.FileNotFound(
            `${file.name} was not found on the server with 403 status`
          );
        }
        throw e;
      }

      try {
        let checksumType = null;
        let checksumValue = null;

        if (file.checksumType && file.checksumValue) {
          checksumType = file.checksumType;
          checksumValue = file.checksumValue;
        }
        else if (this.checksumFiles[file.name]) {
          const checksumInfo = this.checksumFiles[file.name];

          log.info(`downloading ${checksumInfo.name}`);
          const checksumFilepath = await this.download(checksumInfo.path, checksumInfo.name);
          log.info(`downloaded ${checksumInfo.name}`);

          // expecting the type is md5
          checksumType = 'md5';
          checksumValue = fs.readFileSync(checksumFilepath, 'utf8').split(' ')[0];
          fs.unlinkSync(checksumFilepath);
        }
        else {
          // If there is not a checksum, no need to validate
          file.filename = await this.upload(file.bucket, file.url_path, file.name, tempFile);
          return file;
        }

        const validated = await this._validateChecksum(
          checksumType,
          checksumValue,
          tempFile
        );

        if (validated) {
          await this.upload(file.bucket, file.url_path, file.name, tempFile);
        }
        else {
          throw new errors.InvalidChecksum(
            `Invalid checksum for ${file.name} with ` +
            `type ${file.checksumType} and value ${file.checksumValue}`
          );
        }
      }
      catch (e) {
        throw new errors.InvalidChecksum(
          `Error evaluating checksum for ${file.name} with ` +
          `type ${file.checksumType} and value ${file.checksumValue}`
        );
      }

      // delete temp file
      fs.stat(tempFile, (err, stat) => {
        if (stat) fs.unlinkSync(tempFile);
      });
    }

    file.filename = `s3://${file.bucket}/${join(file.url_path, file.name)}`;
    return file;
  }
}

/**
 * A class for discovering granules using HTTP or HTTPS.
 */
class HttpDiscoverGranules extends httpMixin(baseProtocol(Discover)) {}

/**
<<<<<<< HEAD
=======
 * A class for discovering granules using HTTP or HTTPS and queueing them to SQS.
 */
class HttpDiscoverAndQueueGranules extends httpMixin(baseProtocol(DiscoverAndQueue)) {}

/**
>>>>>>> 0ae55b75
 * A class for discovering granules using SFTP.
 */
class SftpDiscoverGranules extends sftpMixin(baseProtocol(Discover)) {}

/**
<<<<<<< HEAD
=======
 * A class for discovering granules using SFTP and queueing them to SQS.
 */
class SftpDiscoverAndQueueGranules extends sftpMixin(baseProtocol(DiscoverAndQueue)) {}

/**
>>>>>>> 0ae55b75
 * A class for discovering granules using FTP.
 */
class FtpDiscoverGranules extends ftpMixin(baseProtocol(Discover)) {}

/**
<<<<<<< HEAD
=======
 * A class for discovering granules using FTP and queueing them to SQS.
 */
class FtpDiscoverAndQueueGranules extends ftpMixin(baseProtocol(DiscoverAndQueue)) {}

/**
>>>>>>> 0ae55b75
 * Ingest Granule from an FTP endpoint.
 */
class FtpGranule extends ftpMixin(baseProtocol(Granule)) {}

/**
 * Ingest Granule from an SFTP endpoint.
 */
class SftpGranule extends sftpMixin(baseProtocol(Granule)) {}

/**
 * Ingest Granule from an HTTP endpoint.
 */
class HttpGranule extends httpMixin(baseProtocol(Granule)) {}

/**
* Select a class for discovering or ingesting granules based on protocol
*
* @param {string} type -`discover` or `ingest`
* @param {string} protocol -`sftp`, `ftp`, or `http`
* @returns {function} - a constructor to create a granule discovery object
**/
function selector(type, protocol) {
  if (type === 'discover') {
    switch (protocol) {
      case 'sftp':
        return SftpDiscoverGranules;
      case 'ftp':
        return FtpDiscoverGranules;
      case 'http':
      case 'https':
        return HttpDiscoverGranules;
      default:
        throw new Error(`Protocol ${protocol} is not supported.`);
    }
  }
  else if (type === 'ingest') {
    switch (protocol) {
      case 'sftp':
        return SftpGranule;
      case 'ftp':
        return FtpGranule;
      case 'http':
        return HttpGranule;
      default:
        throw new Error(`Protocol ${protocol} is not supported.`);
    }
  }

  throw new Error(`${type} is not supported`);
}

module.exports.selector = selector;
module.exports.HttpGranule = HttpGranule;
module.exports.FtpGranule = FtpGranule;
module.exports.SftpGranule = SftpGranule;
module.exports.SftpDiscoverGranules = SftpDiscoverGranules;
module.exports.FtpDiscoverGranules = FtpDiscoverGranules;
module.exports.HttpDiscoverGranules = HttpDiscoverGranules;<|MERGE_RESOLUTION|>--- conflicted
+++ resolved
@@ -350,40 +350,16 @@
 class HttpDiscoverGranules extends httpMixin(baseProtocol(Discover)) {}
 
 /**
-<<<<<<< HEAD
-=======
- * A class for discovering granules using HTTP or HTTPS and queueing them to SQS.
- */
-class HttpDiscoverAndQueueGranules extends httpMixin(baseProtocol(DiscoverAndQueue)) {}
-
-/**
->>>>>>> 0ae55b75
  * A class for discovering granules using SFTP.
  */
 class SftpDiscoverGranules extends sftpMixin(baseProtocol(Discover)) {}
 
 /**
-<<<<<<< HEAD
-=======
- * A class for discovering granules using SFTP and queueing them to SQS.
- */
-class SftpDiscoverAndQueueGranules extends sftpMixin(baseProtocol(DiscoverAndQueue)) {}
-
-/**
->>>>>>> 0ae55b75
  * A class for discovering granules using FTP.
  */
 class FtpDiscoverGranules extends ftpMixin(baseProtocol(Discover)) {}
 
 /**
-<<<<<<< HEAD
-=======
- * A class for discovering granules using FTP and queueing them to SQS.
- */
-class FtpDiscoverAndQueueGranules extends ftpMixin(baseProtocol(DiscoverAndQueue)) {}
-
-/**
->>>>>>> 0ae55b75
  * Ingest Granule from an FTP endpoint.
  */
 class FtpGranule extends ftpMixin(baseProtocol(Granule)) {}
