'use strict';

const crypto = require('crypto');
const deprecate = require('depd')('my-module');
const fs = require('fs-extra');
const cloneDeep = require('lodash.clonedeep');
const groupBy = require('lodash.groupby');
const identity = require('lodash.identity');
const get = require('lodash.get');
const omit = require('lodash.omit');
const os = require('os');
const path = require('path');
const urljoin = require('url-join');
const encodeurl = require('encodeurl');
const cksum = require('cksum');
const xml2js = require('xml2js');
const { aws, log } = require('@cumulus/common');
const errors = require('@cumulus/common/errors');
const { xmlParseOptions } = require('@cumulus/cmrjs/utils');
const { sftpMixin } = require('./sftp');
const { ftpMixin } = require('./ftp');
const { httpMixin } = require('./http');
const { s3Mixin } = require('./s3');
const { baseProtocol } = require('./protocol');
const { publish } = require('./cmr');
const { CollectionConfigStore } = require('@cumulus/common');
const { constructCollectionId } = require('../api/lib/utils');

/**
* The abstract Discover class
**/
class Discover {
  /**
  * Discover class constructor
  *
  * @param {Object} event - the cumulus event object
  **/
  constructor(event) {
    if (this.constructor === Discover) {
      throw new TypeError('Can not construct abstract class.');
    }

    this.buckets = event.config.buckets;
    this.collection = event.config.collection;
    this.provider = event.config.provider;
    this.useList = event.config.useList;
    this.event = event;

    this.port = this.provider.port || 21;
    this.host = this.provider.host;
    this.path = this.collection.provider_path || '/';

    this.endpoint = urljoin(this.host, this.path);
    this.username = this.provider.username;
    this.password = this.provider.password;

    // create hash with file regex as key
    this.regexes = {};
    this.collection.files.forEach((f) => {
      this.regexes[f.regex] = {
        collection: this.collection.name,
        bucket: this.buckets[f.bucket].name
      };
    });
  }

  /**
   * Receives a file object and adds granule-specific properties to it
   *
   * @param {Object} file - the file object
   * @returns {Object} Updated file with granuleId, bucket, and url_path information
   */
  setGranuleInfo(file) {
    const granuleIdMatch = file.name.match(this.collection.granuleIdExtraction);
    const granuleId = granuleIdMatch[1];

    const fileTypeConfig = this.fileTypeConfigForFile(file);

    // Return the file with granuleId, bucket, and url_path added
    return Object.assign(
      cloneDeep(file),
      {
        granuleId,
        bucket: this.buckets[fileTypeConfig.bucket].name,
        url_path: fileTypeConfig.url_path || this.collection.url_path || ''
      }
    );
  }

  /**
   * Search for a file type config in the collection config
   *
   * @param {Object} file - a file object
   * @returns {Object|undefined} a file type config object or undefined if none
   *   was found
   * @private
   */
  fileTypeConfigForFile(file) {
    return this.collection.files.find((fileTypeConfig) => file.name.match(fileTypeConfig.regex));
  }

  /**
   * Discover new granules
   *
   * @returns {Array<Object>} a list of discovered granules
   */
  async discover() {
    const discoveredFiles = (await this.list())
      // Make sure the file matches the granuleIdExtraction
      .filter((file) => file.name.match(this.collection.granuleIdExtraction))
      // Make sure there is a config for this type of file
      .filter((file) => this.fileTypeConfigForFile(file))
      // Add additional granule-related properties to the file
      .map((file) => this.setGranuleInfo(file));

    // This is confusing, but I haven't figured out a better way to write it.
    // What we're doing here is checking each discovered file to see if it
    // already exists in S3.  If it does then it isn't a new file and we are
    // going to ignore it.
    const newFiles = (await Promise.all(discoveredFiles.map((discoveredFile) =>
      aws.s3ObjectExists({ Bucket: discoveredFile.bucket, Key: discoveredFile.name })
        .then((exists) => (exists ? null : discoveredFile)))))
      .filter(identity);
    
    // Group the files by granuleId
    const filesByGranuleId = groupBy(newFiles, (file) => file.granuleId);

    // Build and return the granules
    const granuleIds = Object.keys(filesByGranuleId);
    return granuleIds
      .map((granuleId) => ({
        granuleId,
        dataType: this.collection.dataType,
        version: this.collection.version,
        // Remove the granuleId property from each file
        files: filesByGranuleId[granuleId].map((file) => omit(file, 'granuleId'))
      }));
  }
}

/**
 * This is a base class for ingesting and parsing a single PDR
 * It must be mixed with a FTP or HTTP mixing to work
 *
 * @class
 * @abstract
 */
class Granule {
  /**
   * Constructor for abstract Granule class
   *
   * @param {Object} buckets - s3 buckets available from config
   * @param {Object} collection - collection configuration object
   * @param {Object} provider - provider configuration object
   * @param {string} fileStagingDir - staging directory on bucket to place files
   * @param {boolean} forceDownload - force download of a file
   * @param {boolean} duplicateHandling - specify how to handle duplicates
   */
  constructor(
    buckets,
    collection,
    provider,
    fileStagingDir = 'file-staging',
    forceDownload = false,
    duplicateHandling = 'replace'
  ) {
    if (this.constructor === Granule) {
      throw new TypeError('Can not construct abstract class.');
    }

    this.buckets = buckets;
    this.collection = collection;
    this.provider = provider;

    if (this.collection) this.collection.url_path = this.collection.url_path || '';
    this.port = get(this.provider, 'port', 21);
    this.host = get(this.provider, 'host', null);
    this.username = get(this.provider, 'username', null);
    this.password = get(this.provider, 'password', null);
    this.checksumFiles = {};

    this.forceDownload = forceDownload;
    this.fileStagingDir = fileStagingDir;
    this.duplicateHandling = duplicateHandling;
  }

  /**
   * Ingest all files in a granule
   *
   * @param {Object} granule - granule object
   * @param {string} bucket - s3 bucket to use for files
   * @returns {Promise<Object>} return granule object
   */
  async ingest(granule, bucket) {
    // for each granule file
    // download / verify checksum / upload

    const stackName = process.env.stackName;
<<<<<<< HEAD
    // we need to retrieve the right collection
    const collectionConfigStore = new CollectionConfigStore(bucket, stackName);
    this.collection = await collectionConfigStore.get(granule.dataType, granule.version);

    this.collectionId = constructCollectionId(granule.dataType, granule.version);
=======

    // if no collection is passed then retrieve the right collection
    if (!this.collection) {
      if (!granule.dataType || !granule.version) {
        throw new Error(
          'Downloading the collection failed because dataType or version was missing!'
        );
      }
      const collectionConfigStore = new CollectionConfigStore(bucket, stackName);
      this.collection = await collectionConfigStore.get(granule.dataType, granule.version);
    }

    this.collectionId = constructCollectionId(granule.dataType, granule.version);    
    this.fileStagingDir = path.join(this.fileStagingDir, this.collectionId);
>>>>>>> 8fab6ce0

    const downloadFiles = granule.files
      .filter((f) => this.filterChecksumFiles(f))
      .map((f) => this.ingestFile(f, bucket, this.duplicateHandling));

    const files = await Promise.all(downloadFiles);

    return {
      granuleId: granule.granuleId,
      dataType: granule.dataType,
      version: granule.version,
      files
    };
  }

  /**
   * set the url_path of a file based on collection config.
   * Give a url_path set on a file definition higher priority
   * than a url_path set on the min collection object.
   *
   * @param {Object} file - object representing a file of a granule
   * @returns {Object} file object updated with url+path tenplate
   */
  getUrlPath(file) {
    let urlPath = '';

    this.collection.files.forEach((fileDef) => {
      const test = new RegExp(fileDef.regex);
      const match = file.name.match(test);

      if (match && fileDef.url_path) {
        urlPath = fileDef.url_path;
      }
    });

    if (!urlPath) {
      urlPath = this.collection.url_path;
    }

    return urlPath;
  }

  /**
   * Find the collection file config that applies to the given file
   *
   * @param {Object} file - an object containing a "name" property
   * @returns {Object|undefined} a collection file config or undefined
   * @private
   */
  findCollectionFileConfigForFile(file) {
    return this.collection.files.find((fileConfig) =>
      file.name.match(fileConfig.regex));
  }

  /**
   * Add a bucket property to the given file
   *
   * Note: This returns a copy of the file parameter, it does not modify it.
   *
   * @param {Object} file - an object containing a "name" property
   * @returns {Object} the file with a bucket property set
   * @private
   */
  addBucketToFile(file) {
    const fileConfig = this.findCollectionFileConfigForFile(file);
    if (!fileConfig) {
      throw new Error(`Unable to update file. Cannot find file config for file ${file.name}`);
    }
    const bucket = this.buckets[fileConfig.bucket].name;

    return Object.assign(cloneDeep(file), { bucket });
  }

  /**
   * Add a url_path property to the given file
   *
   * Note: This returns a copy of the file parameter, it does not modify it.
   *
   * @param {Object} file - an object containing a "name" property
   * @returns {Object} the file with a url_path property set
   * @private
   */
  addUrlPathToFile(file) {
    let foundFileConfigUrlPath;

    const fileConfig = this.findCollectionFileConfigForFile(file);
    if (fileConfig) foundFileConfigUrlPath = fileConfig.url_path;

    // eslint-disable-next-line camelcase
    const url_path = foundFileConfigUrlPath || this.collection.url_path || '';
    return Object.assign(cloneDeep(file), { url_path });
  }

  /**
   * Add bucket and url_path properties to the given file
   *
   * Note: This returns a copy of the file parameter, it does not modify it.
   *
   * This method is deprecated.  A combination of the addBucketToFile and
   *   addUrlPathToFile methods should be used instead.
   *
   * @param {Object} file - an object containing a "name" property
   * @returns {Object} the file with bucket and url_path properties set
   * @private
   */
  getBucket(file) {
    deprecate();
    return this.addUrlPathToFile(this.addBucketToFile(file));
  }

  /**
   * Filter out md5 checksum files and put them in `this.checksumFiles` object.
   * To be used with `Array.prototype.filter`.
   *
   * @param {Object} file - file object from granule.files
   * @returns {boolean} depending on if file was an md5 checksum or not
   */
  filterChecksumFiles(file) {
    if (file.name.indexOf('.md5') > 0) {
      this.checksumFiles[file.name.replace('.md5', '')] = file;
      return false;
    }

    return true;
  }

  /**
   * Validate a file's checksum and throw an exception if it's invalid
   *
   * @param {Object} file - the file object to be checked
   * @param {string} fileLocalPath - the path to the file on the filesystem
   * @param {Object} [options={}] - options for the this._hash method
   * @returns {undefined} - no return value, but throws an error if the
   *   checksum is invalid
   * @memberof Granule
   */
  async validateChecksum(file, fileLocalPath, options = {}) {
    const [type, value] = await this.getChecksumFromFile(file);

    if (!type || !value) return;

    let sum = null;
    if (type.toLowerCase() === 'cksum') sum = await this._cksum(fileLocalPath);
    else sum = await this._hash(type, fileLocalPath, options);

    if (value !== sum) {
      const message = `Invalid checksum for ${file.name} with type ${file.checksumType} and value ${file.checksumValue}`; // eslint-disable-line max-len
      throw new errors.InvalidChecksum(message);
    }
  }

  /**
   * Get cksum checksum value of file
   *
   * @param {string} filepath - filepath of file to checksum
   * @returns {Promise<number>} checksum value calculated from file
   */
  async _cksum(filepath) {
    return new Promise((resolve, reject) =>
      fs.createReadStream(filepath)
        .pipe(cksum.stream((value) => resolve(value.readUInt32BE(0))))
        .on('error', reject));
  }

  /**
  * Get hash of file
  *
  * @param {string} algorithm - algorithm to use for hash,
  * any algorithm accepted by node's `crypto.createHash`
  * https://nodejs.org/api/crypto.html#crypto_crypto_createhash_algorithm_options
  * @param {string} filepath - filepath of file to checksum
  * @returns {Promise} checksum value calculated from file
  **/
  async _hash(algorithm, filepath) {
    return new Promise((resolve, reject) => {
      const hash = crypto.createHash(algorithm);
      const fileStream = fs.createReadStream(filepath);
      fileStream.on('error', reject);
      fileStream.on('data', (chunk) => hash.update(chunk));
      fileStream.on('end', () => resolve(hash.digest('hex')));
    });
  }

  /**
   * Enable versioning on an s3 bucket
   *
   * @param {string} bucket - s3 bucket name
   * @returns {Promise} promise that resolves when bucket versioning is enabled
   */
  async enableBucketVersioning(bucket) {
    // check that the bucket has versioning enabled
    const versioning = await aws.s3().getBucketVersioning({ Bucket: bucket }).promise();

    // if not enabled, make it enabled
    if (versioning.Status !== 'Enabled') {
      aws.s3().putBucketVersioning({
        Bucket: bucket,
        VersioningConfiguration: { Status: 'Enabled' }
      }).promise();
    }
  }

  /**
   * Get a checksum from a file
   *
   * @param {Object} file - file object
   * @returns {Array} returns array where first item is the checksum algorithm,
   * and the second item is the value of the checksum
   */
  async getChecksumFromFile(file) {
    if (file.checksumType && file.checksumValue) {
      return [file.checksumType, file.checksumValue];
    }
    else if (this.checksumFiles[file.name]) {
      const checksumInfo = this.checksumFiles[file.name];

      const checksumRemotePath = path.join(checksumInfo.path, checksumInfo.name);

      const downloadDir = await fs.mkdtemp(`${os.tmpdir()}${path.sep}`);
      const checksumLocalPath = path.join(downloadDir, checksumInfo.name);

      let checksumValue;
      try {
        await this.download(checksumRemotePath, checksumLocalPath);
        const checksumFile = await fs.readFile(checksumLocalPath, 'utf8');
        [checksumValue] = checksumFile.split(' ');
      }
      finally {
        await fs.remove(downloadDir);
      }

      // assuming the type is md5
      return ['md5', checksumValue];
    }

    // No checksum found
    return [null, null];
  }

  /**
   * Ingest individual files
   *
   * @private
   * @param {Object} file - file to download
   * @param {string} bucket - bucket to put file in
   * @param {string} duplicateHandling - how to handle duplicate files
   * value can be `skip` to skip duplicates,
   * or 'version' to create a new version of the file in s3
   * @returns {Promise<Object>} returns promise that resolves to a file object
   */
  async ingestFile(file, bucket, duplicateHandling) {
    // Check if the file exists
    const exists = await aws.s3ObjectExists({
      Bucket: bucket,
      Key: path.join(this.fileStagingDir, this.collectionId, file.name)
    });

    // Exit early if we can
    if (exists && duplicateHandling === 'skip') return file;

    // Enable bucket versioning
    if (duplicateHandling === 'version') this.enableBucketVersioning(file.bucket);

    // Either the file does not exist yet, or it does but
    // we are replacing it with a more recent one or
    // adding another version of it to the bucket

    // we considered a direct stream from source to S3 but since
    // it doesn't work with FTP connections, we decided to always download
    // and then upload

    const downloadDir = await this.createDownloadDirectory();

    try {
      const fileLocalPath = path.join(downloadDir, file.name);
      const fileRemotePath = path.join(file.path, file.name);

      // Download the file
      await this.download(fileRemotePath, fileLocalPath);

      // Validate the checksum
      await this.validateChecksum(file, fileLocalPath);

      // Upload the file
      const filename = await this.upload(
        bucket,
        path.join(this.fileStagingDir, this.collectionId),
        file.name,
        fileLocalPath
      );

      return Object.assign(file, {
        filename,
        fileStagingDir: path.join(this.fileStagingDir, this.collectionId),
        url_path: this.getUrlPath(file),
        bucket
      });
    }
    finally {
      // Delete the temp directory
      await fs.remove(downloadDir);
    }
  }
}
exports.Granule = Granule; // exported to support testing

/**
 * A class for discovering granules using HTTP or HTTPS.
 */
class HttpDiscoverGranules extends httpMixin(baseProtocol(Discover)) {}

/**
 * A class for discovering granules using SFTP.
 */
class SftpDiscoverGranules extends sftpMixin(baseProtocol(Discover)) {}

/**
 * A class for discovering granules using FTP.
 */
class FtpDiscoverGranules extends ftpMixin(baseProtocol(Discover)) {}

/**
 * A class for discovering granules using S3.
 */
class S3DiscoverGranules extends s3Mixin(baseProtocol(Discover)) {}

/**
 * Ingest Granule from an FTP endpoint.
 */
class FtpGranule extends ftpMixin(baseProtocol(Granule)) {}

/**
 * Ingest Granule from an SFTP endpoint.
 */
class SftpGranule extends sftpMixin(baseProtocol(Granule)) {}

/**
 * Ingest Granule from an HTTP endpoint.
 */
class HttpGranule extends httpMixin(baseProtocol(Granule)) {}

/**
 * Ingest Granule from an s3 endpoint.
 */
class S3Granule extends s3Mixin(baseProtocol(Granule)) {}

/**
* Select a class for discovering or ingesting granules based on protocol
*
* @param {string} type -`discover` or `ingest`
* @param {string} protocol -`sftp`, `ftp`, `http`, `https` or `s3`
* @returns {function} - a constructor to create a granule discovery object
**/
function selector(type, protocol) {
  if (type === 'discover') {
    switch (protocol) {
    case 'sftp':
      return SftpDiscoverGranules;
    case 'ftp':
      return FtpDiscoverGranules;
    case 'http':
    case 'https':
      return HttpDiscoverGranules;
    case 's3':
      return S3DiscoverGranules;
    default:
      throw new Error(`Protocol ${protocol} is not supported.`);
    }
  }
  else if (type === 'ingest') {
    switch (protocol) {
    case 'sftp':
      return SftpGranule;
    case 'ftp':
      return FtpGranule;
    case 'http':
    case 'https':
      return HttpGranule;
    case 's3':
      return S3Granule;
    default:
      throw new Error(`Protocol ${protocol} is not supported.`);
    }
  }

  throw new Error(`${type} is not supported`);
}

/**
 * Gets metadata for a cmr xml file from s3
 *
 * @param {string} xmlFilePath - S3 URI to the xml metadata document
 * @returns {string} returns stringified xml document downloaded from S3
 */
async function getMetadata(xmlFilePath) {
  if (!xmlFilePath) {
    throw new errors.XmlMetaFileNotFound('XML Metadata file not provided');
  }

  // GET the metadata text
  // Currently, only supports files that are stored on S3
  const parts = xmlFilePath.match(/^s3:\/\/(.+?)\/(.+)$/);
  const obj = await aws.getS3Object(parts[1], parts[2]);
  return obj.Body.toString();
}

/**
 * Parse an xml string
 *
 * @param {string} xml - xml to parse
 * @returns {Promise<Object>} promise resolves to object version of the xml
 */
async function parseXmlString(xml) {
  return new Promise((resolve, reject) => {
    xml2js.parseString(xml, xmlParseOptions, (err, data) => {
      if (err) return reject(err);
      return resolve(data);
    });
  });
}

async function postS3Object(destination, options) {
  await aws.promiseS3Upload(
    { Bucket: destination.bucket, Key: destination.key, Body: destination.body }
  );
  if (options) {
    const s3 = aws.s3();
    await s3.deleteObject(options).promise();
  }
}

/**
 * construct a list of online access urls
 *
 * @param {Array<Object>} files - array of file objects
 * @param {string} distEndpoint - distribution enpoint from config
 * @returns {Array<{URL: string, URLDescription: string}>}
 *   returns the list of online access url objects
 */
async function contructOnlineAccessUrls(files, distEndpoint) {
  const urls = [];

  const bucketsString = await aws.s3().getObject({
    Bucket: process.env.bucket,
    Key: `${process.env.stackName}/workflows/buckets.json`
  }).promise();
  const bucketsObject = JSON.parse(bucketsString.Body);

  // URLs are for public and protected files
  const bucketKeys = Object.keys(bucketsObject);
  files.forEach((file) => {
    const urlObj = {};
    const bucketkey = bucketKeys.find((bucketKey) =>
      file.bucket === bucketsObject[bucketKey].name);

    if (bucketsObject[bucketkey].type === 'protected') {
      const extension = urljoin(bucketsObject[bucketkey].name, `${file.filepath}`);
      urlObj.URL = urljoin(distEndpoint, extension);
      urlObj.URLDescription = 'File to download';
      urls.push(urlObj);
    }
    else if (bucketsObject[bucketkey].type === 'public') {
      urlObj.URL = `https://${bucketsObject[bucketkey].name}.s3.amazonaws.com/${file.filepath}`;
      urlObj.URLDescription = 'File to download';
      urls.push(urlObj);
    }
  });
  return urls;
}

/**
 * updates cmr xml file with updated file urls
 *
 * @param {string} granuleId - granuleId
 * @param {Object} cmrFile - cmr xml file to be updated
 * @param {Object[]} files - array of file objects
 * @param {string} distEndpoint - distribution enpoint from config
 * @param {boolean} published - indicate if publish is needed
 * @returns {Promise} returns promise to upload updated cmr file
 */
async function updateMetadata(granuleId, cmrFile, files, distEndpoint, published) {
  log.debug(`granules.updateMetadata granuleId ${granuleId}, xml file ${cmrFile.filename}`);

  const urls = await contructOnlineAccessUrls(files, distEndpoint);

  // add/replace the OnlineAccessUrls
  const metadata = await getMetadata(cmrFile.filename);
  const metadataObject = await parseXmlString(metadata);
  const metadataGranule = metadataObject.Granule;
  const updatedGranule = {};
  Object.keys(metadataGranule).forEach((key) => {
    if (key === 'OnlineResources' || key === 'Orderable') {
      updatedGranule.OnlineAccessURLs = {};
    }
    updatedGranule[key] = metadataGranule[key];
  });
  updatedGranule.OnlineAccessURLs.OnlineAccessURL = urls;
  metadataObject.Granule = updatedGranule;
  const builder = new xml2js.Builder();
  const xml = builder.buildObject(metadataObject);

  // post meta file to CMR
  const creds = {
    provider: process.env.cmr_provider,
    clientId: process.env.cmr_client_id,
    username: process.env.cmr_username,
    password: process.env.cmr_password
  };

  const cmrFileObject = {
    filename: cmrFile.filename,
    metadata: xml,
    granuleId: granuleId
  };
  if (published) await publish(cmrFileObject, creds, process.env.bucket, process.env.stackName);
  return postS3Object({ bucket: cmrFile.bucket, key: cmrFile.filepath, body: xml });
}

/**
* Copy granule file from one s3 bucket & keypath to another
*
* @param {Object} source - source
* @param {string} source.Bucket - source
* @param {string} source.Key - source
* @param {Object} target - target
* @param {string} target.Bucket - target
* @param {string} target.Key - target
* @param {Object} options - optional object with properties as defined by AWS API:
* https://docs.aws.amazon.com/AWSJavaScriptSDK/latest/AWS/S3.html#copyObject-property
* @returns {Promise} returms a promise that is resolved when the file is copied
**/
async function copyGranuleFile(source, target, options) {
  const s3 = aws.s3();
  const CopySource = encodeurl(urljoin(source.Bucket, source.Key));

  const params = Object.assign({
    CopySource,
    Bucket: target.Bucket,
    Key: target.Key
  }, (options || {}));

  return s3.copyObject(params).promise();
}

/**
* Move granule file from one s3 bucket & keypath to another
*
* @param {Object} source - source
* @param {string} source.Bucket - source
* @param {string} source.Key - source
* @param {Object} target - target
* @param {string} target.Bucket - target
* @param {string} target.Key - target
* @param {Object} options - optional object with properties as defined by AWS API:
* https://docs.aws.amazon.com/AWSJavaScriptSDK/latest/AWS/S3.html#copyObject-prop
* @returns {Promise} returms a promise that is resolved when the file is moved
**/
async function moveGranuleFile(source, target, options) {
  const s3 = aws.s3();
  await copyGranuleFile(source, target, options);
  return s3.deleteObject(source).promise();
}

/**
 * move granule files from one s3 location to another
 *
 * @param {string} granuleId - granuleiId
 * @param {Array<Object>} sourceFiles - array of file objects, they are updated with destination
 * location after the files are moved
 * @param {string} sourceFiles.name - file name
 * @param {string} sourceFiles.bucket - current bucket of file
 * @param {string} sourceFiles.filepath - current s3 key of file
 * @param {Object[]} destinations - array of objects defining the destination of granule files
 * @param {string} destinations.regex - regex for matching filepath of file to new destination
 * @param {string} destinations.bucket - aws bucket of the destination
 * @param {string} destinations.filepath - file path/directory on the bucket for the destination
 * @param {string} distEndpoint - distribution enpoint from config
 * @param {boolean} published - indicate if publish is needed
 * @returns {Promise<Object>} returns promise from publishing cmr file
 */
async function moveGranuleFiles(granuleId, sourceFiles, destinations, distEndpoint, published) {
  const moveFileRequests = sourceFiles.map((file) => {
    const destination = destinations.find((dest) => file.name.match(dest.regex));
    const parsed = aws.parseS3Uri(file.filename);
    // if there's no match, we skip the file
    if (destination) {
      const source = {
        Bucket: parsed.Bucket,
        Key: parsed.Key
      };

      const target = {
        Bucket: destination.bucket,
        Key: urljoin(destination.filepath, file.name)
      };

      log.debug('moveGranuleFiles', source, target);
      return moveGranuleFile(source, target).then(() => { /* eslint-disable no-param-reassign */
        // update the granule file location in source file
        file.bucket = target.Bucket;
        file.filepath = target.Key;
        file.filename = aws.buildS3Uri(file.bucket, file.filepath);
      });
    }
    // else set filepath as well so it won't be null
    file.filepath = parsed.Key;
    return Promise.resolve();
  });

  await Promise.all(moveFileRequests);

  // update cmr metadata with new file urls
  const xmlFile = sourceFiles.filter((file) => file.name.endsWith('.cmr.xml'));
  if (xmlFile.length === 1) {
    return updateMetadata(granuleId, xmlFile[0], sourceFiles, distEndpoint, published);
  }
  else if (xmlFile.length > 1) {
    log.error('more than one .cmr.xml found');
  }
  return Promise.resolve();
}

module.exports.selector = selector;
module.exports.Discover = Discover;
module.exports.Granule = Granule;
module.exports.FtpDiscoverGranules = FtpDiscoverGranules;
module.exports.FtpGranule = FtpGranule;
module.exports.HttpDiscoverGranules = HttpDiscoverGranules;
module.exports.HttpGranule = HttpGranule;
module.exports.S3Granule = S3Granule;
module.exports.S3DiscoverGranules = S3DiscoverGranules;
module.exports.SftpDiscoverGranules = SftpDiscoverGranules;
module.exports.SftpGranule = SftpGranule;
module.exports.getMetadata = getMetadata;
module.exports.copyGranuleFile = copyGranuleFile;
module.exports.moveGranuleFile = moveGranuleFile;
module.exports.moveGranuleFiles = moveGranuleFiles;<|MERGE_RESOLUTION|>--- conflicted
+++ resolved
@@ -121,7 +121,7 @@
       aws.s3ObjectExists({ Bucket: discoveredFile.bucket, Key: discoveredFile.name })
         .then((exists) => (exists ? null : discoveredFile)))))
       .filter(identity);
-    
+
     // Group the files by granuleId
     const filesByGranuleId = groupBy(newFiles, (file) => file.granuleId);
 
@@ -196,13 +196,6 @@
     // download / verify checksum / upload
 
     const stackName = process.env.stackName;
-<<<<<<< HEAD
-    // we need to retrieve the right collection
-    const collectionConfigStore = new CollectionConfigStore(bucket, stackName);
-    this.collection = await collectionConfigStore.get(granule.dataType, granule.version);
-
-    this.collectionId = constructCollectionId(granule.dataType, granule.version);
-=======
 
     // if no collection is passed then retrieve the right collection
     if (!this.collection) {
@@ -215,9 +208,8 @@
       this.collection = await collectionConfigStore.get(granule.dataType, granule.version);
     }
 
-    this.collectionId = constructCollectionId(granule.dataType, granule.version);    
+    this.collectionId = constructCollectionId(granule.dataType, granule.version);
     this.fileStagingDir = path.join(this.fileStagingDir, this.collectionId);
->>>>>>> 8fab6ce0
 
     const downloadFiles = granule.files
       .filter((f) => this.filterChecksumFiles(f))
@@ -472,7 +464,7 @@
     // Check if the file exists
     const exists = await aws.s3ObjectExists({
       Bucket: bucket,
-      Key: path.join(this.fileStagingDir, this.collectionId, file.name)
+      Key: path.join(this.fileStagingDir, file.name)
     });
 
     // Exit early if we can
@@ -504,14 +496,14 @@
       // Upload the file
       const filename = await this.upload(
         bucket,
-        path.join(this.fileStagingDir, this.collectionId),
+        this.fileStagingDir,
         file.name,
         fileLocalPath
       );
 
       return Object.assign(file, {
         filename,
-        fileStagingDir: path.join(this.fileStagingDir, this.collectionId),
+        fileStagingDir: this.fileStagingDir,
         url_path: this.getUrlPath(file),
         bucket
       });
