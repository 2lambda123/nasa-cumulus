--- conflicted
+++ resolved
@@ -21,12 +21,8 @@
   QA_METADATA: 'metadata',
   PRODHIST: 'qa',
   QA: 'metadata',
-<<<<<<< HEAD
-  TGZ: 'data'
-=======
   TGZ: 'data',
   LINKAGE: 'data'
->>>>>>> ccaaf7fb
 };
 
 function getItem(spec, pdrName, name, must = true) {
