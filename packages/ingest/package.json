{
  "name": "@cumulus/ingest",
<<<<<<< HEAD
  "version": "15.0.4",
=======
  "version": "16.1.4",
>>>>>>> 61460b9f
  "description": "Ingest utilities",
  "engines": {
    "node": ">=16.19.0"
  },
  "scripts": {
    "build": "rm -rf dist && mkdir dist && npm run prepare",
    "clean": "git clean -d -x -e node_modules -f",
    "test": "../../node_modules/.bin/ava",
    "test:coverage": "../../node_modules/.bin/nyc npm test",
    "prepare": "npm run tsc",
    "tsc": "../../node_modules/.bin/tsc",
    "tsc:listEmittedFiles": "../../node_modules/.bin/tsc --listEmittedFiles",
    "watch-test": "../../node_modules/.bin/tsc-watch --onsuccess 'npm test'",
    "coverage": "python ../../scripts/coverage_handler/coverage.py"
  },
  "publishConfig": {
    "access": "public"
  },
  "ava": {
    "files": [
      "!test/fixtures/**/*"
    ],
    "timeout": "15m"
  },
  "keywords": [
    "GIBS",
    "CUMULUS",
    "NASA"
  ],
  "homepage": "https://github.com/nasa/cumulus/tree/master/packages/ingest#readme",
  "repository": {
    "type": "git",
    "url": "https://github.com/nasa/cumulus",
    "directory": "packages/ingest"
  },
  "author": "Cumulus Authors",
  "license": "Apache-2.0",
  "dependencies": {
<<<<<<< HEAD
    "@cumulus/aws-client": "15.0.4",
    "@cumulus/common": "15.0.4",
    "@cumulus/db": "15.0.4",
    "@cumulus/errors": "15.0.4",
    "@cumulus/logger": "15.0.4",
    "@cumulus/message": "15.0.4",
    "@cumulus/sftp-client": "15.0.4",
    "aws-sdk": "^2.585.0",
=======
    "@cumulus/aws-client": "16.1.4",
    "@cumulus/common": "16.1.4",
    "@cumulus/db": "16.1.4",
    "@cumulus/errors": "16.1.4",
    "@cumulus/logger": "16.1.4",
    "@cumulus/message": "16.1.4",
    "@cumulus/sftp-client": "16.1.4",
    "aws-sdk": "2.1490.0",
>>>>>>> 61460b9f
    "cksum": "^1.3.0",
    "encodeurl": "^1.0.2",
    "fs-extra": "^5.0.0",
    "got": "^11.8.5",
    "is-ip": "^2.0.0",
    "is-valid-hostname": "^0.1.1",
    "jsftp": "https://github.com/jkovarik/jsftp.git#add_288",
    "lodash": "^4.17.21",
    "mime-types": "^2.1.22",
    "moment": "2.29.4",
    "simplecrawler": "^1.1.9",
    "tough-cookie": "~4.0.0"
  },
  "devDependencies": {
<<<<<<< HEAD
    "@cumulus/checksum": "15.0.4",
    "@cumulus/cmrjs": "15.0.4",
    "@cumulus/test-data": "15.0.4",
    "@cumulus/types": "15.0.4"
=======
    "@cumulus/checksum": "16.1.4",
    "@cumulus/cmrjs": "16.1.4",
    "@cumulus/test-data": "16.1.4",
    "@cumulus/types": "16.1.4"
>>>>>>> 61460b9f
  }
}<|MERGE_RESOLUTION|>--- conflicted
+++ resolved
@@ -1,10 +1,6 @@
 {
   "name": "@cumulus/ingest",
-<<<<<<< HEAD
-  "version": "15.0.4",
-=======
   "version": "16.1.4",
->>>>>>> 61460b9f
   "description": "Ingest utilities",
   "engines": {
     "node": ">=16.19.0"
@@ -43,16 +39,6 @@
   "author": "Cumulus Authors",
   "license": "Apache-2.0",
   "dependencies": {
-<<<<<<< HEAD
-    "@cumulus/aws-client": "15.0.4",
-    "@cumulus/common": "15.0.4",
-    "@cumulus/db": "15.0.4",
-    "@cumulus/errors": "15.0.4",
-    "@cumulus/logger": "15.0.4",
-    "@cumulus/message": "15.0.4",
-    "@cumulus/sftp-client": "15.0.4",
-    "aws-sdk": "^2.585.0",
-=======
     "@cumulus/aws-client": "16.1.4",
     "@cumulus/common": "16.1.4",
     "@cumulus/db": "16.1.4",
@@ -61,7 +47,6 @@
     "@cumulus/message": "16.1.4",
     "@cumulus/sftp-client": "16.1.4",
     "aws-sdk": "2.1490.0",
->>>>>>> 61460b9f
     "cksum": "^1.3.0",
     "encodeurl": "^1.0.2",
     "fs-extra": "^5.0.0",
@@ -76,16 +61,9 @@
     "tough-cookie": "~4.0.0"
   },
   "devDependencies": {
-<<<<<<< HEAD
-    "@cumulus/checksum": "15.0.4",
-    "@cumulus/cmrjs": "15.0.4",
-    "@cumulus/test-data": "15.0.4",
-    "@cumulus/types": "15.0.4"
-=======
     "@cumulus/checksum": "16.1.4",
     "@cumulus/cmrjs": "16.1.4",
     "@cumulus/test-data": "16.1.4",
     "@cumulus/types": "16.1.4"
->>>>>>> 61460b9f
   }
 }