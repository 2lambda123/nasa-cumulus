--- conflicted
+++ resolved
@@ -34,12 +34,8 @@
   "author": "Cumulus Authors",
   "license": "Apache-2.0",
   "dependencies": {
-<<<<<<< HEAD
     "@cumulus/cmrjs": "^1.10.0",
-    "@cumulus/common": "^1.10.0",
-=======
     "@cumulus/common": "^1.10.2",
->>>>>>> 44def132
     "@cumulus/pvl": "^1.10.0",
     "@cumulus/test-data": "^1.10.2",
     "aws-sdk": "^2.238.1",
@@ -70,12 +66,7 @@
     "xml2js": "^0.4.17"
   },
   "devDependencies": {
-<<<<<<< HEAD
-    "@cumulus/test-data": "^1.9.1",
-=======
-    "@cumulus/cmrjs": "^1.10.2",
     "@cumulus/test-data": "^1.10.2",
->>>>>>> 44def132
     "ava": "^0.25.0",
     "nyc": "^11.6.0",
     "proxyquire": "^2.0.0",
