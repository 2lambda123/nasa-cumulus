{
  "name": "@cumulus/ingest",
  "version": "14.0.0",
  "description": "Ingest utilities",
  "engines": {
    "node": ">=14.19.1"
  },
  "scripts": {
    "build": "rm -rf dist && mkdir dist && npm run prepare",
    "clean": "git clean -d -x -e node_modules -f",
    "test": "../../node_modules/.bin/ava",
    "test:coverage": "../../node_modules/.bin/nyc npm test",
    "prepare": "npm run tsc",
    "tsc": "../../node_modules/.bin/tsc",
    "tsc:listEmittedFiles": "../../node_modules/.bin/tsc --listEmittedFiles",
    "watch-test": "../../node_modules/.bin/tsc-watch --onsuccess 'npm test'"
  },
  "publishConfig": {
    "access": "public"
  },
  "ava": {
    "files": [
      "!test/fixtures/**/*"
    ],
    "timeout": "15m"
  },
  "keywords": [
    "GIBS",
    "CUMULUS",
    "NASA"
  ],
  "homepage": "https://github.com/nasa/cumulus/tree/master/packages/ingest#readme",
  "repository": {
    "type": "git",
    "url": "https://github.com/nasa/cumulus",
    "directory": "packages/ingest"
  },
  "author": "Cumulus Authors",
  "license": "Apache-2.0",
  "dependencies": {
<<<<<<< HEAD
    "@cumulus/aws-client": "13.3.2",
    "@cumulus/common": "13.3.2",
    "@cumulus/db": "13.3.2",
    "@cumulus/errors": "13.3.2",
    "@cumulus/logger": "13.3.2",
    "@cumulus/message": "13.3.2",
    "@cumulus/sftp-client": "13.3.2",
    "@aws-sdk/client-s3": "^3.58.0",
=======
    "@cumulus/aws-client": "14.0.0",
    "@cumulus/common": "14.0.0",
    "@cumulus/db": "14.0.0",
    "@cumulus/errors": "14.0.0",
    "@cumulus/logger": "14.0.0",
    "@cumulus/message": "14.0.0",
    "@cumulus/sftp-client": "14.0.0",
>>>>>>> 2eaf8939
    "aws-sdk": "^2.585.0",
    "cksum": "^1.3.0",
    "delay": "^4.3.0",
    "encodeurl": "^1.0.2",
    "fs-extra": "^5.0.0",
    "got": "^11.8.5",
    "is-ip": "^2.0.0",
    "is-valid-hostname": "^0.1.1",
    "jsftp": "https://github.com/jkovarik/jsftp.git#add_288",
    "lodash": "^4.17.21",
    "mime-types": "^2.1.22",
    "moment": "2.29.4",
    "simplecrawler": "^1.1.9",
    "tough-cookie": "~4.0.0"
  },
  "devDependencies": {
    "@cumulus/checksum": "14.0.0",
    "@cumulus/cmrjs": "14.0.0",
    "@cumulus/test-data": "14.0.0",
    "@cumulus/types": "14.0.0"
  }
}<|MERGE_RESOLUTION|>--- conflicted
+++ resolved
@@ -38,16 +38,6 @@
   "author": "Cumulus Authors",
   "license": "Apache-2.0",
   "dependencies": {
-<<<<<<< HEAD
-    "@cumulus/aws-client": "13.3.2",
-    "@cumulus/common": "13.3.2",
-    "@cumulus/db": "13.3.2",
-    "@cumulus/errors": "13.3.2",
-    "@cumulus/logger": "13.3.2",
-    "@cumulus/message": "13.3.2",
-    "@cumulus/sftp-client": "13.3.2",
-    "@aws-sdk/client-s3": "^3.58.0",
-=======
     "@cumulus/aws-client": "14.0.0",
     "@cumulus/common": "14.0.0",
     "@cumulus/db": "14.0.0",
@@ -55,7 +45,7 @@
     "@cumulus/logger": "14.0.0",
     "@cumulus/message": "14.0.0",
     "@cumulus/sftp-client": "14.0.0",
->>>>>>> 2eaf8939
+    "@aws-sdk/client-s3": "^3.58.0",
     "aws-sdk": "^2.585.0",
     "cksum": "^1.3.0",
     "delay": "^4.3.0",
