--- conflicted
+++ resolved
@@ -497,12 +497,6 @@
     esRulesClient,
   } = context;
 
-<<<<<<< HEAD
-  const insertPgRecord = await translateApiRuleToPostgresRule(originalRule, testKnex);
-  const originalDynamoRule = await ruleModel.create(originalRule);
-  const [pgRule] = await rulePgModel.create(testKnex, insertPgRecord);
-  const ruleCumulusId = pgRule.cumulus_id;
-=======
   const originalRule = fakeRuleRecordFactory(ruleParams);
   const apiRule = await translatePostgresRuleToApiRule(originalRule, testKnex);
 
@@ -511,7 +505,6 @@
 
   const [ruleCumulusId] = await rulePgModel.create(testKnex, pgRuleWithTrigger);
 
->>>>>>> aefbbe4a
   const originalPgRecord = await rulePgModel.get(
     testKnex, { cumulus_id: ruleCumulusId }
   );
