--- conflicted
+++ resolved
@@ -101,11 +101,8 @@
 * @typedef { import('@cumulus/db').FilePgModel } FilePgModel
 */
 
-<<<<<<< HEAD
-=======
 const { recordIsValid } = require('../schema');
 const granuleSchema = require('../schemas').granule;
->>>>>>> f406e963
 const log = new Logger({ sender: '@cumulus/api/lib/writeRecords/write-granules' });
 
 /**
@@ -475,11 +472,7 @@
 };
 
 /**
-<<<<<<< HEAD
- * Write granule to PostgreSQL, DynamoDB, and ElasticSearch, keeping granules to be written in sync
-=======
  * Write granule to PostgreSQL and ElasticSearch, keeping granules to be written in sync
->>>>>>> f406e963
  * as necessary.
  * If any granule writes fail, keep the data stores in sync.
  *
@@ -489,10 +482,6 @@
  * @param {ApiGranuleRecord}  params.apiGranuleRecord - Api Granule object to write to the database
  * @param {Knex}              params.knex - Knex object
  * @param {Esclient}          params.esClient - Elasticsearch client
-<<<<<<< HEAD
- * @param {ApiGranuleModel}   params.granuleModel - Instance of DynamoDB granule model
-=======
->>>>>>> f406e963
  * @param {number}            params.executionCumulusId - Execution ID the granule was written from
  * @param {boolean}           params.writeConstraints - Boolean flag to set if createdAt/execution
  *                                                      write constraints should restrict write
@@ -524,11 +513,8 @@
   log.info('About to write granule record %j to PostgreSQL', postgresGranuleRecord);
   try {
     await createRejectableTransaction(knex, async (trx) => {
-<<<<<<< HEAD
-=======
       // Validate API schema using lib method
       recordIsValid(omitBy(apiGranuleRecord, isNull), granuleSchema, false);
->>>>>>> f406e963
       writePgGranuleResult = await _writePostgresGranuleViaTransaction({
         granuleRecord: postgresGranuleRecord,
         executionCumulusId,
@@ -544,11 +530,7 @@
       if (writeConstraints && isStatusActiveState(pgGranule.status)) {
         // pgGranule was updated, but with writeConstraints conditions and the granule status is
         // 'queued' or 'running', so only some values were updated. we need to ensure the correct
-<<<<<<< HEAD
-        // values are propagated to Dynamo and ES.
-=======
         // values are propagated to ES.
->>>>>>> f406e963
         // The only values allowed to be updated in the PG granule write under these conditions are
         // currently status, timestamp, updated_at, and created_at, and the associated execution
         // as part of the write chain
@@ -556,11 +538,6 @@
           granulePgRecord: pgGranule,
           knexOrTransaction: trx,
         });
-<<<<<<< HEAD
-
-        await granuleModel.storeGranule(limitedUpdateApiGranuleRecord, writeConstraints);
-=======
->>>>>>> f406e963
         await upsertGranule({
           esClient,
           updates: limitedUpdateApiGranuleRecord,
@@ -568,21 +545,13 @@
         }, writeConstraints);
       } else {
         // Future: refactor to cover the entire object?
-<<<<<<< HEAD
-        // Ensure PG default createdAt value is propagated to DynamoDB/ES
-=======
         // Ensure PG default createdAt value is propagated to ES
->>>>>>> f406e963
         // in the case where _writeGranule is called without createdAt set
         if (!apiGranuleRecord.createdAt) {
           apiGranuleRecord.createdAt = pgGranule.created_at.getTime();
         }
 
         // TODO: refactor to not need apiGranuleRecord, only need files and a few other fields
-<<<<<<< HEAD
-        await granuleModel.storeGranule(apiGranuleRecord, writeConstraints);
-=======
->>>>>>> f406e963
         await upsertGranule({
           esClient,
           updates: apiGranuleRecord,
@@ -601,66 +570,12 @@
       `Completed write operation to PostgreSQL for granule %j. Record cumulus_id in PostgreSQL: ${writePgGranuleResult.pgGranule.cumulus_id}.`,
       postgresGranuleRecord
     );
-<<<<<<< HEAD
-    log.info(
-      'Completed write operation to DynamoDb for granule %j',
-      apiGranuleRecord
-    );
-=======
->>>>>>> f406e963
     return writePgGranuleResult;
   } catch (thrownError) {
     log.error(`Write Granule failed: ${JSON.stringify(thrownError)}`);
 
     // TODO: apiGranuleRecord is not actually required here, only needs specific id and status
     // fields. refactor in the future.
-<<<<<<< HEAD
-
-    // If a postgres record was provided
-    // attempt to ensure alignment between postgress/dynamo/es
-    if (writePgGranuleResult?.status === 'success') {
-      pgGranule = writePgGranuleResult.pgGranule;
-      // Align dynamo granule record with postgres record
-      // Retrieve the granule from postgres
-      let pgGranuleExists;
-      /**
-       * @type { PostgresGranuleRecord | undefined }
-       */
-      let latestPgGranule;
-      try {
-        latestPgGranule = await granulePgModel.get(knex, {
-          granule_id: pgGranule.granule_id,
-          collection_cumulus_id: pgGranule.collection_cumulus_id,
-        });
-        pgGranuleExists = true;
-      } catch (getPgGranuleError) {
-        log.error(`Could not retrieve latest postgres record for granule_id ${pgGranule.granule_id} because ${JSON.stringify(getPgGranuleError)}`);
-        if (getPgGranuleError instanceof RecordDoesNotExist) {
-          pgGranuleExists = false;
-        }
-        latestPgGranule = undefined;
-      }
-
-      // Delete the dynamo record (stays deleted if postgres record does not exist)
-      await granuleModel.delete({
-        granuleId: apiGranuleRecord.granuleId,
-        collectionId: apiGranuleRecord.collectionId,
-      });
-      // Recreate the dynamo record in alignment with postgres if the postgres record exists
-      if (pgGranuleExists) {
-        if (latestPgGranule === undefined) {
-          // unlikely to happen but want a unique message that we can find and diagnose
-          throw new Error("Retrieving granule latestPgGranule from Postgres returned nothing and didn't throw.");
-        }
-        const alignedDynamoRecord = await translatePostgresGranuleToApiGranule(
-          {
-            granulePgRecord: latestPgGranule,
-            knexOrTransaction: knex,
-          }
-        );
-        await granuleModel.storeGranule(alignedDynamoRecord, writeConstraints);
-      }
-=======
 
     // If granule is in a final state and the error thrown
     // is a SchemaValidationError then update the granule
@@ -668,7 +583,6 @@
     if (isStatusFinalState(apiGranuleRecord.status)
       && thrownError.name === 'SchemaValidationError') {
       const originalError = apiGranuleRecord.error;
->>>>>>> f406e963
 
       const errors = [];
       if (originalError) {
@@ -708,10 +622,6 @@
  * @param {ApiGranuleRecord}  params.apiGranuleRecord - Api Granule object to write to the database
  * @param {Esclient}          params.esClient - Elasticsearch client
  * @param {number}            params.executionCumulusId - Execution ID the granule was written from
-<<<<<<< HEAD
- * @param {ApiGranuleModel}   params.granuleModel - Instance of DynamoDB granule model
-=======
->>>>>>> f406e963
  * @param {GranulePgModel}    params.granulePgModel - @cumulus/db compatible granule module instance
  * @returns {Promise<void>}
  */
@@ -786,11 +696,7 @@
   snsEventType = 'Update',
 }) => {
   const writePgGranuleResult = await _writeGranuleRecords({
-<<<<<<< HEAD
-    apiGranuleRecord,
-=======
     apiGranuleRecord: omit(apiGranuleRecord, 'files'),
->>>>>>> f406e963
     esClient,
     executionCumulusId,
     granulePgModel,
