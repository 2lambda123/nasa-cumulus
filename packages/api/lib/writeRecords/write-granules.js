--- conflicted
+++ resolved
@@ -1014,11 +1014,7 @@
   if (failures.length > 0) {
     const allFailures = failures.map((failure) => failure.reason);
     const aggregateError = new AggregateError(allFailures);
-<<<<<<< HEAD
     log.error('Failed writing some granules to Dynamo/Postgres/Elasticsearch', aggregateError);
-=======
-    log.error('Failed writing some granules: ', aggregateError);
->>>>>>> d1b2de05
     throw aggregateError;
   }
   return results;
