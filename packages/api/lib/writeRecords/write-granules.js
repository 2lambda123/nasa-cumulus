--- conflicted
+++ resolved
@@ -739,18 +739,13 @@
   snsEventType
 ) => {
   try {
-<<<<<<< HEAD
-    const granule = { granuleId, cmrLink, published, files, createdAt };
-
-=======
     // If published is set to null, set default value to false
     // instead of allowing nullish value
     let publishedValue = published;
     if (published === null) {
       publishedValue = false;
     }
-    const granule = { granuleId, cmrLink, published: publishedValue, files };
->>>>>>> fcc71b62
+    const granule = { granuleId, cmrLink, published: publishedValue, files, createdAt };
     const processingTimeInfo = {
       processingStartDateTime,
       processingEndDateTime,
