--- conflicted
+++ resolved
@@ -350,13 +350,8 @@
   log.info('About to write granule record %j to PostgreSQL', postgresGranuleRecord);
   log.info('About to write granule record %j to DynamoDB', dynamoGranuleRecord);
 
-<<<<<<< HEAD
   await createRejectableTransaction(knex, async (trx) => {
-    granuleCumulusId = await _writePostgresGranuleViaTransaction({
-=======
-  await knex.transaction(async (trx) => {
     pgGranule = await _writePostgresGranuleViaTransaction({
->>>>>>> f5132068
       granuleRecord: postgresGranuleRecord,
       executionCumulusId,
       trx,
@@ -698,13 +693,8 @@
 module.exports = {
   _writeGranule,
   generateFilePgRecord,
-<<<<<<< HEAD
-  getGranuleCumulusIdFromQueryResultOrLookup,
   updateGranuleStatusToQueued,
-=======
   getGranuleFromQueryResultOrLookup,
-  _writeGranule,
->>>>>>> f5132068
   writeGranuleFromApi,
   writeGranulesFromMessage,
   createGranuleFromApi,
