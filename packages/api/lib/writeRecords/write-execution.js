const isNil = require('lodash/isNil');
const isUndefined = require('lodash/isUndefined');
const omitBy = require('lodash/omitBy');

const {
  createRejectableTransaction,
  ExecutionPgModel,
  translateApiExecutionToPostgresExecutionWithoutNilsRemoved,
  translatePostgresExecutionToApiExecution,
} = require('@cumulus/db');
const {
  upsertExecution,
} = require('@cumulus/es-client/indexer');
const { Search } = require('@cumulus/es-client/search');
const {
  getMessageExecutionArn,
  getExecutionUrlFromArn,
  getMessageCumulusVersion,
  getMessageExecutionOriginalPayload,
  getMessageExecutionFinalPayload,
  generateExecutionApiRecordFromMessage,
} = require('@cumulus/message/Executions');
const {
  getMetaStatus,
  getMessageWorkflowTasks,
  getMessageWorkflowName,
  getMessageWorkflowStartTime,
  getMessageWorkflowStopTime,
  getWorkflowDuration,
} = require('@cumulus/message/workflows');
const { parseException } = require('@cumulus/message/utils');

const Logger = require('@cumulus/logger');

const { publishExecutionSnsMessage } = require('../publishSnsMessageUtils');

const logger = new Logger({ sender: '@cumulus/api/lib/writeRecords/write-execution' });

const shouldWriteExecutionToPostgres = ({
  messageCollectionNameVersion,
  collectionCumulusId,
  messageAsyncOperationId,
  asyncOperationCumulusId,
  messageParentExecutionArn,
  parentExecutionCumulusId,
}) => {
  const noMessageCollectionOrExistsInPostgres = isNil(messageCollectionNameVersion)
    || !isNil(collectionCumulusId);
  const noMessageAsyncOperationOrExistsInPostgres = isNil(messageAsyncOperationId)
    || !isNil(asyncOperationCumulusId);
  const noMessageParentExecutionOrExistsInPostgres = isNil(messageParentExecutionArn)
    || !isNil(parentExecutionCumulusId);

  return noMessageCollectionOrExistsInPostgres
    && noMessageAsyncOperationOrExistsInPostgres
    && noMessageParentExecutionOrExistsInPostgres;
};

const buildExecutionRecord = ({
  cumulusMessage,
  asyncOperationCumulusId,
  collectionCumulusId,
  parentExecutionCumulusId,
  updatedAt = Date.now(),
}) => {
  const arn = getMessageExecutionArn(cumulusMessage);
  const workflowStartTime = getMessageWorkflowStartTime(cumulusMessage);
  const workflowStopTime = getMessageWorkflowStopTime(cumulusMessage);

  const record = {
    arn,
    status: getMetaStatus(cumulusMessage),
    url: getExecutionUrlFromArn(arn),
    cumulus_version: getMessageCumulusVersion(cumulusMessage),
    tasks: getMessageWorkflowTasks(cumulusMessage),
    workflow_name: getMessageWorkflowName(cumulusMessage),
    created_at: workflowStartTime ? new Date(workflowStartTime) : undefined,
    timestamp: new Date(updatedAt),
    updated_at: new Date(updatedAt),
    error: parseException(cumulusMessage.exception),
    original_payload: getMessageExecutionOriginalPayload(cumulusMessage),
    final_payload: getMessageExecutionFinalPayload(cumulusMessage),
    duration: getWorkflowDuration(workflowStartTime, workflowStopTime),
    async_operation_cumulus_id: asyncOperationCumulusId,
    collection_cumulus_id: collectionCumulusId,
    parent_cumulus_id: parentExecutionCumulusId,
  };
  return omitBy(record, isUndefined);
};

const writeExecutionToES = async (params) => {
  const {
    apiRecord,
    esClient = await Search.es(),
    writeConstraints = true,
  } = params;
  return await upsertExecution({
    esClient,
    updates: apiRecord,
    index: process.env.ES_INDEX,
  }, writeConstraints);
};

/**
 * Write execution record to databases
 *
 * @param {Object} params
 * @param {Object} params.apiRecord - Execution API record to be written
 * @param {Object} params.postgresRecord - Execution PostgreSQL record to be written
 * @param {Object} params.knex - Knex client
 * @param {Object} [params.executionPgModel] - PostgreSQL execution model
 * @param {number} [params.updatedAt] - updatedAt timestamp to use when writing records
 * @param {Object} [params.esClient] - Elasticsearch client
 * @returns {Promise<Object>} - PostgreSQL execution record that was written to the database
 */
const _writeExecutionRecord = ({
  apiRecord,
  postgresRecord,
  knex,
  executionPgModel = new ExecutionPgModel(),
  updatedAt = Date.now(),
  esClient,
  writeConstraints = true,
}) => createRejectableTransaction(knex, async (trx) => {
  logger.info(`About to write execution ${postgresRecord.arn} to PostgreSQL`);
  const [executionPgRecord] = await executionPgModel.upsert(trx, postgresRecord, writeConstraints);
  logger.info(`Successfully wrote execution ${postgresRecord.arn} to PostgreSQL with cumulus_id ${executionPgRecord.cumulus_id}`);
  try {
    await writeExecutionToES({
      apiRecord,
      updatedAt,
      esClient,
      writeConstraints,
    });
    logger.info(`Successfully wrote Elasticsearch record for execution ${apiRecord.arn}`);
  } catch (error) {
    logger.info(`Write to Elasticsearch failed, rolling back data store write for execution ${apiRecord.arn}`);
    throw error;
  }
  return executionPgRecord;
});

/**
 * Write execution record to databases and publish SNS message
 *
 * @param {Object} params
 * @param {Object} params.apiRecord - Execution API record to be written
 * @param {Object} params.postgresRecord - Execution PostgreSQL record to be written
 * @param {Object} params.knex - Knex client
 * @param {Object} [params.executionPgModel] - PostgreSQL execution model
 * @param {number} [params.updatedAt] - updatedAt timestamp to use when writing records
 * @param {Object} [params.esClient] - Elasticsearch client
 * @returns {Promise<Object>} - PostgreSQL execution record that was written to the database
 */
const _writeExecutionAndPublishSnsMessage = async ({
  apiRecord,
  postgresRecord,
  knex,
  executionPgModel,
  updatedAt,
  esClient,
  writeConstraints = true,
}) => {
  const writeExecutionResponse = await _writeExecutionRecord(
    {
      apiRecord,
      postgresRecord,
      knex,
      esClient,
      executionPgModel,
      updatedAt,
      writeConstraints,
    }
  );
  const translatedExecution = await translatePostgresExecutionToApiExecution(
    writeExecutionResponse,
    knex
  );
  await publishExecutionSnsMessage(translatedExecution);
  return writeExecutionResponse;
};

const writeExecutionRecordFromMessage = async ({
  cumulusMessage,
  knex,
  collectionCumulusId,
  asyncOperationCumulusId,
  parentExecutionCumulusId,
  updatedAt = Date.now(),
  esClient,
}) => {
  const postgresRecord = buildExecutionRecord({
    cumulusMessage,
    collectionCumulusId,
    asyncOperationCumulusId,
    parentExecutionCumulusId,
    updatedAt,
  });
  const executionApiRecord = generateExecutionApiRecordFromMessage(cumulusMessage, updatedAt);
  const writeExecutionResponse = await _writeExecutionAndPublishSnsMessage({
    apiRecord: executionApiRecord,
    postgresRecord: omitBy(postgresRecord, isUndefined),
    knex,
<<<<<<< HEAD
=======
    updatedAt,
>>>>>>> 45c634be
    esClient,
  });
  return writeExecutionResponse.cumulus_id;
};

const writeExecutionRecordFromApi = async ({
  record: apiRecord,
  knex,
}) => {
  const postgresRecord = await
  translateApiExecutionToPostgresExecutionWithoutNilsRemoved(apiRecord, knex);
  return await _writeExecutionAndPublishSnsMessage({
    apiRecord,
    postgresRecord: omitBy(postgresRecord, isUndefined),
    knex,
    writeConstraints: false,
  });
};

module.exports = {
  buildExecutionRecord,
  shouldWriteExecutionToPostgres,
  writeExecutionToES,
  writeExecutionRecordFromMessage,
  writeExecutionRecordFromApi,
};<|MERGE_RESOLUTION|>--- conflicted
+++ resolved
@@ -201,10 +201,7 @@
     apiRecord: executionApiRecord,
     postgresRecord: omitBy(postgresRecord, isUndefined),
     knex,
-<<<<<<< HEAD
-=======
     updatedAt,
->>>>>>> 45c634be
     esClient,
   });
   return writeExecutionResponse.cumulus_id;
