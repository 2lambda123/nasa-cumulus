const { deleteS3Object } = require('@cumulus/aws-client/S3');
const {
  GranulePgModel,
  FilePgModel,
} = require('@cumulus/db');
const { DeletePublishedGranule } = require('@cumulus/errors');
const pMap = require('p-map');

const FileUtils = require('./FileUtils');
const Granule = require('../models/granules');

/**
 * Delete a list of files from S3
 *
 * @param {Array} files - A list of S3 files
 * @returns {Promise}
 */
const _deleteS3Files = async (files) =>
  pMap(
    files,
    (file) => {
      deleteS3Object(
        FileUtils.getBucket(file),
        FileUtils.getKey(file)
      );
    }
  );

/**
 * Delete a Granule from Postgres and Dynamo, delete the Granule's
 * Files from Postgres and S3
 *
 * @param {Object} params
 * @param {Knex} params.knex - DB client
 * @param {Object} params.dynamoGranule - Granule from DynamoDB
 * @param {PostgresGranule} params.pgGranule - Granule from Postgres
 * @param {FilePgModel} params.filePgModel - File Postgres model
 * @param {GranulePgModel} params.granulePgModel - Granule Postgres model
 * @param {Object} params.granuleModelClient - Granule Dynamo model
 */
const deleteGranuleAndFiles = async ({
  knex,
  dynamoGranule,
  pgGranule,
  filePgModel = new FilePgModel(),
  granulePgModel = new GranulePgModel(),
  granuleModelClient = new Granule(),
}) => {
  if (pgGranule === undefined) {
    // Delete only the Dynamo Granule and S3 Files
    await _deleteS3Files(dynamoGranule.files);
    await granuleModelClient.delete(dynamoGranule);
  } else if (pgGranule.published) {
    throw new DeletePublishedGranule('You cannot delete a granule that is published to CMR. Remove it from CMR first');
  } else {
    // Delete PG Granule, PG Files, Dynamo Granule, S3 Files
    const files = await filePgModel.search(
      knex,
      { granule_cumulus_id: pgGranule.cumulus_id }
    );

    await knex.transaction(async (trx) => {
<<<<<<< HEAD
=======
      await pMap(
        files,
        (file) => {
          filePgModel.delete(trx, { cumulus_id: file.cumulus_id });
        }
      );

>>>>>>> 89284dda
      // TODO: relying on the cumulus_id from the lookup is icky, but we need to
      // truly identify the unique record.
      await granulePgModel.delete(trx, { cumulus_id: pgGranule.cumulus_id });
      await granuleModelClient.delete(dynamoGranule);
    });

    await _deleteS3Files(files);
  }
};

module.exports = {
  deleteGranuleAndFiles,
};<|MERGE_RESOLUTION|>--- conflicted
+++ resolved
@@ -60,8 +60,6 @@
     );
 
     await knex.transaction(async (trx) => {
-<<<<<<< HEAD
-=======
       await pMap(
         files,
         (file) => {
@@ -69,7 +67,6 @@
         }
       );
 
->>>>>>> 89284dda
       // TODO: relying on the cumulus_id from the lookup is icky, but we need to
       // truly identify the unique record.
       await granulePgModel.delete(trx, { cumulus_id: pgGranule.cumulus_id });
