'use strict';

const { publishSnsMessage } = require('@cumulus/aws-client/SNS');
const { envUtils } = require('@cumulus/common');
const Logger = require('@cumulus/logger');

const logger = new Logger({ sender: '@cumulus/publishSnsMessageUtils' });

<<<<<<< HEAD
const publishExecutionSnsMessage = async (record) => {
  const topicArn = envUtils.getRequiredEnvVar('execution_sns_topic_arn', process.env);
  logger.info(`About to publish SNS message ${JSON.stringify(record)} for execution to topic ARN ${topicArn}`);
  await publishSnsMessage(topicArn, record);
};

=======
>>>>>>> b0fea93b
const constructCollectionSnsMessage = (record, event) => {
  switch (event) {
  case 'Create':
  case 'Update':
    return { event, record };
  case 'Delete': return {
    event,
    record: {
      name: record.name,
      version: record.version,
    },
    deletedAt: Date.now(),
  };
  default: return {};
  }
};

<<<<<<< HEAD
const constructGranuleSnsMessage = (record, event) => {
  switch (event) {
  case 'Create':
  case 'Update':
    return { event, record };
  case 'Delete': return {
    event,
    record,
    deletedAt: Date.now(),
  };
  default: return {};
  }
};

const publishGranuleSnsMessage = async (record, event) => {
  const topicArn = envUtils.getRequiredEnvVar('granule_sns_topic_arn', process.env);
  const messageToPublish = constructGranuleSnsMessage(record, event);

  logger.info(`About to publish SNS message ${JSON.stringify(record)} for granule to topic ARN ${topicArn}`);
  await publishSnsMessage(topicArn, messageToPublish);
};

const publishCollectionSnsMessage = async (record, event) => {
  const topicArn = envUtils.getRequiredEnvVar('collection_sns_topic_arn', process.env);
  const messageToPublish = constructCollectionSnsMessage(record, event);

  logger.info(`About to publish SNS message ${JSON.stringify(messageToPublish)} for collection to topic ARN ${topicArn}`);
  await publishSnsMessage(topicArn, messageToPublish);
};

module.exports = {
  publishGranuleSnsMessage,
  publishCollectionSnsMessage,
  publishExecutionSnsMessage,
=======
const publishSnsMessageByDataType = async (record, dataType, event) => {
  const topicArn = envUtils.getRequiredEnvVar(`${dataType}_sns_topic_arn`, process.env);
  logger.info(`About to publish SNS message for ${dataType} to topic ARN ${topicArn}: ${JSON.stringify(record)} `);
  if (dataType === 'collection') {
    const messageToPublish = constructCollectionSnsMessage(record, event);
    return await publishSnsMessage(topicArn, messageToPublish);
  }
  if (dataType === 'pdr' || dataType === 'execution') {
    return await publishSnsMessage(topicArn, record);
  }
  return undefined;
};

module.exports = {
  publishSnsMessageByDataType,
>>>>>>> b0fea93b
};<|MERGE_RESOLUTION|>--- conflicted
+++ resolved
@@ -6,15 +6,6 @@
 
 const logger = new Logger({ sender: '@cumulus/publishSnsMessageUtils' });
 
-<<<<<<< HEAD
-const publishExecutionSnsMessage = async (record) => {
-  const topicArn = envUtils.getRequiredEnvVar('execution_sns_topic_arn', process.env);
-  logger.info(`About to publish SNS message ${JSON.stringify(record)} for execution to topic ARN ${topicArn}`);
-  await publishSnsMessage(topicArn, record);
-};
-
-=======
->>>>>>> b0fea93b
 const constructCollectionSnsMessage = (record, event) => {
   switch (event) {
   case 'Create':
@@ -32,7 +23,6 @@
   }
 };
 
-<<<<<<< HEAD
 const constructGranuleSnsMessage = (record, event) => {
   switch (event) {
   case 'Create':
@@ -47,32 +37,15 @@
   }
 };
 
-const publishGranuleSnsMessage = async (record, event) => {
-  const topicArn = envUtils.getRequiredEnvVar('granule_sns_topic_arn', process.env);
-  const messageToPublish = constructGranuleSnsMessage(record, event);
-
-  logger.info(`About to publish SNS message ${JSON.stringify(record)} for granule to topic ARN ${topicArn}`);
-  await publishSnsMessage(topicArn, messageToPublish);
-};
-
-const publishCollectionSnsMessage = async (record, event) => {
-  const topicArn = envUtils.getRequiredEnvVar('collection_sns_topic_arn', process.env);
-  const messageToPublish = constructCollectionSnsMessage(record, event);
-
-  logger.info(`About to publish SNS message ${JSON.stringify(messageToPublish)} for collection to topic ARN ${topicArn}`);
-  await publishSnsMessage(topicArn, messageToPublish);
-};
-
-module.exports = {
-  publishGranuleSnsMessage,
-  publishCollectionSnsMessage,
-  publishExecutionSnsMessage,
-=======
 const publishSnsMessageByDataType = async (record, dataType, event) => {
   const topicArn = envUtils.getRequiredEnvVar(`${dataType}_sns_topic_arn`, process.env);
   logger.info(`About to publish SNS message for ${dataType} to topic ARN ${topicArn}: ${JSON.stringify(record)} `);
   if (dataType === 'collection') {
     const messageToPublish = constructCollectionSnsMessage(record, event);
+    return await publishSnsMessage(topicArn, messageToPublish);
+  }
+  if (dataType === 'granule') {
+    const messageToPublish = constructGranuleSnsMessage(record, event);
     return await publishSnsMessage(topicArn, messageToPublish);
   }
   if (dataType === 'pdr' || dataType === 'execution') {
@@ -83,5 +56,4 @@
 
 module.exports = {
   publishSnsMessageByDataType,
->>>>>>> b0fea93b
 };