--- conflicted
+++ resolved
@@ -11,25 +11,6 @@
 }
 
 /**
-<<<<<<< HEAD
- * Ensures that the exception is returned as an object
- *
- * @param {*} exception - the exception
- * @returns {Object} an objectified exception
- */
-function parseException(exception) {
-  if (isNil(exception)) return {};
-  if (isObject(exception)) return exception;
-  if (exception === 'None') return {};
-  return {
-    Error: 'Unknown Error',
-    Cause: exception,
-  };
-}
-
-/**
-=======
->>>>>>> c7f73502
  * Returns the name and version of a collection based on
  * the collectionId used in elasticsearch indexing
  *
