--- conflicted
+++ resolved
@@ -27,22 +27,7 @@
 const { constructCollectionId } = require('@cumulus/message/Collections');
 
 const { bootstrapElasticSearch } = require('@cumulus/es-client/bootstrap');
-<<<<<<< HEAD
-const {
-  AsyncOperationPgModel,
-  CollectionPgModel,
-  ExecutionPgModel,
-  FilePgModel,
-  getKnexClient,
-  GranulePgModel,
-  GranulesExecutionsPgModel,
-  PdrPgModel,
-  ProviderPgModel,
-  RulePgModel,
-  localStackConnectionEnv,
-} = require('@cumulus/db');
-=======
->>>>>>> 3d8424af
+
 const models = require('../models');
 const testUtils = require('../lib/testUtils');
 const serveUtils = require('./serveUtils');
