'use strict';

const { CollectionConfigStore } = require('@cumulus/common');
const Manager = require('./base');
const collectionSchema = require('./schemas').collection;

function checkRegex(regex, sampleFileName) {
  const validation = new RegExp(regex);
  const match = validation.test(sampleFileName);

  if (!match) {
    const err = {
      message: `regex cannot validate ${sampleFileName}`
    };
    throw err;
  }
}

class Collection extends Manager {
  static recordIsValid(_item, schema = null) {
    const item = _item;
    super.recordIsValid(item, schema);

    // make sure regexes are correct
    // first test granuleId extraction and validation regex
    const extraction = new RegExp(item.granuleIdExtraction);
    const match = item.sampleFileName.match(extraction);

    if (!match) {
      const err = {
        message: 'granuleIdExtraction regex returns null when applied to sampleFileName'
      };
      throw err;
    }

    checkRegex(item.granuleId, match[1]);

    // then check all the files
    item.files.forEach((i) => checkRegex(i.regex, i.sampleFileName));
  }

  constructor() {
    super(process.env.CollectionsTable, collectionSchema);
  }

  /**
   * Create the dynamoDB for this class
   *
   * @returns {Promise} aws dynamodb createTable response
   */
  async createTable() {
    const hash = { name: 'dataType', type: 'S' };
    const range = { name: 'version', type: 'S' };
    return Manager.createTable(this.tableName, hash, range);
  }

  async create(item) {
    const collectionConfigStore =
      new CollectionConfigStore(process.env.internal, process.env.stackName);
<<<<<<< HEAD
    await collectionConfigStore.put(item.dataType, item.version, item);
=======

    let dataType = item.dataType;
    if (!dataType) {
      dataType = item.name;
    }

    await collectionConfigStore.put(dataType, item.version, item);
>>>>>>> 8fab6ce0

    return super.create(item);
  }
}

module.exports = Collection;<|MERGE_RESOLUTION|>--- conflicted
+++ resolved
@@ -49,7 +49,7 @@
    * @returns {Promise} aws dynamodb createTable response
    */
   async createTable() {
-    const hash = { name: 'dataType', type: 'S' };
+    const hash = { name: 'name', type: 'S' };
     const range = { name: 'version', type: 'S' };
     return Manager.createTable(this.tableName, hash, range);
   }
@@ -57,9 +57,6 @@
   async create(item) {
     const collectionConfigStore =
       new CollectionConfigStore(process.env.internal, process.env.stackName);
-<<<<<<< HEAD
-    await collectionConfigStore.put(item.dataType, item.version, item);
-=======
 
     let dataType = item.dataType;
     if (!dataType) {
@@ -67,7 +64,6 @@
     }
 
     await collectionConfigStore.put(dataType, item.version, item);
->>>>>>> 8fab6ce0
 
     return super.create(item);
   }
