'use strict';

module.exports.accessToken = {
  title: 'Access Token Object',
  description: 'Cumulus API AccessToken Table schema',
  type: 'object',
  required: ['accessToken', 'expirationTime'],
  additionalProperties: false,
  properties: {
    accessToken: {
      title: 'Access Token',
      description: 'The access token returned by the OAuth provider',
      type: 'string'
    },
    createdAt: { type: 'integer' },
    expirationTime: {
      description: 'The expiration time of the access token in milliseconds',
      type: 'integer'
    },
    refreshToken: {
      title: 'Refresh Token',
      description: 'The refresh token returned by the OAuth provider',
      type: 'string'
    },
    updatedAt: { type: 'integer' },
    username: {
      title: 'Username',
      description: 'The username associated with the access token. For valid request authorization, the username must match a record in the Users table',
      type: 'string'
    }
  }
};

// Async Operation record definition
module.exports.asyncOperation = {
  title: 'AsyncOperation Object',
  description: 'Cumulus API AsyncOperation Table schema',
  type: 'object',
  required: ['createdAt', 'id', 'status', 'updatedAt', 'description', 'operationType'],
  additionalProperties: false,
  properties: {
    createdAt: { type: 'integer' },
    id: { type: 'string' },
    description: { type: 'string' },
    operationType: {
      type: 'string',
<<<<<<< HEAD
      enum: ['ES Index', 'Bulk Granules', 'Bulk Delete', 'Kinesis Replay', 'Reconciliation Report']
=======
      enum: ['ES Index', 'Bulk Granules', 'Bulk Granule Delete', 'Kinesis Replay']
>>>>>>> 44d7ee7f
    },
    output: {
      description: 'The result of the operation, stored as JSON',
      type: 'string'
    },
    status: {
      type: 'string',
      enum: ['RUNNING', 'SUCCEEDED', 'RUNNER_FAILED', 'TASK_FAILED']
    },
    taskArn: { type: 'string' },
    updatedAt: { type: 'integer' }
  }
};

// Collection Record Definition
module.exports.collection = {
  title: 'Collection Object',
  description: 'Cumulus-api Collection Table schema',
  type: 'object',
  properties: {
    name: {
      title: 'Name',
      description: 'Collection short_name registered with the CMR',
      type: 'string'
    },
    version: {
      title: 'Version',
      description: 'The version registered with the CMR.',
      type: 'string'
    },
    dataType: {
      title: 'DataType',
      description: 'This field is deprecated and unused',
      type: 'string'
    },
    process: {
      title: 'Process',
      description: 'Name of the docker process to be used, e.g. modis, aster',
      type: 'string'
    },
    url_path: {
      title: 'Url Path',
      description: 'The folder (url) used to save granules on S3 buckets',
      type: 'string'
    },
    duplicateHandling: {
      title: 'Duplicate Granule Handling',
      description: 'How to handle duplicate granules',
      type: 'string',
      enum: ['error', 'skip', 'replace', 'version'],
      default: 'error'
    },
    granuleId: {
      title: 'GranuleId Validation Regex',
      description: 'The regular expression used to validate the granule ID '
        + 'extracted from filenames according to the `granuleIdExtraction`',
      type: 'string'
    },
    granuleIdExtraction: {
      title: 'GranuleId Extraction Regex',
      description: 'The regular expression used to extract the granule ID from filenames. '
      + 'The first capturing group extracted from the filename by the regex'
      + 'will be used as the granule ID.',
      type: 'string'
    },
    reportToEms: {
      title: 'Report to EMS',
      description: 'Indicates whether the collection will be reported to EMS',
      type: 'boolean',
      default: true
    },
    sampleFileName: {
      title: 'Sample Filename',
      description: 'Is used to validate to test granule ID '
        + 'validation and extraction regexes against',
      type: 'string'
    },
    ignoreFilesConfigForDiscovery: {
      title: 'Ignore Files Configuration During Discovery',
      description: "When true, ignore this collection's files config list for"
        + ' determining which files to ingest for a granule, and ingest all of'
        + ' them.  When false, ingest only files that match a regex in one of'
        + " this collection's files config list.  When this property is"
        + ' specified on a task, it overrides the value set on a collection.'
        + ' Defaults to false.',
      type: 'boolean'
    },
    files: {
      title: 'Files',
      description: 'List of file definitions',
      type: 'array',
      items: {
        type: 'object',
        properties: {
          regex: {
            title: 'Regex',
            description: 'Regular expression used to identify the file',
            type: 'string'
          },
          sampleFileName: {
            title: 'Sample Filename',
            description: 'Filename used to validate the provided regular expression',
            type: 'string'
          },
          bucket: {
            title: 'Bucket',
            description: 'Bucket name used to store the file',
            type: 'string'
          },
          url_path: {
            title: 'Url Path',
            description: 'Folder used to save the granule in the bucket. '
              + 'Defaults to the collection url_path',
            type: 'string'
          },
          type: {
            title: 'File Type',
            description: 'CNM file type.  Cumulus uses this for CMR submission.  Non-CNM file types will be treated as "data" type',
            type: 'string'
          }
        },
        required: [
          'regex',
          'sampleFileName',
          'bucket'
        ]
      }
    },
    createdAt: {
      type: 'integer',
      readonly: true
    },
    updatedAt: {
      type: 'integer'
    },
    meta: {
      title: 'Optional MetaData for the Collection',
      type: 'object',
      additionalProperties: true
    },
    tags: {
      title: 'Optional tags for search',
      type: 'array',
      items: {
        type: 'string'
      }
    }
  },
  required: [
    'name',
    'version',
    'granuleId',
    'granuleIdExtraction',
    'sampleFileName',
    'files',
    'createdAt',
    'updatedAt'
  ]
};

module.exports.file = {
  type: 'object',
  required: [
    'granuleId',
    'bucket',
    'key',
    'createdAt',
    'updatedAt'
  ],
  properties: {
    granuleId: { type: 'string' },
    bucket: { type: 'string' },
    key: { type: 'string' },
    createdAt: { type: 'integer' },
    updatedAt: { type: 'integer' }
  }
};

// Granule Record Schema
module.exports.granule = {
  title: 'Granule Object',
  type: 'object',
  properties: {
    granuleId: {
      title: 'Granule ID',
      type: 'string',
      readonly: true
    },
    pdrName: {
      title: 'PDR associated with the granule',
      type: 'string',
      readonly: true
    },
    collectionId: {
      title: 'Collection associated with the granule',
      type: 'string',
      readonly: true
    },
    status: {
      title: 'Ingest status of the granule',
      enum: ['running', 'completed', 'failed'],
      type: 'string',
      readonly: true
    },
    execution: {
      title: 'Step Function Execution link',
      type: 'string',
      readonly: true
    },
    cmrLink: {
      type: 'string',
      readonly: true
    },
    published: {
      type: 'boolean',
      default: false,
      description: 'shows whether the granule is published to CMR',
      readonly: true
    },
    duration: {
      title: 'Ingest duration',
      type: 'number',
      readonly: true
    },
    files: {
      title: 'Files',
      description: 'List of file definitions',
      type: 'array',
      items: {
        type: 'object',
        properties: {
          bucket: { type: 'string' },
          checksumType: { type: 'string' },
          checksum: { type: 'string' },
          key: { type: 'string' },
          size: { type: 'integer' },
          fileName: { type: 'string' },
          source: { type: 'string' },
          type: { type: 'string' }
        }
      }
    },
    error: {
      type: 'object',
      additionalProperties: true
    },
    productVolume: {
      type: 'number',
      readonly: true
    },
    timeToPreprocess: {
      type: 'number',
      readonly: true
    },
    beginningDateTime: {
      type: 'string',
      readonly: true
    },
    endingDateTime: {
      type: 'string',
      readonly: true
    },
    processingStartDateTime: {
      type: 'string',
      readonly: true
    },
    processingEndDateTime: {
      type: 'string',
      readonly: true
    },
    lastUpdateDateTime: {
      type: 'string',
      readonly: true
    },
    timeToArchive: {
      type: 'number',
      readonly: true
    },
    productionDateTime: {
      type: 'string',
      readonly: true
    },
    timestamp: { type: 'integer' },
    createdAt: { type: 'integer' },
    updatedAt: { type: 'integer' },
    dataType: { type: 'string' },
    version: { type: 'string' },
    provider: { type: 'string' }
  },
  required: [
    'granuleId',
    'collectionId',
    'status',
    'execution',
    'createdAt',
    'updatedAt'
  ]
};

// Reconciliation Report record
module.exports.reconciliationReport = {
  title: 'ReconciliationReport Object',
  description: 'Cumulus API ReconciliationReports Table schema',
  type: 'object',
  required: ['name', 'type', 'status', 'createdAt', 'updatedAt'],
  properties: {
    name: { type: 'string' },
    type: {
      type: 'string',
      enum: ['Inventory']
    },
    status: {
      type: 'string',
      enum: ['Generated', 'Pending', 'Failed']
    },
    location: { type: 'string' },
    error: {
      type: 'object',
      additionalProperties: true
    },
    createdAt: { type: 'integer' },
    updatedAt: { type: 'integer' }
  }
};

// Ingest Rule Record Schema
module.exports.rule = {
  title: 'Ingest Rule Record Object',
  type: 'object',
  properties: {
    name: {
      title: 'name',
      type: 'string'
    },
    workflow: {
      title: 'Workflow Name',
      type: 'string'
    },
    provider: {
      title: 'Provider ID',
      type: 'string'
    },
    collection: {
      title: 'Collection Name and Version',
      type: 'object',
      properties: {
        name: {
          title: 'Collection Name',
          type: 'string'
        },
        version: {
          title: 'Collection Version',
          type: 'string'
        }
      },
      required: ['name', 'version']
    },
    meta: {
      title: 'Optional MetaData for the Rule',
      type: 'object',
      properties: {
        retries: {
          description: 'Number of retries on errors, for sqs-type rule only. Default to 3.',
          type: 'number'
        },
        visibilityTimeout: {
          description: 'VisibilityTimeout in seconds for the inflight messages, for sqs-type rule only.  Default to the visibility timeout of the SQS queue when the rule is created.',
          type: 'number'
        }
      },
      additionalProperties: true
    },
    payload: {
      title: 'Optional input payload to be used in onetime and scheduled rules'
    },
    queueName: {
      title: 'Optional queue used to schedule executions for this rule',
      type: 'string'
    },
    rule: {
      title: 'Ingest Rule',
      type: 'object',
      properties: {
        type: {
          type: 'string',
          enum: ['onetime', 'scheduled', 'sns', 'kinesis', 'sqs']
        },
        // Value is multi-use.   For a kinesis rule this is the target stream arn, for
        // a scheduled event it's the schedule pattern (e.g. cron), for a one-time rule.
        value: {
          type: 'string'
        },
        // Kinesis scheduled event arn
        arn: {
          type: 'string',
          readonly: true
        },
        // Kinesis scheduled log event arn
        logEventArn: {
          type: 'string',
          readonly: true
        }
      },
      required: ['type']
    },
    state: {
      title: 'Rule state',
      type: 'string',
      enum: ['ENABLED', 'DISABLED']
    },
    createdAt: {
      type: 'integer',
      readonly: true
    },
    updatedAt: {
      type: 'integer'
    },
    tags: {
      title: 'Optional tags for search',
      type: 'array',
      items: {
        type: 'string'
      }
    }
  },
  required: [
    'name', 'workflow', 'collection', 'rule', 'state', 'createdAt', 'updatedAt'
  ]
};

// PDR Record Schema
module.exports.pdr = {
  title: 'PDR Record Object',
  type: 'object',
  properties: {
    pdrName: {
      title: 'PDR Name',
      type: 'string',
      readonly: true
    },
    collectionId: {
      title: 'Collection Name',
      type: 'string',
      readonly: true
    },
    provider: {
      title: 'Provider Name',
      type: 'string',
      readonly: true
    },
    status: {
      type: 'string',
      enum: ['running', 'failed', 'completed'],
      readonly: true
    },
    progress: {
      type: 'number',
      readonly: true
    },
    execution: {
      type: 'string',
      readonly: true
    },
    PANSent: {
      type: 'boolean',
      readonly: true
    },
    PANmessage: {
      type: 'string',
      readonly: true
    },
    stats: {
      type: 'object',
      readonly: true,
      properties: {
        total: {
          type: 'number'
        },
        completed: {
          type: 'number'
        },
        failed: {
          type: 'number'
        },
        processing: {
          type: 'number'
        }
      }
    },
    address: {
      type: 'string',
      readonly: true
    },
    originalUrl: {
      type: 'string',
      readonly: true
    },
    timestamp: { type: 'integer' },
    duration: { type: 'number' },
    createdAt: {
      type: 'integer',
      readonly: true
    },
    updatedAt: { type: 'integer' }
  },
  required: [
    'pdrName',
    'provider',
    'collectionId',
    'status',
    'createdAt'
  ]
};

// Provider Schema => the model keeps information about each ingest location
module.exports.provider = {
  title: 'Provider Object',
  description: 'Keep the information about each ingest endpoint',
  type: 'object',
  properties: {
    id: {
      title: 'Provider Name',
      type: 'string'
    },
    globalConnectionLimit: {
      title: 'Concurrent Connection Limit',
      type: 'integer',
      default: 10
    },
    protocol: {
      title: 'Protocol',
      type: 'string',
      enum: ['http', 'https', 'ftp', 'sftp', 's3'],
      default: 'http'
    },
    host: {
      title: 'Host',
      type: 'string'
    },
    port: {
      title: 'Port',
      type: 'number'
    },
    username: {
      type: 'string'
    },
    password: {
      type: 'string'
    },
    encrypted: {
      type: 'boolean',
      readonly: true
    },
    createdAt: {
      type: 'integer',
      readonly: true
    },
    updatedAt: {
      type: 'integer',
      readonly: true
    },
    privateKey: {
      type: 'string',
      description: 'filename assumed to be in s3://bucketInternal/stackName/crypto'
    },
    cmKeyId: {
      type: 'string',
      description: 'AWS KMS Customer Master Key arn or alias'
    },
    certificateUri: {
      type: 'string',
      description: 'Optional SSL Certificate S3 URI for custom or self-signed SSL (TLS) certificate'
    }
  },
  required: [
    'id',
    'globalConnectionLimit',
    'protocol',
    'host',
    'createdAt'
  ]
};

// Execution Schema => the model keeps information about each step function execution
module.exports.execution = {
  title: 'Execution Object',
  description: 'Keep the information about each step function execution',
  type: 'object',
  properties: {
    arn: {
      title: 'Execution arn (this field is unique)',
      type: 'string'
    },
    name: {
      title: 'Execution name',
      type: 'string'
    },
    execution: {
      title: 'The execution page url on AWS console',
      type: 'string'
    },
    error: {
      title: 'The error details in case of a failed execution',
      type: 'object',
      additionalProperties: true
    },
    tasks: {
      type: 'object',
      additionalProperties: true
    },
    type: {
      title: 'The workflow name, e.g. IngestGranule',
      type: 'string'
    },
    status: {
      title: 'the execution status',
      enum: ['running', 'completed', 'failed', 'unknown'],
      type: 'string'
    },
    createdAt: {
      type: 'integer',
      readonly: true
    },
    updatedAt: { type: 'integer' },
    timestamp: {
      type: 'number',
      readonly: true
    },
    originalPayload: {
      title: 'The original payload for this workflow',
      type: 'object',
      additionalProperties: true
    },
    finalPayload: {
      title: 'The final payload of this workflow',
      type: 'object',
      additionalProperties: true
    },
    collectionId: { type: 'string' },
    duration: { type: 'number' },
    parentArn: { type: 'string' },
    asyncOperationId: { type: 'string' }
  },
  required: [
    'arn',
    'name',
    'status',
    'createdAt'
  ]
};<|MERGE_RESOLUTION|>--- conflicted
+++ resolved
@@ -44,11 +44,7 @@
     description: { type: 'string' },
     operationType: {
       type: 'string',
-<<<<<<< HEAD
-      enum: ['ES Index', 'Bulk Granules', 'Bulk Delete', 'Kinesis Replay', 'Reconciliation Report']
-=======
-      enum: ['ES Index', 'Bulk Granules', 'Bulk Granule Delete', 'Kinesis Replay']
->>>>>>> 44d7ee7f
+      enum: ['ES Index', 'Bulk Granules', 'Bulk Granule Delete', 'Kinesis Replay', 'Reconciliation Report']
     },
     output: {
       description: 'The result of the operation, stored as JSON',
