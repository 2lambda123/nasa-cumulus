--- conflicted
+++ resolved
@@ -310,14 +310,6 @@
       items: {
         type: 'string'
       }
-<<<<<<< HEAD
-    },
-    context: {
-      title: 'Rule Initial Context',
-      type: 'object',
-      description: 'Custom parameters for workflows',
-=======
->>>>>>> da8cfe1d
     }
   },
   require: ['name', 'workflow', 'collection', 'rule', 'state']
