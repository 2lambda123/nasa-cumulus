'use strict';

const cloneDeep = require('lodash/cloneDeep');
const get = require('lodash/get');
const set = require('lodash/set');
const merge = require('lodash/merge');

const awsServices = require('@cumulus/aws-client/services');
const CloudwatchEvents = require('@cumulus/aws-client/CloudwatchEvents');
const log = require('@cumulus/common/log');
const s3Utils = require('@cumulus/aws-client/S3');
const workflows = require('@cumulus/common/workflows');
const { invoke } = require('@cumulus/aws-client/Lambda');
const SQS = require('@cumulus/aws-client/SQS');
const { ValidationError } = require('@cumulus/errors');

const Manager = require('./base');
const { rule: ruleSchema } = require('./schemas');
const { getSnsTriggerPermissionId } = require('../lib/snsRuleHelpers');
const { isResourceNotFoundException, ResourceNotFoundError } = require('../lib/errors');
const { getSnsTriggerPermissionId } = require('../lib/snsRuleHelpers');

class Rule extends Manager {
  constructor({
    SqsUtils = SQS,
    SqsClient = awsServices.sqs(),
    SnsClient = awsServices.sns(),
    LambdaClient = awsServices.lambda(),
  } = {}) {
    super({
      tableName: process.env.RulesTable,
      tableHash: { name: 'name', type: 'S' },
      schema: ruleSchema,
    });

    this.dynamoDbClient = new Manager({
      tableName: process.env.RulesTable,
      tableHash: { name: 'name', type: 'S' },
      schema: ruleSchema,
    });

    this.eventMapping = { arn: 'arn', logEventArn: 'logEventArn' };
    this.kinesisSourceEvents = [{ name: process.env.messageConsumer, eventType: 'arn' },
      { name: process.env.KinesisInboundEventLogger, eventType: 'logEventArn' }];
    this.targetId = 'lambdaTarget';

    this.SqsUtils = SqsUtils;
    this.SqsClient = SqsClient;
    this.SnsClient = SnsClient;
    this.LambdaClient = LambdaClient;
  }

  async addRule(item, payload) {
    const name = this.buildCloudWatchRuleName(item);
    const r = await CloudwatchEvents.putEvent(
      name,
      item.rule.value,
      item.state,
      'Rule created by cumulus-api'
    );

    await CloudwatchEvents.putTarget(
      name,
      this.targetId,
      process.env.invokeArn,
      JSON.stringify(payload)
    );
    return r.RuleArn;
  }

  async deleteRules() {
    const rules = await this.scan();
    const deletePromises = rules.Items.map((r) => this.delete(r));
    return await Promise.all(deletePromises);
  }

  buildCloudWatchRuleName(item) {
    return `${process.env.stackName}-custom-${item.name}`;
  }

  async delete(item) {
    switch (item.rule.type) {
    case 'scheduled': {
      const name = this.buildCloudWatchRuleName(item);
      await CloudwatchEvents.deleteTarget(this.targetId, name);
      await CloudwatchEvents.deleteEvent(name);
      break;
    }
    case 'kinesis': {
      await this.deleteKinesisEventSources(item);
      break;
    }
    case 'sns': {
      if (item.state === 'ENABLED') {
        await this.deleteSnsTrigger(item);
      }
      break;
    }
    case 'sqs':
    default:
      break;
    }
    return super.delete({ name: item.name });
  }

  async getAllRules() {
    return await this.dynamoDbClient.scan({
      names: {
        '#name': 'name',
      },
    },
    '#name').then((result) => result.Items);
  }

  /**
   * Update the event source mappings for Kinesis type rules.
   *
   * Avoids object mutation by cloning the original rule item.
   *
   * @param {Object} ruleItem - A rule item
   * @param {Object} ruleArns
   * @param {string} ruleArns.arn
   *   UUID for event source mapping from Kinesis stream for messageConsumer Lambda
   * @param {string} ruleArns.logEventArn
   *   UUID for event source mapping from Kinesis stream to KinesisInboundEventLogger Lambda
   * @returns {Object} - Updated rule item
   */
  updateKinesisRuleArns(ruleItem, ruleArns) {
    const updatedRuleItem = cloneDeep(ruleItem);
    updatedRuleItem.rule.arn = ruleArns.arn;
    updatedRuleItem.rule.logEventArn = ruleArns.logEventArn;
    return updatedRuleItem;
  }

  /**
   * Update the event source mapping for SNS type rules.
   *
   * Avoids object mutation by cloning the original rule item.
   *
   * @param {Object} ruleItem - A rule item
   * @param {string} snsSubscriptionArn
   *   UUID for event source mapping from SNS topic to messageConsumer Lambda
   * @returns {Object} - Updated rule item
   */
  updateSnsRuleArn(ruleItem, snsSubscriptionArn) {
    const updatedRuleItem = cloneDeep(ruleItem);
    if (!snsSubscriptionArn) {
      delete updatedRuleItem.rule.arn;
    } else {
      updatedRuleItem.rule.arn = snsSubscriptionArn;
    }
    return updatedRuleItem;
  }

  /**
   * Updates a rule item.
   *
<<<<<<< HEAD
   * @param {Object} updatedRuleItem - updated rule item
=======
   * @param {Object} updatedRuleItem - the updated rule item
>>>>>>> 521962ed
   * @param {Array<string>} [fieldsToDelete] - names of fields to delete from
   *    rule
   * @returns {Promise} the response from database updates
   */
  update(updatedRuleItem, fieldsToDelete = []) {
    return super.update({ name: updatedRuleItem.name }, updatedRuleItem, fieldsToDelete);
  }

  async updateRuleTrigger(ruleItem, updates) {
    let updatedRuleItem = cloneDeep(ruleItem);

    const stateChanged = updates.state && updates.state !== ruleItem.state;
    const valueUpdated = updates.rule && updates.rule.value !== ruleItem.rule.value;

    merge(updatedRuleItem, updates);

    // Validate rule before kicking off workflows or adding event source mappings
    await this.constructor.recordIsValid(updatedRuleItem, this.schema, this.removeAdditional);

    switch (updatedRuleItem.rule.type) {
    case 'scheduled': {
      const payload = await Rule.buildPayload(updatedRuleItem);
      await this.addRule(updatedRuleItem, payload);
      break;
    }
    case 'kinesis':
      if (valueUpdated) {
        const updatedRuleItemArns = await this.addKinesisEventSources(updatedRuleItem);
        updatedRuleItem = this.updateKinesisRuleArns(updatedRuleItem,
          updatedRuleItemArns);
      }
      break;
    case 'sns': {
      if (valueUpdated || stateChanged) {
        if (updatedRuleItem.state === 'ENABLED' && stateChanged && updatedRuleItem.rule.arn) {
          throw new Error('Including rule.arn is not allowed when enabling a disabled rule');
        }
        let snsSubscriptionArn;
        if (updatedRuleItem.state === 'ENABLED') {
          snsSubscriptionArn = await this.addSnsTrigger(updatedRuleItem);
        }
        updatedRuleItem = this.updateSnsRuleArn(updatedRuleItem,
          snsSubscriptionArn);
      }
      break;
    }
    case 'sqs':
      updatedRuleItem = await this.validateAndUpdateSqsRule(updatedRuleItem);
      break;
    default:
      break;
    }

    return updatedRuleItem;
  }

  static async buildPayload(item) {
    // makes sure the workflow exists
    const bucket = process.env.system_bucket;
    const stack = process.env.stackName;
    const workflowFileKey = workflows.getWorkflowFileKey(stack, item.workflow);

    const exists = await s3Utils.fileExists(bucket, workflowFileKey);
    if (!exists) throw new Error(`Workflow doesn\'t exist: s3://${bucket}/${workflowFileKey} for ${item.name}`);

    const definition = await s3Utils.getJsonS3Object(
      bucket,
      workflowFileKey
    );
    const template = await s3Utils.getJsonS3Object(bucket, workflows.templateKey(stack));

    return {
      template,
      definition,
      provider: item.provider,
      collection: item.collection,
      meta: get(item, 'meta', {}),
      cumulus_meta: get(item, 'cumulus_meta', {}),
      payload: get(item, 'payload', {}),
      queueUrl: item.queueUrl,
      asyncOperationId: item.asyncOperationId,
      executionNamePrefix: item.executionNamePrefix,
    };
  }

  static async invoke(item) {
    const payload = await Rule.buildPayload(item);
    await invoke(process.env.invoke, payload);
  }

  async create(item) {
    // make sure the name only has word characters
    const re = /\W/;
    if (re.test(item.name)) {
      throw new ValidationError('Rule name may only contain letters, numbers, and underscores.');
    }

    // Initialize new rule object
    const newRuleItem = cloneDeep(item);

    newRuleItem.createdAt = item.createdAt || Date.now();
    newRuleItem.updatedAt = item.updatedAt || Date.now();

    // Validate rule before kicking off workflows
    await this.constructor.recordIsValid(newRuleItem, this.schema, this.removeAdditional);

    // save
    return super.create(newRuleItem);
  }

  async createRuleTrigger(ruleItem) {
    // Initialize new rule object
    let newRuleItem = cloneDeep(ruleItem);

    // the default state is 'ENABLED'
    if (!ruleItem.state) {
      newRuleItem.state = 'ENABLED';
    }

    // Validate rule before kicking off workflows or adding event source mappings
    await this.constructor.recordIsValid(newRuleItem, this.schema, this.removeAdditional);

    const payload = await Rule.buildPayload(newRuleItem);
    switch (newRuleItem.rule.type) {
    case 'onetime': {
      await invoke(process.env.invoke, payload);
      break;
    }
    case 'scheduled': {
      await this.addRule(newRuleItem, payload);
      break;
    }
    case 'kinesis': {
      const ruleArns = await this.addKinesisEventSources(newRuleItem);
      newRuleItem = this.updateKinesisRuleArns(newRuleItem, ruleArns);
      break;
    }
    case 'sns': {
      if (newRuleItem.state === 'ENABLED') {
        const snsSubscriptionArn = await this.addSnsTrigger(newRuleItem);
        newRuleItem = this.updateSnsRuleArn(newRuleItem, snsSubscriptionArn);
      }
      break;
    }
    case 'sqs':
      newRuleItem = await this.validateAndUpdateSqsRule(newRuleItem);
      break;
    default:
      throw new ValidationError(`Rule type \'${newRuleItem.rule.type}\' not supported.`);
    }
    return newRuleItem;
  }

  /**
   * Add  event sources for all mappings in the kinesisSourceEvents
   * @param {Object} item - the rule item
   * @returns {Object} return updated rule item containing new arn/logEventArn
   */
  async addKinesisEventSources(item) {
    const sourceEventPromises = this.kinesisSourceEvents.map(
      (lambda) => this.addKinesisEventSource(item, lambda).catch(
        (error) => {
          log.error(`Error adding eventSourceMapping for ${item.name}: ${error}`);
          if (error.code !== 'ResourceNotFoundException') throw error;
        }
      )
    );
    const eventAdd = await Promise.all(sourceEventPromises);
    const arn = eventAdd[0].UUID;
    const logEventArn = eventAdd[1].UUID;
    return { arn, logEventArn };
  }

  /**
   * add an event source to a target lambda function
   *
   * @param {Object} item - the rule item
   * @param {string} lambda - the name of the target lambda
   * @returns {Promise} a promise
   * @returns {Promise} updated rule item
   */
  async addKinesisEventSource(item, lambda) {
    // use the existing event source mapping if it already exists and is enabled
    const listParams = {
      FunctionName: lambda.name,
      EventSourceArn: item.rule.value,
    };
    const listData = await awsServices.lambda().listEventSourceMappings(listParams).promise();
    if (listData.EventSourceMappings && listData.EventSourceMappings.length > 0) {
      const currentMapping = listData.EventSourceMappings[0];

      // This is for backwards compatibility. Mappings should no longer be disabled.
      if (currentMapping.State === 'Enabled') {
        return currentMapping;
      }
      return awsServices.lambda().updateEventSourceMapping({
        UUID: currentMapping.UUID,
        Enabled: true,
      }).promise();
    }

    // create event source mapping
    const params = {
      EventSourceArn: item.rule.value,
      FunctionName: lambda.name,
      StartingPosition: 'TRIM_HORIZON',
      Enabled: true,
    };
    return awsServices.lambda().createEventSourceMapping(params).promise();
  }

  /**
   * Delete event source mappings for all mappings in the kinesisSourceEvents
   * @param {Object} item - the rule item
   * @returns {Promise<Array>} array of responses from the event source deletion
   */
  async deleteKinesisEventSources(item) {
    const deleteEventPromises = this.kinesisSourceEvents.map(
      (lambda) => this.deleteKinesisEventSource(item, lambda.eventType).catch(
        (error) => {
          log.error(`Error deleting eventSourceMapping for ${item.name}: ${error}`);
          if (error.code !== 'ResourceNotFoundException') throw error;
        }
      )
    );
    return await Promise.all(deleteEventPromises);
  }

  /**
   * deletes an event source from an event lambda function
   *
   * @param {Object} item - the rule item
   * @param {string} eventType - kinesisSourceEvent Type
   * @returns {Promise} the response from event source delete
   */
  async deleteKinesisEventSource(item, eventType) {
    if (await this.isEventSourceMappingShared(item, eventType)) {
      return undefined;
    }
    const params = {
      UUID: item.rule[this.eventMapping[eventType]],
    };
    return awsServices.lambda().deleteEventSourceMapping(params).promise();
  }

  /**
   * check if a rule's event source mapping is shared with other rules
   *
   * @param {Object} item - the rule item
   * @param {string} eventType - kinesisSourceEvent Type
   * @returns {Promise<boolean>} return true if other rules share the same event source mapping
   */
  async isEventSourceMappingShared(item, eventType) {
    const arnClause = `#rl.#${this.eventMapping[eventType]} = :${this.eventMapping[eventType]}`;
    const queryNames = {
      '#nm': 'name',
      '#rl': 'rule',
      '#tp': 'type',
    };
    queryNames[`#${eventType}`] = eventType;

    const queryValues = {
      ':name': item.name,
      ':ruleType': item.rule.type,
    };
    queryValues[`:${eventType}`] = item.rule[eventType];

    const rules = await super.scan({
      names: queryNames,
      filter: `#nm <> :name AND #rl.#tp = :ruleType AND ${arnClause}`,
      values: queryValues,
    });

    return (rules.Count && rules.Count > 0);
  }

  async checkForSnsSubscriptions(item) {
    let token;
    let subExists = false;
    let subscriptionArn;
    /* eslint-disable no-await-in-loop */
    do {
      const subsResponse = await this.SnsClient.listSubscriptionsByTopic({
        TopicArn: item.rule.value,
        NextToken: token,
      }).promise();
      token = subsResponse.NextToken;
      if (subsResponse.Subscriptions) {
        /* eslint-disable no-loop-func */
        subsResponse.Subscriptions.forEach((sub) => {
          if (sub.Endpoint === process.env.messageConsumer) {
            subExists = true;
            subscriptionArn = sub.SubscriptionArn;
          }
        });
      }
      /* eslint-enable no-loop-func */
      if (subExists) break;
    }
    while (token);
    return {
      subExists,
      existingSubscriptionArn: subscriptionArn,
    };
  }

  async addSnsTrigger(item) {
    // check for existing subscription
    const {
      subExists,
      existingSubscriptionArn,
    } = await this.checkForSnsSubscriptions(item);
    let subscriptionArn = existingSubscriptionArn;
    /* eslint-enable no-await-in-loop */
    if (!subExists) {
      // create sns subscription
      const subscriptionParams = {
        TopicArn: item.rule.value,
        Protocol: 'lambda',
        Endpoint: process.env.messageConsumer,
        ReturnSubscriptionArn: true,
      };
      const r = await this.SnsClient.subscribe(subscriptionParams).promise();
      subscriptionArn = r.SubscriptionArn;
      // create permission to invoke lambda
      const permissionParams = {
        Action: 'lambda:InvokeFunction',
        FunctionName: process.env.messageConsumer,
        Principal: 'sns.amazonaws.com',
        SourceArn: item.rule.value,
        StatementId: getSnsTriggerPermissionId(item),
      };
      await this.LambdaClient.addPermission(permissionParams).promise();
    }
<<<<<<< HEAD
    // create permission to invoke lambda
    const permissionParams = {
      Action: 'lambda:InvokeFunction',
      FunctionName: process.env.messageConsumer,
      Principal: 'sns.amazonaws.com',
      SourceArn: item.rule.value,
      StatementId: getSnsTriggerPermissionId(item),
    };
    await this.LambdaClient.addPermission(permissionParams).promise();
=======
>>>>>>> 521962ed
    return subscriptionArn;
  }

  async deleteSnsTrigger(item) {
    // If event source mapping is shared by other rules, don't delete it
    if (await this.isEventSourceMappingShared(item, 'arn')) {
      log.info(`Event source mapping ${JSON.stringify(item)} with type 'arn' is shared by multiple rules, so it will not be deleted.`);
      return Promise.resolve();
    }
    // delete permission statement
    const permissionParams = {
      FunctionName: process.env.messageConsumer,
      StatementId: getSnsTriggerPermissionId(item),
    };
    try {
      await this.LambdaClient.removePermission(permissionParams).promise();
    } catch (error) {
      if (isResourceNotFoundException(error)) {
        throw new ResourceNotFoundError(error);
      }
      throw error;
    }
    // delete sns subscription
    const subscriptionParams = {
      SubscriptionArn: item.rule.arn,
    };
    return this.SnsClient.unsubscribe(subscriptionParams).promise();
  }

  async deleteOldEventSourceMappings(item) {
    switch (item.rule.type) {
    case 'kinesis':
      await this.deleteKinesisEventSources(item);
      break;
    case 'sns': {
      if (item.rule.arn) {
        await this.deleteSnsTrigger(item);
      }
      break;
    }
    default:
      break;
    }
  }

  /**
   * validate and update sqs rule with queue property
   *
   * @param {Object} rule the sqs rule
   * @returns {Object} the updated sqs rule
   */
  async validateAndUpdateSqsRule(rule) {
    const queueUrl = rule.rule.value;
    if (!(await this.SqsUtils.sqsQueueExists(queueUrl))) {
      throw new Error(`SQS queue ${queueUrl} does not exist or your account does not have permissions to access it`);
    }

    const qAttrParams = {
      QueueUrl: queueUrl,
      AttributeNames: ['All'],
    };
    const attributes = await this.SqsClient.getQueueAttributes(qAttrParams).promise();
    if (!attributes.Attributes.RedrivePolicy) {
      throw new Error(`SQS queue ${queueUrl} does not have a dead-letter queue configured`);
    }

    // update rule meta
    if (!get(rule, 'meta.visibilityTimeout')) {
      set(rule, 'meta.visibilityTimeout', Number.parseInt(attributes.Attributes.VisibilityTimeout, 10));
    }

    if (!get(rule, 'meta.retries')) set(rule, 'meta.retries', 3);
    return rule;
  }

  /**
   * `queryRules` scans and returns rules in the DynamoDB table based on:
   *
   * - `rule.type`
   * - `rule.state` (ENABLED or DISABLED)
   * - sourceArn in the `rule.value` field
   * - collection name and version in `rule.collection`
   *
   * @param {Object} queryParams - query params for filtering rules
   * @param {string} queryParams.name - a collection name
   * @param {string} queryParams.version - a collection version
   * @param {string} queryParams.sourceArn - the ARN of the message source for the rule
   * @param {string} queryParams.state - "ENABLED" or "DISABLED"
   * @param {string} queryParams.type - "kinesis", "sns" "sqs", or "onetime"
   * @returns {Array} List of zero or more rules found from table scan
   * @throws {Error}
   */
  async queryRules({
    name,
    version,
    sourceArn,
    state = 'ENABLED',
    type,
  }) {
    if (!['kinesis', 'sns', 'sqs', 'onetime'].includes(type)) {
      throw new Error(`Unrecognized rule type: ${type}. Expected "kinesis", "sns", "sqs", or "onetime"`);
    }
    const names = {
      '#st': 'state',
      '#rl': 'rule',
      '#tp': 'type',
    };
    let filter = '#st = :enabledState AND #rl.#tp = :ruleType';
    const values = {
      ':enabledState': state,
      ':ruleType': type,
    };
    if (name) {
      values[':collectionName'] = name;
      names['#col'] = 'collection';
      names['#nm'] = 'name';
      filter += ' AND #col.#nm = :collectionName';
    }
    if (version) {
      values[':collectionVersion'] = version;
      names['#col'] = 'collection';
      names['#vr'] = 'version';
      filter += ' AND #col.#vr = :collectionVersion';
    }
    if (sourceArn) {
      values[':ruleValue'] = sourceArn;
      names['#vl'] = 'value';
      filter += ' AND #rl.#vl = :ruleValue';
    }
    const rulesQueryResultsForSourceArn = await this.scan({
      names,
      filter,
      values,
    });

    const rules = rulesQueryResultsForSourceArn.Items || [];
    if (rules.length === 0) {
      throw new Error(
        `No rules found that matched any/all of source ARN ${sourceArn} and `
        + `collection { name: ${name}, version: ${version} }`
      );
    }
    return rules;
  }

  /**
   * Returns `true` if the rule with the specified name exists, false otherwise
   * @param {string} name - rule name
   * @returns {boolean} `true` if the rule with the specified name exists, false otherwise
   */
  async exists(name) {
    return await super.exists({ name });
  }
}

module.exports = Rule;<|MERGE_RESOLUTION|>--- conflicted
+++ resolved
@@ -18,7 +18,6 @@
 const { rule: ruleSchema } = require('./schemas');
 const { getSnsTriggerPermissionId } = require('../lib/snsRuleHelpers');
 const { isResourceNotFoundException, ResourceNotFoundError } = require('../lib/errors');
-const { getSnsTriggerPermissionId } = require('../lib/snsRuleHelpers');
 
 class Rule extends Manager {
   constructor({
@@ -155,11 +154,7 @@
   /**
    * Updates a rule item.
    *
-<<<<<<< HEAD
    * @param {Object} updatedRuleItem - updated rule item
-=======
-   * @param {Object} updatedRuleItem - the updated rule item
->>>>>>> 521962ed
    * @param {Array<string>} [fieldsToDelete] - names of fields to delete from
    *    rule
    * @returns {Promise} the response from database updates
@@ -494,18 +489,6 @@
       };
       await this.LambdaClient.addPermission(permissionParams).promise();
     }
-<<<<<<< HEAD
-    // create permission to invoke lambda
-    const permissionParams = {
-      Action: 'lambda:InvokeFunction',
-      FunctionName: process.env.messageConsumer,
-      Principal: 'sns.amazonaws.com',
-      SourceArn: item.rule.value,
-      StatementId: getSnsTriggerPermissionId(item),
-    };
-    await this.LambdaClient.addPermission(permissionParams).promise();
-=======
->>>>>>> 521962ed
     return subscriptionArn;
   }
 
