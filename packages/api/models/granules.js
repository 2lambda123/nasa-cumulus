--- conflicted
+++ resolved
@@ -133,8 +133,6 @@
   }
 
   /**
-<<<<<<< HEAD
-=======
    * With the params for moving a granule, return the files that already exist at
    * the move location
    *
@@ -166,7 +164,6 @@
   }
 
   /**
->>>>>>> 4087a7b3
    * Returns the params to pass to GranulesSeachQueue
    * either as an object/array or a joined expression
    * @param {Object} searchParams - optional, search parameters
