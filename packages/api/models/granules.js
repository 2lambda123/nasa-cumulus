'use strict';

const cloneDeep = require('lodash.clonedeep');
const get = require('lodash.get');
const partial = require('lodash.partial');
const path = require('path');

const commonAws = require('@cumulus/common/aws');
const { CMR } = require('@cumulus/cmr-client');
const cmrjs = require('@cumulus/cmrjs');
const launchpad = require('@cumulus/common/launchpad');
const log = require('@cumulus/common/log');
const { getCollectionIdFromMessage, getMessageExecutionArn } = require('@cumulus/common/message');
const StepFunctions = require('@cumulus/common/StepFunctions');
const { buildURL } = require('@cumulus/common/URLUtils');
const {
  deprecate,
  isNil,
  removeNilProperties,
  renameProperty
} = require('@cumulus/common/util');

const aws = require('@cumulus/ingest/aws');
const {
  generateMoveFileParams,
  moveGranuleFiles
} = require('@cumulus/ingest/granule');

const Manager = require('./base');

const { buildDatabaseFiles } = require('../lib/FileUtils');

const {
  parseException,
  deconstructCollectionId,
  getGranuleProductVolume
} = require('../lib/utils');
const Rule = require('./rules');
const granuleSchema = require('./schemas').granule;

const translateGranule = async (granule) => {
  if (isNil(granule.files)) return granule;

  return {
    ...granule,
    files: await buildDatabaseFiles({ files: granule.files })
  };
};

class GranuleSearchQueue extends commonAws.DynamoDbSearchQueue {
  peek() {
    return super.peek().then((g) => (isNil(g) ? g : translateGranule(g)));
  }

  shift() {
    return super.shift().then((g) => (isNil(g) ? g : translateGranule(g)));
  }
}

class Granule extends Manager {
  constructor() {
    const globalSecondaryIndexes = [{
      IndexName: 'collectionId-granuleId-index',
      KeySchema: [
        {
          AttributeName: 'collectionId',
          KeyType: 'HASH'
        },
        {
          AttributeName: 'granuleId',
          KeyType: 'RANGE'
        }
      ],
      Projection: {
        ProjectionType: 'ALL'
      },
      ProvisionedThroughput: {
        ReadCapacityUnits: 5,
        WriteCapacityUnits: 10
      }
    }];

    super({
      tableName: process.env.GranulesTable,
      tableHash: { name: 'granuleId', type: 'S' },
      tableAttributes: [{ name: 'collectionId', type: 'S' }],
      tableIndexes: { GlobalSecondaryIndexes: globalSecondaryIndexes },
      schema: granuleSchema
    });
  }

  async get(...args) {
    return translateGranule(await super.get(...args));
  }

  async batchGet(...args) {
    const result = cloneDeep(await super.batchGet(...args));

    result.Responses[this.tableName] = await Promise.all(
      result.Responses[this.tableName].map(translateGranule)
    );

    return result;
  }

  async scan(...args) {
    const scanResponse = await super.scan(...args);

    if (scanResponse.Items) {
      return {
        ...scanResponse,
        Items: await Promise.all(scanResponse.Items.map(translateGranule))
      };
    }

    return scanResponse;
  }

  async removeGranuleFromCmrByGranule(granule) {
    log.info(`granules.removeGranuleFromCmrByGranule ${granule.granuleId}`);

    if (!granule.published || !granule.cmrLink) {
      throw new Error(`Granule ${granule.granuleId} is not published to CMR, so cannot be removed from CMR`);
    }

    const params = {
      provider: process.env.cmr_provider,
      clientId: process.env.cmr_client_id
    };

    if (process.env.cmr_oauth_provider === 'launchpad') {
<<<<<<< HEAD
      const passphrase = await commonAws.secretsManager().getSecretValue({
        SecretId: process.env.launchpad_passphrase_secret_name
      }).promise();
=======
      const passphrase = await commonAws.getSecretString(
        process.env.launchpad_passphrase_secret_name
      );
>>>>>>> 30b0c523

      const token = await launchpad.getLaunchpadToken({
        passphrase,
        api: process.env.launchpad_api,
        certificate: process.env.launchpad_certificate
      });

      params.token = token;
    } else {
      params.username = process.env.cmr_username;
      params.password = await commonAws.getSecretString(
        process.env.cmr_password_secret_name
      );
    }

    const cmr = new CMR(params);
    const metadata = await cmrjs.getMetadata(granule.cmrLink);

    // Use granule UR to delete from CMR
    await cmr.deleteGranule(metadata.title, granule.collectionId);
    await this.update({ granuleId: granule.granuleId }, { published: false }, ['cmrLink']);
  }

  /**
   * Removes a given granule from CMR
   *
   * @param {string} granuleId - the granule ID
   * @param {string} collectionId - the collection ID
   * @returns {Promise<undefined>} - undefined
   */
  // eslint-disable-next-line no-unused-vars
  async removeGranuleFromCmr(granuleId, collectionId) {
    deprecate('@cumulus/api/Granule.removeGranuleFromCmr', '1.11.3', '@cumulus/api/Granule.removeGranuleFromCmrByGranule');

    const granule = await this.get({ granuleId });

    return this.removeGranuleFromCmrByGranule(granule);
  }

  /**
   * start the re-ingest of a given granule object
   *
   * @param {Object} granule - the granule object
   * @returns {Promise<undefined>} - undefined
   */
  async reingest(granule) {
    const executionArn = path.basename(granule.execution);

    const executionDescription = await StepFunctions.describeExecution({ executionArn });
    const originalMessage = JSON.parse(executionDescription.input);

    const { name, version } = deconstructCollectionId(granule.collectionId);

    const lambdaPayload = await Rule.buildPayload({
      workflow: originalMessage.meta.workflow_name,
      meta: originalMessage.meta,
      cumulus_meta: {
        cumulus_context: {
          reingestGranule: true,
          forceDuplicateOverwrite: true
        }
      },
      payload: originalMessage.payload,
      provider: granule.provider,
      collection: {
        name,
        version
      },
      queueName: granule.queueName
    });

    await this.updateStatus({ granuleId: granule.granuleId }, 'running');

    return aws.invoke(process.env.invoke, lambdaPayload);
  }

  /**
   * apply a workflow to a given granule object
   *
   * @param {Object} g - the granule object
   * @param {string} workflow - the workflow name
   * @param {string} [queueName] - specify queue to append message to
   * @param {string} [asyncOperationId] - specify asyncOperationId origin
   * @returns {Promise<undefined>} undefined
   */
  async applyWorkflow(
    g,
    workflow,
    queueName = undefined,
    asyncOperationId = undefined
  ) {
    const { name, version } = deconstructCollectionId(g.collectionId);

    const lambdaPayload = await Rule.buildPayload({
      workflow,
      payload: {
        granules: [g]
      },
      provider: g.provider,
      collection: {
        name,
        version
      },
      queueName,
      asyncOperationId
    });

    await this.updateStatus({ granuleId: g.granuleId }, 'running');

    await aws.invoke(process.env.invoke, lambdaPayload);
  }

  /**
   * Move a granule's files to destinations specified
   *
   * @param {Object} g - the granule record object
   * @param {Array<{regex: string, bucket: string, filepath: string}>} destinations
   *    - list of destinations specified
   *    regex - regex for matching filepath of file to new destination
   *    bucket - aws bucket of the destination
   *    filepath - file path/directory on the bucket for the destination
   * @param {string} distEndpoint - distribution endpoint URL
   * @returns {Promise<undefined>} undefined
   */
  async move(g, destinations, distEndpoint) {
    log.info(`granules.move ${g.granuleId}`);

    const updatedFiles = await moveGranuleFiles(g.files, destinations);

    await cmrjs.reconcileCMRMetadata({
      granuleId: g.granuleId,
      updatedFiles,
      distEndpoint,
      published: g.published
    });

    return this.update(
      { granuleId: g.granuleId },
      {
        files: updatedFiles.map(partial(renameProperty, 'name', 'fileName'))
      }
    );
  }

  /**
   * With the params for moving a granule, return the files that already exist at
   * the move location
   *
   * @param {Object} granule - the granule object
   * @param {Array<{regex: string, bucket: string, filepath: string}>} destinations
   * - list of destinations specified
   *    regex - regex for matching filepath of file to new destination
   *    bucket - aws bucket of the destination
   *    filepath - file path/directory on the bucket for the destination
   * @returns {Promise<Array<Object>>} - promise that resolves to a list of files
   * that already exist at the destination that they would be written to if they
   * were to be moved via the move granules call
   */
  async getFilesExistingAtLocation(granule, destinations) {
    const moveFileParams = generateMoveFileParams(granule.files, destinations);

    const fileExistsPromises = moveFileParams.map(async (moveFileParam) => {
      const { target, file } = moveFileParam;
      if (target) {
        const exists = await commonAws.fileExists(target.Bucket, target.Key);

        if (exists) {
          return Promise.resolve(file);
        }
      }

      return Promise.resolve();
    });

    const existingFiles = await Promise.all(fileExistsPromises);

    return existingFiles.filter((file) => file);
  }

  /**
   * Build a granule record.
   *
   * @param {Object} granule - A granule object
   * @param {Object} message - A workflow execution message
   * @param {string} executionUrl - A Step Function execution URL
   * @param {Object} [executionDescription={}] - Defaults to empty object
   * @param {Date} executionDescription.startDate - Start date of the workflow execution
   * @param {Date} executionDescription.stopDate - Stop date of the workflow execution
   * @returns {Object} - A granule record
   */
  static async generateGranuleRecord(
    granule,
    message,
    executionUrl,
    executionDescription = {}
  ) {
    if (!granule.granuleId) throw new Error(`Could not create granule record, invalid granuleId: ${granule.granuleId}`);
    const collectionId = getCollectionIdFromMessage(message);

    const granuleFiles = await buildDatabaseFiles({
      providerURL: buildURL({
        protocol: message.meta.provider.protocol,
        host: message.meta.provider.host,
        port: message.meta.provider.port
      }),
      files: granule.files
    });

    const temporalInfo = await cmrjs.getGranuleTemporalInfo(granule);

    const { startDate, stopDate } = executionDescription;
    const processingTimeInfo = {};
    if (startDate) {
      processingTimeInfo.processingStartDateTime = startDate.toISOString();
      processingTimeInfo.processingEndDateTime = stopDate
        ? stopDate.toISOString()
        : new Date().toISOString();
    }

    const record = {
      granuleId: granule.granuleId,
      pdrName: get(message, 'meta.pdr.name'),
      collectionId,
      status: get(message, 'meta.status', get(granule, 'status')),
      provider: get(message, 'meta.provider.id'),
      execution: executionUrl,
      cmrLink: granule.cmrLink,
      files: granuleFiles,
      error: parseException(message.exception),
      createdAt: get(message, 'cumulus_meta.workflow_start_time'),
      timestamp: Date.now(),
      productVolume: getGranuleProductVolume(granuleFiles),
      timeToPreprocess: get(granule, 'sync_granule_duration', 0) / 1000,
      timeToArchive: get(granule, 'post_to_cmr_duration', 0) / 1000,
      ...processingTimeInfo,
      ...temporalInfo
    };

    record.published = get(granule, 'published', false);
    // Duration is also used as timeToXfer for the EMS report
    record.duration = (record.timestamp - record.createdAt) / 1000;

    return removeNilProperties(record);
  }

  /**
   * Create new granule records from incoming sns messages
   *
   * @param {Object} cumulusMessage - a Cumulus Message
   * @returns {Promise<Array>} granule records
   */
  async createGranulesFromSns(cumulusMessage) {
    const granules = get(cumulusMessage, 'payload.granules');

    if (!granules) return null;

    const executionArn = getMessageExecutionArn(cumulusMessage);
    if (!executionArn) return null;
    const executionUrl = aws.getExecutionUrl(executionArn);
    const executionDescription = await StepFunctions.describeExecution({ executionArn });

    return Promise.all(
      granules
        .filter((g) => g.granuleId)
        .map(async (granule) => {
          const granuleRecord = await Granule.generateGranuleRecord(
            granule,
            cumulusMessage,
            executionUrl,
            executionDescription
          );

          return this.create(granuleRecord);
        })
    );
  }

  /**
   * return the queue of the granules for a given collection,
   * the items are ordered by granuleId
   *
   * @param {string} collectionId - collection id
   * @param {string} status - granule status, optional
   * @returns {Array<Object>} the granules' queue for a given collection
   */
  getGranulesForCollection(collectionId, status) {
    const params = {
      TableName: this.tableName,
      IndexName: 'collectionId-granuleId-index',
      ExpressionAttributeNames: {
        '#collectionId': 'collectionId',
        '#granuleId': 'granuleId',
        '#files': 'files',
        '#published': 'published',
        '#createdAt': 'createdAt'
      },
      ExpressionAttributeValues: { ':collectionId': collectionId },
      KeyConditionExpression: '#collectionId = :collectionId',
      ProjectionExpression: '#granuleId, #collectionId, #files, #published, #createdAt'
    };

    // add status filter
    if (status) {
      params.ExpressionAttributeNames['#status'] = 'status';
      params.ExpressionAttributeValues[':status'] = status;
      params.FilterExpression = '#status = :status';
    }

    return new GranuleSearchQueue(params, 'query');
  }

  granuleAttributeScan() {
    const params = {
      TableName: this.tableName,
      ExpressionAttributeNames:
        {
          '#granuleId': 'granuleId',
          '#collectionId': 'collectionId',
          '#beginningDateTime': 'beginningDateTime',
          '#endingDateTime': 'endingDateTime',
          '#createdAt': 'createdAt'
        },
      ProjectionExpression: '#granuleId, #collectionId, #createdAt, #beginningDateTime, #endingDateTime'
    };

    return new GranuleSearchQueue(params);
  }

  /**
   * Only used for tests
   */
  async deleteGranules() {
    const granules = await this.scan();
    return Promise.all(granules.Items.map((granule) =>
      super.delete({ granuleId: granule.granuleId })));
  }
}

module.exports = Granule;<|MERGE_RESOLUTION|>--- conflicted
+++ resolved
@@ -129,15 +129,9 @@
     };
 
     if (process.env.cmr_oauth_provider === 'launchpad') {
-<<<<<<< HEAD
-      const passphrase = await commonAws.secretsManager().getSecretValue({
-        SecretId: process.env.launchpad_passphrase_secret_name
-      }).promise();
-=======
       const passphrase = await commonAws.getSecretString(
         process.env.launchpad_passphrase_secret_name
       );
->>>>>>> 30b0c523
 
       const token = await launchpad.getLaunchpadToken({
         passphrase,
