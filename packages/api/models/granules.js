--- conflicted
+++ resolved
@@ -388,7 +388,6 @@
     }
     return executionDescription;
   }
-<<<<<<< HEAD
 
   /**
    * Generate and store granule records from a Cumulus message.
@@ -457,8 +456,6 @@
       }
     ));
   }
-=======
->>>>>>> 2c39f1e3
 }
 
 module.exports = Granule;