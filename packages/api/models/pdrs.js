--- conflicted
+++ resolved
@@ -1,21 +1,13 @@
 'use strict';
 
 const get = require('lodash.get');
-<<<<<<< HEAD
-const aws = require('@cumulus/ingest/aws');
-const { constructCollectionId } = require('@cumulus/common/collection-config-store');
-const { getMessageExecutionArn } = require('@cumulus/common/message');
-=======
 
-const { getExecutionArn } = require('@cumulus/common/aws');
-const { getCollectionIdFromMessage } = require('@cumulus/common/message');
+const { getCollectionIdFromMessage, getMessageExecutionArn } = require('@cumulus/common/message');
 const aws = require('@cumulus/ingest/aws');
 const pvl = require('@cumulus/pvl');
->>>>>>> 568374d7
 
 const Manager = require('./base');
 const pdrSchema = require('./schemas').pdr;
-
 
 class Pdr extends Manager {
   constructor() {
