--- conflicted
+++ resolved
@@ -107,15 +107,9 @@
       PANmessage: getMessagePdrPANMessage(message),
       stats,
       createdAt: getMessageWorkflowStartTime(message),
-<<<<<<< HEAD
-      timestamp,
-      duration: getWorkflowDuration(workflowStartTime, timestamp),
+      timestamp: now,
       updatedAt,
-=======
-      timestamp: now,
-      updatedAt: now,
       duration: getWorkflowDuration(workflowStartTime, now),
->>>>>>> 4b0f2dcb
     };
 
     this.constructor.recordIsValid(record, this.schema);
