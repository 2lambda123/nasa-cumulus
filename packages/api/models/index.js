'use strict';

const AccessToken = require('./access-tokens');
const AsyncOperation = require('./async-operation');
const Manager = require('./base');
<<<<<<< HEAD
const Provider = require('./providers');
=======
const Granule = require('./granules');
>>>>>>> e2d20e12
const ReconciliationReport = require('./reconciliation-reports');
const Rule = require('./rules');
const Execution = require('./executions');

module.exports = {
  AccessToken,
  AsyncOperation,
<<<<<<< HEAD
  Provider,
=======
  Granule,
>>>>>>> e2d20e12
  ReconciliationReport,
  Rule,
  Manager,
  Execution,
};<|MERGE_RESOLUTION|>--- conflicted
+++ resolved
@@ -3,11 +3,8 @@
 const AccessToken = require('./access-tokens');
 const AsyncOperation = require('./async-operation');
 const Manager = require('./base');
-<<<<<<< HEAD
+
 const Provider = require('./providers');
-=======
-const Granule = require('./granules');
->>>>>>> e2d20e12
 const ReconciliationReport = require('./reconciliation-reports');
 const Rule = require('./rules');
 const Execution = require('./executions');
@@ -15,11 +12,7 @@
 module.exports = {
   AccessToken,
   AsyncOperation,
-<<<<<<< HEAD
   Provider,
-=======
-  Granule,
->>>>>>> e2d20e12
   ReconciliationReport,
   Rule,
   Manager,
