--- conflicted
+++ resolved
@@ -4,10 +4,6 @@
 
 const { AssociatedRulesError } = require('../lib/errors');
 const Model = require('./modelBase');
-<<<<<<< HEAD
-const Registry = require('../lib/Registry');
-=======
->>>>>>> 195190c4
 const Rule = require('./rules');
 const { RecordDoesNotExist } = require('../lib/errors');
 const { ProviderSchema } = require('./schemas').provider;
@@ -23,15 +19,6 @@
     this.schema = ProviderSchema;
   }
 
-<<<<<<< HEAD
-  // Void function to prevent upstream tests from failing when they attempt to
-  // clean up
-  async createTable() {} // eslint-disable-line no-empty-function
-
-  async deleteTable() {} // eslint-disable-line no-empty-function
-
-=======
->>>>>>> 195190c4
   /**
    * Returns row matching id
    *
