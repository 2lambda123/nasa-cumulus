'use strict';

const get = require('lodash/get');
const isNil = require('lodash/isNil');

const { getCollection } = require('@cumulus/api-client/collections');
const SQS = require('@cumulus/aws-client/SQS');
const { getProvider } = require('@cumulus/api-client/providers');
const { buildQueueMessageFromTemplate } = require('@cumulus/message/Build');
<<<<<<< HEAD
const Logger = require('@cumulus/logger');

const logger = new Logger({ sender: '@cumulus/api/lambdas/sf-scheduler' });
const Provider = require('../models/providers');
=======
const isNil = require('lodash/isNil');
const Collection = require('../models/collections');
>>>>>>> ef09c2fb

const getApiProvider = (providerId) => {
  if (isNil(providerId)) return undefined;
  return getProvider({
    prefix: process.env.stackName,
    providerId,
  });
};

const getApiCollection = (collection) => {
  logger.debug(`Getting collection from API that matches ${JSON.stringify(collection)}`);
  if (isNil(collection)) return undefined;
  return getCollection({
    prefix: process.env.stackName,
    collectionName: collection.name,
    collectionVersion: collection.version,
  });
};

/**
 * Add a Cumulus workflow message to the queue specified by event.queueUrl.
 *
 * A consumer should be configured for this queue to start executions for
 * the queued message.
 *
 * @param {Object} event - lambda input message
 * @returns {Promise}
 */
async function handleScheduleEvent(event) {
<<<<<<< HEAD
  const [provider, collection] = await Promise.all([
    getProvider(event.provider),
    getApiCollection(event.collection),
=======
  const [providerRecord, collection] = await Promise.all([
    getApiProvider(event.provider),
    getCollection(event.collection),
>>>>>>> ef09c2fb
  ]);

  const provider = providerRecord ? JSON.parse(providerRecord.body) : undefined;
  const messageTemplate = get(event, 'template');
  const queueUrl = get(event, 'queueUrl', process.env.defaultSchedulerQueueUrl);
  const workflowDefinition = get(event, 'definition');
  const workflow = {
    name: workflowDefinition.name,
    arn: workflowDefinition.arn,
  };

  const eventCustomMeta = get(event, 'meta', {});

  const message = buildQueueMessageFromTemplate({
    messageTemplate,
    asyncOperationId: get(event, 'asyncOperationId'),
    customCumulusMeta: get(event, 'cumulus_meta', {}),
    customMeta: {
      ...eventCustomMeta,
      collection,
      provider,
    },
    payload: get(event, 'payload', {}),
    workflow,
    executionNamePrefix: event.executionNamePrefix,
  });

  return SQS.sendSQSMessage(queueUrl, message);
}

module.exports = {
  handleScheduleEvent,
};<|MERGE_RESOLUTION|>--- conflicted
+++ resolved
@@ -7,15 +7,12 @@
 const SQS = require('@cumulus/aws-client/SQS');
 const { getProvider } = require('@cumulus/api-client/providers');
 const { buildQueueMessageFromTemplate } = require('@cumulus/message/Build');
-<<<<<<< HEAD
 const Logger = require('@cumulus/logger');
+const logger = new Logger({ sender: '@cumulus/api/lambdas/sf-scheduler' });
 
-const logger = new Logger({ sender: '@cumulus/api/lambdas/sf-scheduler' });
 const Provider = require('../models/providers');
-=======
 const isNil = require('lodash/isNil');
 const Collection = require('../models/collections');
->>>>>>> ef09c2fb
 
 const getApiProvider = (providerId) => {
   if (isNil(providerId)) return undefined;
@@ -45,15 +42,9 @@
  * @returns {Promise}
  */
 async function handleScheduleEvent(event) {
-<<<<<<< HEAD
   const [provider, collection] = await Promise.all([
-    getProvider(event.provider),
+    getApiProvider(event.provider),
     getApiCollection(event.collection),
-=======
-  const [providerRecord, collection] = await Promise.all([
-    getApiProvider(event.provider),
-    getCollection(event.collection),
->>>>>>> ef09c2fb
   ]);
 
   const provider = providerRecord ? JSON.parse(providerRecord.body) : undefined;
