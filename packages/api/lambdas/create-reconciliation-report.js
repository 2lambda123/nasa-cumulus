'use strict';

const cloneDeep = require('lodash/cloneDeep');
const keyBy = require('lodash/keyBy');
const moment = require('moment');
const DynamoDbSearchQueue = require('@cumulus/aws-client/DynamoDbSearchQueue');
const { buildS3Uri, getJsonS3Object } = require('@cumulus/aws-client/S3');
const S3ListObjectsV2Queue = require('@cumulus/aws-client/S3ListObjectsV2Queue');
const { s3 } = require('@cumulus/aws-client/services');
const BucketsConfig = require('@cumulus/common/BucketsConfig');
const Logger = require('@cumulus/logger');
const { getBucketsConfigKey, getDistributionBucketMapKey } = require('@cumulus/common/stack');
const { constructCollectionId } = require('@cumulus/message/Collections');

const CMR = require('@cumulus/cmr-client/CMR');
const CMRSearchConceptQueue = require('@cumulus/cmr-client/CMRSearchConceptQueue');
const { constructOnlineAccessUrl, getCmrSettings } = require('@cumulus/cmrjs/cmr-utils');

const GranuleFilesCache = require('../lib/GranuleFilesCache');
const { ESSearchQueue } = require('../es/esSearchQueue');
const { ESCollectionGranuleQueue } = require('../es/esCollectionGranuleQueue');
const { ReconciliationReport } = require('../models');
const { deconstructCollectionId, errorify } = require('../lib/utils');

const log = new Logger({ sender: '@api/lambdas/create-reconciliation-report' });

const isDataBucket = (bucketConfig) => ['private', 'public', 'protected'].includes(bucketConfig.type);

/**
 * return the queue of the files for a given bucket,
 * the items should be ordered by the range key which is the bucket 'key' attribute
 *
 * @param {string} bucket - bucket name
 * @returns {Array<Object>} the files' queue for a given bucket
 */
const createSearchQueueForBucket = (bucket) => new DynamoDbSearchQueue(
  {
    TableName: GranuleFilesCache.cacheTableName(),
    ExpressionAttributeNames: { '#b': 'bucket' },
    ExpressionAttributeValues: { ':bucket': bucket },
    FilterExpression: '#b = :bucket'
  },
  'scan'
);

/**
 * Verify that all objects in an S3 bucket contain corresponding entries in
 * DynamoDB, and that there are no extras in either S3 or DynamoDB
 *
 * @param {string} Bucket - the bucket containing files to be reconciled
 * @returns {Promise<Object>} a report
 */
async function createReconciliationReportForBucket(Bucket) {
  const s3ObjectsQueue = new S3ListObjectsV2Queue({ Bucket });
  const dynamoDbFilesLister = createSearchQueueForBucket(Bucket);

  let okCount = 0;
  const onlyInS3 = [];
  const onlyInDynamoDb = [];

  let [nextS3Object, nextDynamoDbItem] = await Promise.all([s3ObjectsQueue.peek(), dynamoDbFilesLister.peek()]); // eslint-disable-line max-len
  while (nextS3Object && nextDynamoDbItem) {
    const nextS3Uri = buildS3Uri(Bucket, nextS3Object.Key);
    const nextDynamoDbUri = buildS3Uri(Bucket, nextDynamoDbItem.key);

    if (nextS3Uri < nextDynamoDbUri) {
      // Found an item that is only in S3 and not in DynamoDB
      onlyInS3.push(nextS3Uri);
      s3ObjectsQueue.shift();
    } else if (nextS3Uri > nextDynamoDbUri) {
      // Found an item that is only in DynamoDB and not in S3
      const dynamoDbItem = await dynamoDbFilesLister.shift(); // eslint-disable-line no-await-in-loop, max-len
      onlyInDynamoDb.push({
        uri: buildS3Uri(Bucket, dynamoDbItem.key),
        granuleId: dynamoDbItem.granuleId
      });
    } else {
      // Found an item that is in both S3 and DynamoDB
      okCount += 1;
      s3ObjectsQueue.shift();
      dynamoDbFilesLister.shift();
    }

    [nextS3Object, nextDynamoDbItem] = await Promise.all([s3ObjectsQueue.peek(), dynamoDbFilesLister.peek()]); // eslint-disable-line max-len, no-await-in-loop
  }

  // Add any remaining S3 items to the report
  while (await s3ObjectsQueue.peek()) { // eslint-disable-line no-await-in-loop
    const s3Object = await s3ObjectsQueue.shift(); // eslint-disable-line no-await-in-loop
    onlyInS3.push(buildS3Uri(Bucket, s3Object.Key));
  }

  // Add any remaining DynamoDB items to the report
  while (await dynamoDbFilesLister.peek()) { // eslint-disable-line no-await-in-loop
    const dynamoDbItem = await dynamoDbFilesLister.shift(); // eslint-disable-line no-await-in-loop
    onlyInDynamoDb.push({
      uri: buildS3Uri(Bucket, dynamoDbItem.key),
      granuleId: dynamoDbItem.granuleId
    });
  }

  return {
    okCount,
    onlyInS3,
    onlyInDynamoDb
  };
}

/**
 * Compare the collection holdings in CMR with Cumulus
 *
 * @returns {Promise<Object>} an object with the okCollections, onlyInCumulus and
 * onlyInCmr
 */
async function reconciliationReportForCollections() {
  // compare collection holdings:
  //   Get list of collections from CMR
  //   Get list of collections from CUMULUS
  //   Report collections only in CMR
  //   Report collections only in CUMULUS

  // get all collections from CMR and sort them, since CMR query doesn't support
  // 'Version' as sort_key
  const cmrSettings = await getCmrSettings();
  const cmr = new CMR(cmrSettings);
  const cmrCollectionItems = await cmr.searchCollections({}, 'umm_json');
  const cmrCollectionIds = cmrCollectionItems.map((item) =>
    constructCollectionId(item.umm.ShortName, item.umm.Version)).sort();

  // get all collections from Elasticsearch database and sort them.
  const esCollection = new ESSearchQueue({}, 'collection', process.env.ES_INDEX);
  const esCollectionItems = await esCollection.empty();
  const esCollectionIds = esCollectionItems.map(
    (item) => constructCollectionId(item.name, item.version)
  ).sort();

  const okCollections = [];
  let collectionsOnlyInCumulus = [];
  let collectionsOnlyInCmr = [];

<<<<<<< HEAD
  let nextDbCollectionId = (esCollectionIds.length !== 0) ? esCollectionIds[0] : null;
  let nextCmrCollectionId = (cmrCollectionIds.length !== 0) ? cmrCollectionIds[0] : null;
=======
  let nextDbCollectionId = dbCollectionIds[0];
  let nextCmrCollectionId = cmrCollectionIds[0];
>>>>>>> 8ad82f9c

  while (nextDbCollectionId && nextCmrCollectionId) {
    if (nextDbCollectionId < nextCmrCollectionId) {
      // Found an item that is only in Cumulus database and not in cmr
      esCollectionIds.shift();
      collectionsOnlyInCumulus.push(nextDbCollectionId);
    } else if (nextDbCollectionId > nextCmrCollectionId) {
      // Found an item that is only in cmr and not in Cumulus database
      collectionsOnlyInCmr.push(nextCmrCollectionId);
      cmrCollectionIds.shift();
    } else {
      // Found an item that is in both cmr and database
      okCollections.push(nextDbCollectionId);
      esCollectionIds.shift();
      cmrCollectionIds.shift();
    }

<<<<<<< HEAD
    nextDbCollectionId = (esCollectionIds.length !== 0) ? esCollectionIds[0] : null;
    nextCmrCollectionId = (cmrCollectionIds.length !== 0) ? cmrCollectionIds[0] : null;
=======
    nextDbCollectionId = (dbCollectionIds.length !== 0) ? dbCollectionIds[0] : undefined;
    nextCmrCollectionId = (cmrCollectionIds.length !== 0) ? cmrCollectionIds[0] : undefined;
>>>>>>> 8ad82f9c
  }

  // Add any remaining database items to the report
  collectionsOnlyInCumulus = collectionsOnlyInCumulus.concat(esCollectionIds);

  // Add any remaining CMR items to the report
  collectionsOnlyInCmr = collectionsOnlyInCmr.concat(cmrCollectionIds);

  return {
    okCollections,
    onlyInCumulus: collectionsOnlyInCumulus,
    onlyInCmr: collectionsOnlyInCmr
  };
}

/**
 * Compare the file holdings in CMR with Cumulus for a given granule
 * @param {Object} params .                      - parameters
 * @param {Object} params.granuleInDb            - granule object in database
 * @param {Object} params.granuleInCmr           - granule object in CMR
 * @param {Object} params.bucketsConfig          - bucket configuration
 * @param {Object} params.distributionBucketMap  - mapping of bucket->distirubtion path values
 *                                                 (e.g. { bucket: distribution path })
 * @returns {Promise<Object>}    - an object with the okCount, onlyInCumulus, onlyInCmr
 */
async function reconciliationReportForGranuleFiles(params) {
  const { granuleInDb, granuleInCmr, bucketsConfig, distributionBucketMap } = params;
  let okCount = 0;
  const onlyInCumulus = [];
  const onlyInCmr = [];

  const granuleFiles = keyBy(granuleInDb.files, 'fileName');

  // URL types for downloading granule files
  const cmrGetDataTypes = ['GET DATA', 'GET RELATED VISUALIZATION'];
  const cmrRelatedDataTypes = ['VIEW RELATED INFORMATION'];

  const bucketTypes = Object.values(bucketsConfig.buckets)
    .reduce(
      (acc, { name, type }) => ({ ...acc, [name]: type }),
      {}
    );

  // check each URL entry against database records
  const relatedUrlPromises = granuleInCmr.RelatedUrls.map(async (relatedUrl) => {
    // only check URL types for downloading granule files and related data (such as documents)
    if (cmrGetDataTypes.includes(relatedUrl.Type)
        || cmrRelatedDataTypes.includes(relatedUrl.Type)) {
      const urlFileName = relatedUrl.URL.split('/').pop();

      // filename in both Cumulus and CMR
      if (granuleFiles[urlFileName] && bucketsConfig.key(granuleFiles[urlFileName].bucket)) {
        // not all files should be in CMR
        const distributionAccessUrl = await constructOnlineAccessUrl({
          file: granuleFiles[urlFileName],
          distEndpoint: process.env.DISTRIBUTION_ENDPOINT,
          bucketTypes,
          cmrGranuleUrlType: 'distribution',
          distributionBucketMap
        });

        const s3AccessUrl = await constructOnlineAccessUrl({
          file: granuleFiles[urlFileName],
          distEndpoint: process.env.DISTRIBUTION_ENDPOINT,
          bucketTypes,
          cmrGranuleUrlType: 's3',
          distributionBucketMap
        });

        if (distributionAccessUrl && relatedUrl.URL === distributionAccessUrl.URL) {
          okCount += 1;
        } else if (s3AccessUrl && relatedUrl.URL === s3AccessUrl.URL) {
          okCount += 1;
        } else if (cmrGetDataTypes.includes(relatedUrl.Type)) {
          // ignore any URL which is not for getting data
          // some files should not be in CMR such as private files
          onlyInCmr.push({
            URL: relatedUrl.URL,
            Type: relatedUrl.Type,
            GranuleUR: granuleInCmr.GranuleUR
          });
        }

        delete granuleFiles[urlFileName];
      } else if (cmrGetDataTypes.includes(relatedUrl.Type)) {
        // no matching database file, only in CMR
        onlyInCmr.push({
          URL: relatedUrl.URL,
          Type: relatedUrl.Type,
          GranuleUR: granuleInCmr.GranuleUR
        });
      }
    }
  });

  await Promise.all(relatedUrlPromises);

  // any remaining database items to the report
  Object.keys(granuleFiles).forEach((fileName) => {
    // private file only in database, it's ok
    if (bucketsConfig.key(granuleFiles[fileName].bucket)
        && bucketsConfig.type(granuleFiles[fileName].bucket) === 'private') {
      okCount += 1;
    } else {
      onlyInCumulus.push({
        fileName: fileName,
        uri: buildS3Uri(granuleFiles[fileName].bucket, granuleFiles[fileName].key),
        granuleId: granuleInDb.granuleId
      });
    }
  });
  return { okCount, onlyInCumulus, onlyInCmr };
}
// export for testing
exports.reconciliationReportForGranuleFiles = reconciliationReportForGranuleFiles;

/**
 * Compare the granule holdings in CMR with Cumulus for a given collection
 *
 * @param {Object} params                        - parameters
 * @param {string} params.collectionId           - the collection which has the granules to be
 *                                                 reconciled
 * @param {Object} params.bucketsConfig          - bucket configuration object
 * @param {Object} params.distributionBucketMap  - mapping of bucket->distirubtion path values
 *                                                 (e.g. { bucket: distribution path })
 * @returns {Promise<Object>}                    - an object with the granulesReport and filesReport
 */
async function reconciliationReportForGranules(params) {
  // compare granule holdings:
  //   Get CMR granules list (by PROVIDER, short_name, version, sort_key: ['granule_ur'])
  //   Get CUMULUS granules list (by collectionId order by granuleId)
  //   Report granules only in CMR
  //   Report granules only in CUMULUS
  const { collectionId, bucketsConfig, distributionBucketMap } = params;
  const { name, version } = deconstructCollectionId(collectionId);
  const cmrSettings = await getCmrSettings();
  const cmrGranulesIterator = new CMRSearchConceptQueue({
    cmrSettings,
    type: 'granules',
    searchParams: { short_name: name, version: version, sort_key: ['granule_ur'] },
    format: 'umm_json'
  });

  const esGranulesIterator = new ESCollectionGranuleQueue({ collectionId }, 'granule', process.env.ES_INDEX);

  const granulesReport = {
    okCount: 0,
    onlyInCumulus: [],
    onlyInCmr: []
  };

  const filesReport = {
    okCount: 0,
    onlyInCumulus: [],
    onlyInCmr: []
  };

  let [nextDbItem, nextCmrItem] = await Promise.all([esGranulesIterator.peek(), cmrGranulesIterator.peek()]); // eslint-disable-line max-len

  while (nextDbItem && nextCmrItem) {
    const nextDbGranuleId = nextDbItem.granuleId;
    const nextCmrGranuleId = nextCmrItem.umm.GranuleUR;

    if (nextDbGranuleId < nextCmrGranuleId) {
      // Found an item that is only in Cumulus database and not in CMR
      granulesReport.onlyInCumulus.push({
        granuleId: nextDbGranuleId,
        collectionId: collectionId
      });
      await esGranulesIterator.shift(); // eslint-disable-line no-await-in-loop
    } else if (nextDbGranuleId > nextCmrGranuleId) {
      // Found an item that is only in CMR and not in Cumulus database
      granulesReport.onlyInCmr.push({
        GranuleUR: nextCmrGranuleId,
        ShortName: nextCmrItem.umm.CollectionReference.ShortName,
        Version: nextCmrItem.umm.CollectionReference.Version
      });
      await cmrGranulesIterator.shift(); // eslint-disable-line no-await-in-loop
    } else {
      // Found an item that is in both CMR and Cumulus database
      granulesReport.okCount += 1;
      const granuleInDb = {
        granuleId: nextDbGranuleId,
        collectionId: collectionId,
        files: nextDbItem.files
      };
      const granuleInCmr = {
        GranuleUR: nextCmrGranuleId,
        ShortName: nextCmrItem.umm.CollectionReference.ShortName,
        Version: nextCmrItem.umm.CollectionReference.Version,
        RelatedUrls: nextCmrItem.umm.RelatedUrls
      };
      await esGranulesIterator.shift(); // eslint-disable-line no-await-in-loop
      await cmrGranulesIterator.shift(); // eslint-disable-line no-await-in-loop

      // compare the files now to avoid keeping the granules' information in memory
      // eslint-disable-next-line no-await-in-loop
      const fileReport = await reconciliationReportForGranuleFiles({
        granuleInDb, granuleInCmr, bucketsConfig, distributionBucketMap
      });
      filesReport.okCount += fileReport.okCount;
      filesReport.onlyInCumulus = filesReport.onlyInCumulus.concat(fileReport.onlyInCumulus);
      filesReport.onlyInCmr = filesReport.onlyInCmr.concat(fileReport.onlyInCmr);
    }

    [nextDbItem, nextCmrItem] = await Promise.all([esGranulesIterator.peek(), cmrGranulesIterator.peek()]); // eslint-disable-line max-len, no-await-in-loop
  }

  // Add any remaining DynamoDB items to the report
  while (await esGranulesIterator.peek()) { // eslint-disable-line no-await-in-loop
    const dbItem = await esGranulesIterator.shift(); // eslint-disable-line no-await-in-loop
    granulesReport.onlyInCumulus.push({
      granuleId: dbItem.granuleId,
      collectionId: collectionId
    });
  }

  // Add any remaining CMR items to the report
  while (await cmrGranulesIterator.peek()) { // eslint-disable-line no-await-in-loop
    const cmrItem = await cmrGranulesIterator.shift(); // eslint-disable-line no-await-in-loop
    granulesReport.onlyInCmr.push({
      GranuleUR: cmrItem.umm.GranuleUR,
      ShortName: nextCmrItem.umm.CollectionReference.ShortName,
      Version: nextCmrItem.umm.CollectionReference.Version
    });
  }

  return {
    granulesReport,
    filesReport
  };
}
// export for testing
exports.reconciliationReportForGranules = reconciliationReportForGranules;

/**
 * Compare the holdings in CMR with Cumulus' internal data store, report any discrepancies
 *
 * @param {Object} params .                      - parameters
 * @param {Object} params.bucketsConfig          - bucket configuration object
 * @param {Object} params.distributionBucketMap  - mapping of bucket->distirubtion path values
 *                                                 (e.g. { bucket: distribution path })
 * @returns {Promise<Object>}                    - a reconciliation report
 */
async function reconciliationReportForCumulusCMR(params) {
  const { bucketsConfig, distributionBucketMap } = params;
  const collectionReport = await reconciliationReportForCollections();
  const collectionsInCumulusCmr = {
    okCount: collectionReport.okCollections.length,
    onlyInCumulus: collectionReport.onlyInCumulus,
    onlyInCmr: collectionReport.onlyInCmr
  };

  // create granule and granule file report for collections in both Cumulus and CMR
  const promisedGranuleReports = collectionReport.okCollections.map((collectionId) =>
    reconciliationReportForGranules({ collectionId, bucketsConfig, distributionBucketMap }));
  const granuleAndFilesReports = await Promise.all(promisedGranuleReports);

  const granulesInCumulusCmr = {};
  const filesInCumulusCmr = {};

  granulesInCumulusCmr.okCount = granuleAndFilesReports
    .reduce((accumulator, currentValue) => accumulator + currentValue.granulesReport.okCount, 0);
  granulesInCumulusCmr.onlyInCumulus = granuleAndFilesReports.reduce(
    (accumulator, currentValue) => accumulator.concat(currentValue.granulesReport.onlyInCumulus), []
  );
  granulesInCumulusCmr.onlyInCmr = granuleAndFilesReports.reduce(
    (accumulator, currentValue) => accumulator.concat(currentValue.granulesReport.onlyInCmr), []
  );

  filesInCumulusCmr.okCount = granuleAndFilesReports
    .reduce((accumulator, currentValue) => accumulator + currentValue.filesReport.okCount, 0);
  filesInCumulusCmr.onlyInCumulus = granuleAndFilesReports.reduce(
    (accumulator, currentValue) => accumulator.concat(currentValue.filesReport.onlyInCumulus), []
  );
  filesInCumulusCmr.onlyInCmr = granuleAndFilesReports.reduce(
    (accumulator, currentValue) => accumulator.concat(currentValue.filesReport.onlyInCmr), []
  );

  return { collectionsInCumulusCmr, granulesInCumulusCmr, filesInCumulusCmr };
}
/**
 * Create a Reconciliation report and save it to S3
 *
 * @param {Object} params - params
 * @param {moment} params.createStartTime - when the report creation was begun
 * @param {moment} params.endTimestamp - end of date range for report
 * @param {string} params.reportKey - the s3 report key
 * @param {string} params.stackName - the name of the CUMULUS stack
 * @param {moment} params.startTimestamp - begginning of date range for report
 * @param {string} params.systemBucket - the name of the CUMULUS system bucket
 * @returns {Promise<null>} a Promise that resolves when the report has been
 *   uploaded to S3
 */
async function createReconciliationReport(params) {
  const {
    createStartTime,
    endTimestamp,
    reportKey,
    stackName,
    startTimestamp,
    systemBucket
  } = params;

  // Fetch the bucket names to reconcile
  const bucketsConfigJson = await getJsonS3Object(systemBucket, getBucketsConfigKey(stackName));
  const distributionBucketMap = await getJsonS3Object(
    systemBucket, getDistributionBucketMapKey(stackName)
  );

  const dataBuckets = Object.values(bucketsConfigJson)
    .filter(isDataBucket).map((config) => config.name);

  const bucketsConfig = new BucketsConfig(bucketsConfigJson);

  // Write an initial report to S3
  const filesInCumulus = {
    okCount: 0,
    onlyInS3: [],
    onlyInDynamoDb: [],
    S3Errors: [],
    ESErrors: []
  };

  const reportFormatCumulusCmr = {
    okCount: 0,
    onlyInCumulus: [],
    onlyInCmr: []
  };

  let report = {
    createStartTime: createStartTime.toISOString(),
    createEndTime: null,
    reportStartTime: startTimestamp,
    reportEndTime: endTimestamp,
    status: 'RUNNING',
    error: null,
    filesInCumulus,
    collectionsInCumulusCmr: cloneDeep(reportFormatCumulusCmr),
    granulesInCumulusCmr: cloneDeep(reportFormatCumulusCmr),
    filesInCumulusCmr: cloneDeep(reportFormatCumulusCmr)
  };

  await s3().putObject({
    Bucket: systemBucket,
    Key: reportKey,
    Body: JSON.stringify(report)
  }).promise();

  // Create ar eport for each bucket
  const promisedBucketReports = dataBuckets.map(
    (bucket) => createReconciliationReportForBucket(bucket)
  );
  const bucketReports = await Promise.all(promisedBucketReports);

  // compare CUMULUS internal holdings in s3 and database
  bucketReports.forEach((bucketReport) => {
    report.filesInCumulus.okCount += bucketReport.okCount;
    report.filesInCumulus.onlyInS3 = report.filesInCumulus.onlyInS3.concat(bucketReport.onlyInS3);
    report.filesInCumulus.onlyInDynamoDb = report.filesInCumulus.onlyInDynamoDb.concat(
      bucketReport.onlyInDynamoDb
    );
    report.filesInCumulus.S3Errors = report.filesInCumulus.S3Errors.concat(bucketReport.S3Errors);
    report.filesInCumulus.ESErrors = report.filesInCumulus.ESErrors.concat(bucketReport.ESErrors);
  });

  // compare the CUMULUS holdings with the holdings in CMR
  const cumulusCmrReport = await reconciliationReportForCumulusCMR({
    bucketsConfig, distributionBucketMap
  });
  report = Object.assign(report, cumulusCmrReport);

  // Create the full report
  report.createEndTime = moment.utc().toISOString();
  report.status = 'SUCCESS';

  // Write the full report to S3
  return s3().putObject({
    Bucket: systemBucket,
    Key: reportKey,
    Body: JSON.stringify(report)
  }).promise();
}

/**
 * start the report generation process and save the record to database
 * @param {Object} params - params
 * @param {string} params.systemBucket - the name of the CUMULUS system bucket
 * @param {string} params.stackName - the name of the CUMULUS stack
 *   DynamoDB
 * @returns {Object} report record saved to the database
 */
async function processRequest(params) {
  const { systemBucket, stackName } = params;
  const createStartTime = moment.utc();
  const reportRecordName = `inventoryReport-${createStartTime.format('YYYYMMDDTHHmmssSSS')}`;
  const reportKey = `${stackName}/reconciliation-reports/${reportRecordName}.json`;

  // add request to database
  const reconciliationReportModel = new ReconciliationReport();
  const reportRecord = {
    name: reportRecordName,
    type: 'Inventory',
    status: 'Pending',
    location: buildS3Uri(systemBucket, reportKey)
  };
  await reconciliationReportModel.create(reportRecord);

  try {
    await createReconciliationReport({ ...params, createStartTime, reportKey });
    await reconciliationReportModel.updateStatus({ name: reportRecord.name }, 'Generated');
  } catch (error) {
    log.error(`${JSON.stringify(error)}`);
    log.error(`Error creating reconciliation report ${reportRecordName}`, error);
    const updates = {
      status: 'Failed',
      error: {
        Error: error.message,
        Cause: errorify(error)
      }
    };
    await reconciliationReportModel.update({ name: reportRecord.name }, updates);
  }

  return reconciliationReportModel.get({ name: reportRecord.name });
}

async function handler(event) {
  // increase the limit of search result from CMR.searchCollections/searchGranules
  process.env.CMR_LIMIT = process.env.CMR_LIMIT || 5000;
  process.env.CMR_PAGE_SIZE = process.env.CMR_PAGE_SIZE || 200;

  return processRequest({
    systemBucket: event.systemBucket || process.env.system_bucket,
    stackName: event.stackName || process.env.stackName,
    startTimestamp: event.startTimestamp || null,
    endTimestamp: event.endTimestamp || null
  });
}
exports.handler = handler;<|MERGE_RESOLUTION|>--- conflicted
+++ resolved
@@ -138,13 +138,8 @@
   let collectionsOnlyInCumulus = [];
   let collectionsOnlyInCmr = [];
 
-<<<<<<< HEAD
-  let nextDbCollectionId = (esCollectionIds.length !== 0) ? esCollectionIds[0] : null;
-  let nextCmrCollectionId = (cmrCollectionIds.length !== 0) ? cmrCollectionIds[0] : null;
-=======
-  let nextDbCollectionId = dbCollectionIds[0];
+  let nextDbCollectionId = esCollectionIds[0];
   let nextCmrCollectionId = cmrCollectionIds[0];
->>>>>>> 8ad82f9c
 
   while (nextDbCollectionId && nextCmrCollectionId) {
     if (nextDbCollectionId < nextCmrCollectionId) {
@@ -162,13 +157,8 @@
       cmrCollectionIds.shift();
     }
 
-<<<<<<< HEAD
-    nextDbCollectionId = (esCollectionIds.length !== 0) ? esCollectionIds[0] : null;
-    nextCmrCollectionId = (cmrCollectionIds.length !== 0) ? cmrCollectionIds[0] : null;
-=======
-    nextDbCollectionId = (dbCollectionIds.length !== 0) ? dbCollectionIds[0] : undefined;
+    nextDbCollectionId = (esCollectionIds.length !== 0) ? esCollectionIds[0] : undefined;
     nextCmrCollectionId = (cmrCollectionIds.length !== 0) ? cmrCollectionIds[0] : undefined;
->>>>>>> 8ad82f9c
   }
 
   // Add any remaining database items to the report
