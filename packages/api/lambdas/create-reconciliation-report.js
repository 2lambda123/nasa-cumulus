'use strict';

const cloneDeep = require('lodash/cloneDeep');
const keyBy = require('lodash/keyBy');
const camelCase = require('lodash/camelCase');
const moment = require('moment');

const { buildS3Uri, getJsonS3Object } = require('@cumulus/aws-client/S3');
const S3ListObjectsV2Queue = require('@cumulus/aws-client/S3ListObjectsV2Queue');
const { s3 } = require('@cumulus/aws-client/services');
const BucketsConfig = require('@cumulus/common/BucketsConfig');
const { getBucketsConfigKey } = require('@cumulus/common/stack');
const { CMR, CMRSearchConceptQueue } = require('@cumulus/cmr-client');
const { constructOnlineAccessUrl, getCmrSettings } = require('@cumulus/cmrjs/cmr-utils');
const {
  getFilesAndGranuleInfoQuery,
  getKnexClient,
  QuerySearchClient,
} = require('@cumulus/db');
const { fetchDistributionBucketMap } = require('@cumulus/distribution-utils');
const { ESCollectionGranuleQueue } = require('@cumulus/es-client/esCollectionGranuleQueue');
const Collection = require('@cumulus/es-client/collections');
const { ESSearchQueue } = require('@cumulus/es-client/esSearchQueue');
const Logger = require('@cumulus/logger');
const { constructCollectionId } = require('@cumulus/message/Collections');

const { createInternalReconciliationReport } = require('./internal-reconciliation-report');
const { createGranuleInventoryReport } = require('./reports/granule-inventory-report');
const { ReconciliationReport } = require('../models');
const { deconstructCollectionId, errorify, filenamify } = require('../lib/utils');
const {
  cmrGranuleSearchParams,
  convertToESCollectionSearchParams,
  convertToESGranuleSearchParams,
  filterCMRCollections,
  initialReportHeader,
} = require('../lib/reconciliationReport');

const log = new Logger({ sender: '@api/lambdas/create-reconciliation-report' });

const isDataBucket = (bucketConfig) => ['private', 'public', 'protected'].includes(bucketConfig.type);

/**
 *
 * @param {string} reportType - reconciliation report type
 * @returns {boolean} - Whether or not to include the link between files and
 * granules in the report.
 */
const linkingFilesToGranules = (reportType) => reportType === 'Granule Not Found';

/**
 * Checks to see if any of the included reportParams contains a value that
 * would turn a Cumulus Vs CMR collection comparison into a one way report.
 *
 * @param {Object} reportParams
 * @returns {boolean} Returns true if any tested key exists on the input
 *                    object and the key references a defined value.
 */
function isOneWayCollectionReport(reportParams) {
  return [
    'startTimestamp',
    'endTimestamp',
    'granuleIds',
    'providers',
  ].some((e) => !!reportParams[e]);
}

/**
 * Checks to see if any of the included reportParams contains a value that
 * would turn a Cumulus Vs CMR granule comparison into a one way report.
 *
 * @param {Object} reportParams
 * @returns {boolean} Returns true if any tested key exists on the input
 *                    object and the key references a defined value.
 */
function isOneWayGranuleReport(reportParams) {
  return [
    'startTimestamp',
    'endTimestamp',
    'providers',
  ].some((e) => !!reportParams[e]);
}

/**
 * Checks to see if the searchParams have any value that would require a
 * filtered search in ES
 * @param {Object} searchParams
 * @returns {boolean} returns true if searchParams contain a key that causes filtering to occur.
 */
function shouldAggregateGranulesForCollections(searchParams) {
  return [
    'updatedAt__from',
    'updatedAt__to',
    'granuleId__in',
    'provider__in',
  ].some((e) => !!searchParams[e]);
}

/**
 * Fetch collections in Elasticsearch.
 * @param {Object} recReportParams - input report params.
 * @returns {Promise<Array>} - list of collectionIds that match input paramaters
 */
async function fetchESCollections(recReportParams) {
  const esCollectionSearchParams = convertToESCollectionSearchParams(recReportParams);
  const esGranuleSearchParams = convertToESGranuleSearchParams(recReportParams);
  let esCollectionIds;
  // [MHS, 09/02/2020] We are doing these two because we can't use
  // aggregations on scrolls yet until we update elasticsearch version.
  if (shouldAggregateGranulesForCollections(esGranuleSearchParams)) {
    // Build an ESCollection and call the aggregateGranuleCollections to
    // get list of collection ids that have granules that have been updated
    const esCollection = new Collection({ queryStringParameters: esGranuleSearchParams }, 'collection', process.env.ES_INDEX);
    const esCollectionItems = await esCollection.aggregateGranuleCollections();
    esCollectionIds = esCollectionItems.sort();
  } else {
    // return all ES collections
    const esCollection = new ESSearchQueue(esCollectionSearchParams, 'collection', process.env.ES_INDEX);
    const esCollectionItems = await esCollection.empty();
    esCollectionIds = esCollectionItems.map(
      (item) => constructCollectionId(item.name, item.version)
    ).sort();
  }
  return esCollectionIds;
}

/**
 * Verify that all objects in an S3 bucket contain corresponding entries in
 * DynamoDB, and that there are no extras in either S3 or DynamoDB
 *
 * @param {string} Bucket - the bucket containing files to be reconciled
 * @param {Object} recReportParams - input report params.
 * @returns {Promise<Object>} a report
 */
async function createReconciliationReportForBucket(Bucket, recReportParams) {
  const s3ObjectsQueue = new S3ListObjectsV2Queue({ Bucket });
  const linkFilesAndGranules = linkingFilesToGranules(recReportParams.reportType);

  const query = getFilesAndGranuleInfoQuery({
    knex: recReportParams.knex,
    searchParams: { bucket: Bucket },
    sortColumns: ['key'],
    granuleColumns: ['granule_id'],
  });
  const pgFileSearchClient = new QuerySearchClient(
    query,
    100
  );

  let okCount = 0;
  const onlyInS3 = [];
  const onlyInDb = [];
  const okCountByGranule = {};

<<<<<<< HEAD
  let [nextS3Object, nextPgItem] = await Promise.all([
    s3ObjectsQueue.peek(),
    pgFileSearchClient.peek(),
  ]);
  while (nextS3Object && nextPgItem) {
=======
  log.info('Comparing DynamoDB to S3');

  let [nextS3Object, nextDynamoDbItem] = await Promise.all([s3ObjectsQueue.peek(), dynamoDbFilesLister.peek()]); // eslint-disable-line max-len
  while (nextS3Object && nextDynamoDbItem) {
>>>>>>> df4c4f14
    const nextS3Uri = buildS3Uri(Bucket, nextS3Object.Key);
    const nextDynamoDbUri = buildS3Uri(Bucket, nextPgItem.key);

    if (linkFilesAndGranules && !okCountByGranule[nextPgItem.granule_id]) {
      okCountByGranule[nextPgItem.granule_id] = 0;
    }

    if (nextS3Uri < nextDynamoDbUri) {
      // Found an item that is only in S3 and not in DynamoDB
      onlyInS3.push(nextS3Uri);
      s3ObjectsQueue.shift();
    } else if (nextS3Uri > nextDynamoDbUri) {
      // Found an item that is only in DynamoDB and not in S3
      const pgItem = await pgFileSearchClient.shift(); // eslint-disable-line no-await-in-loop, max-len
      onlyInDb.push({
        uri: buildS3Uri(Bucket, pgItem.key),
        granuleId: pgItem.granule_id,
      });
    } else {
      // Found an item that is in both S3 and DynamoDB
      okCount += 1;
      if (linkFilesAndGranules) {
        okCountByGranule[nextPgItem.granule_id] += 1;
      }
      s3ObjectsQueue.shift();
      pgFileSearchClient.shift();
    }

    // eslint-disable-next-line no-await-in-loop
    [nextS3Object, nextPgItem] = await Promise.all([
      s3ObjectsQueue.peek(),
      pgFileSearchClient.peek(),
    ]);
  }

  // Add any remaining S3 items to the report
  while (await s3ObjectsQueue.peek()) { // eslint-disable-line no-await-in-loop
    const s3Object = await s3ObjectsQueue.shift(); // eslint-disable-line no-await-in-loop
    onlyInS3.push(buildS3Uri(Bucket, s3Object.Key));
  }

  // Add any remaining DynamoDB items to the report
  while (await pgFileSearchClient.peek()) { // eslint-disable-line no-await-in-loop
    const pgItem = await pgFileSearchClient.shift(); // eslint-disable-line no-await-in-loop
    onlyInDb.push({
      uri: buildS3Uri(Bucket, pgItem.key),
      granuleId: pgItem.granule_id,
    });
  }

  log.info('Compare DynamoDB to S3 completed');

  return {
    okCount,
    onlyInS3,
    onlyInDb,
    okCountByGranule,
  };
}

/**
 * Compare the collection holdings in CMR with Cumulus
 *
 * @param {Object} recReportParams - lambda's input filtering parameters to
 *                                   narrow limit of report.
 * @returns {Promise<Object>} an object with the okCollections, onlyInCumulus and
 * onlyInCmr
 */
async function reconciliationReportForCollections(recReportParams) {
  // compare collection holdings:
  //   Get list of collections from CMR
  //   Get list of collections from CUMULUS
  //   Report collections only in CMR
  //   Report collections only in CUMULUS

  const oneWayReport = isOneWayCollectionReport(recReportParams);

  // get all collections from CMR and sort them, since CMR query doesn't support
  // 'Version' as sort_key
  const cmrSettings = await getCmrSettings();
  const cmr = new CMR(cmrSettings);
  const cmrCollectionItems = await cmr.searchCollections({}, 'umm_json');
  const cmrCollectionIds = filterCMRCollections(cmrCollectionItems, recReportParams);

  const esCollectionIds = await fetchESCollections(recReportParams);

  log.info(`Comparing ${cmrCollectionIds.length} CMR collections to ${esCollectionIds.length} Elasticsearch collections`);

  const okCollections = [];
  let collectionsOnlyInCumulus = [];
  let collectionsOnlyInCmr = [];

  let nextDbCollectionId = esCollectionIds[0];
  let nextCmrCollectionId = cmrCollectionIds[0];

  while (nextDbCollectionId && nextCmrCollectionId) {
    if (nextDbCollectionId < nextCmrCollectionId) {
      // Found an item that is only in Cumulus database and not in cmr
      esCollectionIds.shift();
      collectionsOnlyInCumulus.push(nextDbCollectionId);
    } else if (nextDbCollectionId > nextCmrCollectionId) {
      // Found an item that is only in cmr and not in Cumulus database
      if (!oneWayReport) collectionsOnlyInCmr.push(nextCmrCollectionId);
      cmrCollectionIds.shift();
    } else {
      // Found an item that is in both cmr and database
      okCollections.push(nextDbCollectionId);
      esCollectionIds.shift();
      cmrCollectionIds.shift();
    }

    nextDbCollectionId = (esCollectionIds.length !== 0) ? esCollectionIds[0] : undefined;
    nextCmrCollectionId = (cmrCollectionIds.length !== 0) ? cmrCollectionIds[0] : undefined;
  }

  // Add any remaining database items to the report
  collectionsOnlyInCumulus = collectionsOnlyInCumulus.concat(esCollectionIds);

  // Add any remaining CMR items to the report
  if (!oneWayReport) collectionsOnlyInCmr = collectionsOnlyInCmr.concat(cmrCollectionIds);

  return {
    okCollections,
    onlyInCumulus: collectionsOnlyInCumulus,
    onlyInCmr: collectionsOnlyInCmr,
  };
}

/**
 * Compare the file holdings in CMR with Cumulus for a given granule
 * @param {Object} params .                      - parameters
 * @param {Object} params.granuleInDb            - granule object in database
 * @param {Object} params.granuleInCmr           - granule object in CMR
 * @param {Object} params.bucketsConfig          - bucket configuration
 * @param {Object} params.distributionBucketMap  - mapping of bucket->distirubtion path values
 *                                                 (e.g. { bucket: distribution path })
 * @returns {Promise<Object>}    - an object with the okCount, onlyInCumulus, onlyInCmr
 */
async function reconciliationReportForGranuleFiles(params) {
  const { granuleInDb, granuleInCmr, bucketsConfig, distributionBucketMap } = params;
  let okCount = 0;
  const onlyInCumulus = [];
  const onlyInCmr = [];

  const granuleFiles = keyBy(granuleInDb.files, 'fileName');

  // URL types for downloading granule files
  const cmrGetDataTypes = ['GET DATA', 'GET DATA VIA DIRECT ACCESS', 'GET RELATED VISUALIZATION', 'EXTENDED METADATA'];
  const cmrRelatedDataTypes = ['VIEW RELATED INFORMATION'];

  const bucketTypes = Object.values(bucketsConfig.buckets)
    .reduce(
      (acc, { name, type }) => ({ ...acc, [name]: type }),
      {}
    );

  // check each URL entry against database records
  const relatedUrlPromises = granuleInCmr.RelatedUrls.map(async (relatedUrl) => {
    // only check URL types for downloading granule files and related data (such as documents)
    if (cmrGetDataTypes.includes(relatedUrl.Type)
      || cmrRelatedDataTypes.includes(relatedUrl.Type)) {
      const urlFileName = relatedUrl.URL.split('/').pop();

      // filename in both Cumulus and CMR
      if (granuleFiles[urlFileName] && bucketsConfig.key(granuleFiles[urlFileName].bucket)) {
        // not all files should be in CMR
        const distributionAccessUrl = await constructOnlineAccessUrl({
          file: granuleFiles[urlFileName],
          distEndpoint: process.env.DISTRIBUTION_ENDPOINT,
          bucketTypes,
          urlType: 'distribution',
          distributionBucketMap,
        });

        const s3AccessUrl = await constructOnlineAccessUrl({
          file: granuleFiles[urlFileName],
          distEndpoint: process.env.DISTRIBUTION_ENDPOINT,
          bucketTypes,
          urlType: 's3',
          distributionBucketMap,
          useDirectS3Type: true,
        });

        if (distributionAccessUrl && relatedUrl.URL === distributionAccessUrl.URL) {
          okCount += 1;
        } else if (s3AccessUrl && relatedUrl.URL === s3AccessUrl.URL) {
          okCount += 1;
        } else if (cmrGetDataTypes.includes(relatedUrl.Type)) {
          // ignore any URL which is not for getting data
          // some files should not be in CMR such as private files
          onlyInCmr.push({
            URL: relatedUrl.URL,
            Type: relatedUrl.Type,
            GranuleUR: granuleInCmr.GranuleUR,
          });
        }

        delete granuleFiles[urlFileName];
      } else if (cmrGetDataTypes.includes(relatedUrl.Type)) {
        // no matching database file, only in CMR
        onlyInCmr.push({
          URL: relatedUrl.URL,
          Type: relatedUrl.Type,
          GranuleUR: granuleInCmr.GranuleUR,
        });
      }
    }
  });

  await Promise.all(relatedUrlPromises);

  // any remaining database items to the report
  Object.keys(granuleFiles).forEach((fileName) => {
    // private file only in database, it's ok
    if (bucketsConfig.key(granuleFiles[fileName].bucket)
      && bucketsConfig.type(granuleFiles[fileName].bucket) === 'private') {
      okCount += 1;
    } else {
      let uri = granuleFiles[fileName].source;
      if (granuleFiles[fileName].bucket && granuleFiles[fileName].key) {
        uri = buildS3Uri(granuleFiles[fileName].bucket, granuleFiles[fileName].key);
      }

      onlyInCumulus.push({
        fileName: fileName,
        uri,
        granuleId: granuleInDb.granuleId,
      });
    }
  });
  return { okCount, onlyInCumulus, onlyInCmr };
}
// export for testing
exports.reconciliationReportForGranuleFiles = reconciliationReportForGranuleFiles;

/**
 * Compare the granule holdings in CMR with Cumulus for a given collection
 *
 * @param {Object} params                        - parameters
 * @param {string} params.collectionId           - the collection which has the granules to be
 *                                                 reconciled
 * @param {Object} params.bucketsConfig          - bucket configuration object
 * @param {Object} params.distributionBucketMap  - mapping of bucket->distirubtion path values
 *                                                 (e.g. { bucket: distribution path })
 * @param {Object} params.recReportParams        - Lambda report paramaters for narrowing focus
 * @returns {Promise<Object>}                    - an object with the granulesReport and filesReport
 */
async function reconciliationReportForGranules(params) {
  // compare granule holdings:
  //   Get CMR granules list (by PROVIDER, short_name, version, sort_key: ['granule_ur'])
  //   Get CUMULUS granules list (by collectionId order by granuleId)
  //   Report granules only in CMR
  //   Report granules only in CUMULUS
  const { collectionId, bucketsConfig, distributionBucketMap, recReportParams } = params;
  const { name, version } = deconstructCollectionId(collectionId);

  const cmrSettings = await getCmrSettings();
  const searchParams = new URLSearchParams({ short_name: name, version: version, sort_key: ['granule_ur'] });
  cmrGranuleSearchParams(recReportParams).forEach(([paramName, paramValue]) => {
    searchParams.append(paramName, paramValue);
  });

  const cmrGranulesIterator = new CMRSearchConceptQueue({
    cmrSettings,
    type: 'granules',
    searchParams,
    format: 'umm_json',
  });

  const esGranuleSearchParamsByCollectionId = convertToESGranuleSearchParams(
    { ...recReportParams, collectionIds: [collectionId] }
  );
  const esGranulesIterator = new ESCollectionGranuleQueue(
    esGranuleSearchParamsByCollectionId, process.env.ES_INDEX
  );
  const oneWay = isOneWayGranuleReport(recReportParams);

  const granulesReport = {
    okCount: 0,
    onlyInCumulus: [],
    onlyInCmr: [],
  };

  const filesReport = {
    okCount: 0,
    onlyInCumulus: [],
    onlyInCmr: [],
  };

  let [nextDbItem, nextCmrItem] = await Promise.all([esGranulesIterator.peek(), cmrGranulesIterator.peek()]); // eslint-disable-line max-len

  while (nextDbItem && nextCmrItem) {
    const nextDbGranuleId = nextDbItem.granuleId;
    const nextCmrGranuleId = nextCmrItem.umm.GranuleUR;

    if (nextDbGranuleId < nextCmrGranuleId) {
      // Found an item that is only in Cumulus database and not in CMR
      granulesReport.onlyInCumulus.push({
        granuleId: nextDbGranuleId,
        collectionId: collectionId,
      });
      await esGranulesIterator.shift(); // eslint-disable-line no-await-in-loop
    } else if (nextDbGranuleId > nextCmrGranuleId) {
      // Found an item that is only in CMR and not in Cumulus database
      if (!oneWay) {
        granulesReport.onlyInCmr.push({
          GranuleUR: nextCmrGranuleId,
          ShortName: nextCmrItem.umm.CollectionReference.ShortName,
          Version: nextCmrItem.umm.CollectionReference.Version,
        });
      }
      await cmrGranulesIterator.shift(); // eslint-disable-line no-await-in-loop
    } else {
      // Found an item that is in both CMR and Cumulus database
      granulesReport.okCount += 1;
      const granuleInDb = {
        granuleId: nextDbGranuleId,
        collectionId: collectionId,
        files: nextDbItem.files,
      };
      const granuleInCmr = {
        GranuleUR: nextCmrGranuleId,
        ShortName: nextCmrItem.umm.CollectionReference.ShortName,
        Version: nextCmrItem.umm.CollectionReference.Version,
        RelatedUrls: nextCmrItem.umm.RelatedUrls,
      };
      await esGranulesIterator.shift(); // eslint-disable-line no-await-in-loop
      await cmrGranulesIterator.shift(); // eslint-disable-line no-await-in-loop

      // compare the files now to avoid keeping the granules' information in memory
      // eslint-disable-next-line no-await-in-loop
      const fileReport = await reconciliationReportForGranuleFiles({
        granuleInDb, granuleInCmr, bucketsConfig, distributionBucketMap,
      });
      filesReport.okCount += fileReport.okCount;
      filesReport.onlyInCumulus = filesReport.onlyInCumulus.concat(fileReport.onlyInCumulus);
      filesReport.onlyInCmr = filesReport.onlyInCmr.concat(fileReport.onlyInCmr);
    }

    [nextDbItem, nextCmrItem] = await Promise.all([esGranulesIterator.peek(), cmrGranulesIterator.peek()]); // eslint-disable-line max-len, no-await-in-loop
  }

  // Add any remaining DynamoDB items to the report
  while (await esGranulesIterator.peek()) { // eslint-disable-line no-await-in-loop
    const dbItem = await esGranulesIterator.shift(); // eslint-disable-line no-await-in-loop
    granulesReport.onlyInCumulus.push({
      granuleId: dbItem.granuleId,
      collectionId: collectionId,
    });
  }

  // Add any remaining CMR items to the report
  if (!oneWay) {
    while (await cmrGranulesIterator.peek()) { // eslint-disable-line no-await-in-loop
      const cmrItem = await cmrGranulesIterator.shift(); // eslint-disable-line no-await-in-loop
      granulesReport.onlyInCmr.push({
        GranuleUR: cmrItem.umm.GranuleUR,
        ShortName: nextCmrItem.umm.CollectionReference.ShortName,
        Version: nextCmrItem.umm.CollectionReference.Version,
      });
    }
  }

  return {
    granulesReport,
    filesReport,
  };
}
// export for testing
exports.reconciliationReportForGranules = reconciliationReportForGranules;

/**
 * Compare the holdings in CMR with Cumulus' internal data store, report any discrepancies
 *
 * @param {Object} params .                      - parameters
 * @param {Object} params.bucketsConfig          - bucket configuration object
 * @param {Object} params.distributionBucketMap  - mapping of bucket->distirubtion path values
 *                                                 (e.g. { bucket: distribution path })
 * @param {Object} [params.recReportParams]      - optional Lambda endpoint's input params to
 *                                                 narrow report focus
 * @param {number} [params.recReportParams.StartTimestamp]
 * @param {number} [params.recReportParams.EndTimestamp]
 * @param {string} [params.recReportparams.collectionIds]
 * @returns {Promise<Object>}                    - a reconcilation report
 */
async function reconciliationReportForCumulusCMR(params) {
  const { bucketsConfig, distributionBucketMap, recReportParams } = params;
  const collectionReport = await reconciliationReportForCollections(recReportParams);
  const collectionsInCumulusCmr = {
    okCount: collectionReport.okCollections.length,
    onlyInCumulus: collectionReport.onlyInCumulus,
    onlyInCmr: collectionReport.onlyInCmr,
  };

  // create granule and granule file report for collections in both Cumulus and CMR
  const promisedGranuleReports = collectionReport.okCollections.map(
    (collectionId) => reconciliationReportForGranules({
      collectionId, bucketsConfig, distributionBucketMap, recReportParams,
    })
  );
  const granuleAndFilesReports = await Promise.all(promisedGranuleReports);

  const granulesInCumulusCmr = {};
  const filesInCumulusCmr = {};

  granulesInCumulusCmr.okCount = granuleAndFilesReports
    .reduce((accumulator, currentValue) => accumulator + currentValue.granulesReport.okCount, 0);
  granulesInCumulusCmr.onlyInCumulus = granuleAndFilesReports.reduce(
    (accumulator, currentValue) => accumulator.concat(currentValue.granulesReport.onlyInCumulus), []
  );
  granulesInCumulusCmr.onlyInCmr = granuleAndFilesReports.reduce(
    (accumulator, currentValue) => accumulator.concat(currentValue.granulesReport.onlyInCmr), []
  );

  filesInCumulusCmr.okCount = granuleAndFilesReports
    .reduce((accumulator, currentValue) => accumulator + currentValue.filesReport.okCount, 0);
  filesInCumulusCmr.onlyInCumulus = granuleAndFilesReports.reduce(
    (accumulator, currentValue) => accumulator.concat(currentValue.filesReport.onlyInCumulus), []
  );
  filesInCumulusCmr.onlyInCmr = granuleAndFilesReports.reduce(
    (accumulator, currentValue) => accumulator.concat(currentValue.filesReport.onlyInCmr), []
  );

  return { collectionsInCumulusCmr, granulesInCumulusCmr, filesInCumulusCmr };
}

/**
 * Create a Reconciliation report and save it to S3
 *
 * @param {Object} recReportParams - params
 * @param {Object} recReportParams.reportType - the report type
 * @param {moment} recReportParams.createStartTime - when the report creation was begun
 * @param {moment} recReportParams.endTimestamp - ending report datetime ISO Timestamp
 * @param {string} recReportParams.location - location to invetory for report
 * @param {string} recReportParams.reportKey - the s3 report key
 * @param {string} recReportParams.stackName - the name of the CUMULUS stack
 * @param {moment} recReportParams.startTimestamp - beginning report datetime ISO timestamp
 * @param {string} recReportParams.systemBucket - the name of the CUMULUS system bucket
 * @param {Knex} recReportParams.knex - Database client for interacting with PostgreSQL database
 * @returns {Promise<null>} a Promise that resolves when the report has been
 *   uploaded to S3
 */
async function createReconciliationReport(recReportParams) {
  const {
    reportKey,
    stackName,
    systemBucket,
    location,
    knex,
  } = recReportParams;
  // Fetch the bucket names to reconcile
  const bucketsConfigJson = await getJsonS3Object(systemBucket, getBucketsConfigKey(stackName));
  const distributionBucketMap = await fetchDistributionBucketMap(systemBucket, stackName);

  const dataBuckets = Object.values(bucketsConfigJson)
    .filter(isDataBucket).map((config) => config.name);

  const bucketsConfig = new BucketsConfig(bucketsConfigJson);

  // Write an initial report to S3
  const filesInCumulus = {
    okCount: 0,
    okCountByGranule: {},
    onlyInS3: [],
    onlyInDb: [],
  };

  const reportFormatCumulusCmr = {
    okCount: 0,
    onlyInCumulus: [],
    onlyInCmr: [],
  };
  let report = {
    ...initialReportHeader(recReportParams),
    filesInCumulus,
    collectionsInCumulusCmr: cloneDeep(reportFormatCumulusCmr),
    granulesInCumulusCmr: cloneDeep(reportFormatCumulusCmr),
    filesInCumulusCmr: cloneDeep(reportFormatCumulusCmr),
  };

  await s3().putObject({
    Bucket: systemBucket,
    Key: reportKey,
    Body: JSON.stringify(report),
  }).promise();

  // Internal consistency check S3 vs Cumulus DBs
  // --------------------------------------------
  if (location !== 'CMR') {
    // Create a report for each bucket
    const promisedBucketReports = dataBuckets.map(
      (bucket) => createReconciliationReportForBucket(bucket, recReportParams, knex)
    );

    const bucketReports = await Promise.all(promisedBucketReports);

    bucketReports.forEach((bucketReport) => {
      report.filesInCumulus.okCount += bucketReport.okCount;
      report.filesInCumulus.onlyInS3 = report.filesInCumulus.onlyInS3.concat(bucketReport.onlyInS3);
      report.filesInCumulus.onlyInDb = report.filesInCumulus.onlyInDb.concat(
        bucketReport.onlyInDb
      );

      if (linkingFilesToGranules(recReportParams.reportType)) {
        Object.keys(bucketReport.okCountByGranule).forEach((granuleId) => {
          const currentGranuleCount = report.filesInCumulus.okCountByGranule[granuleId];
          const bucketGranuleCount = bucketReport.okCountByGranule[granuleId];

          report.filesInCumulus.okCountByGranule[granuleId] = (currentGranuleCount || 0)
            + bucketGranuleCount;
        });
      } else {
        delete report.filesInCumulus.okCountByGranule;
      }
    });
  }

  // compare the CUMULUS holdings with the holdings in CMR
  // -----------------------------------------------------
  if (location !== 'S3') {
    const cumulusCmrReport = await reconciliationReportForCumulusCMR({
      bucketsConfig, distributionBucketMap, recReportParams,
    });
    report = Object.assign(report, cumulusCmrReport);
  }

  // Create the full report
  report.createEndTime = moment.utc().toISOString();
  report.status = 'SUCCESS';

  // Write the full report to S3
  return s3().putObject({
    Bucket: systemBucket,
    Key: reportKey,
    Body: JSON.stringify(report),
  }).promise();
}

/**
 * start the report generation process and save the record to database
 * @param {Object} params - params
 * @param {string} params.systemBucket - the name of the CUMULUS system bucket
 * @param {string} params.stackName - the name of the CUMULUS stack
 *   DynamoDB
 * @returns {Object} report record saved to the database
 */
async function processRequest(params) {
  const { reportType, reportName, systemBucket, stackName } = params;
  const createStartTime = moment.utc();
  const reportRecordName = reportName
    || `${camelCase(reportType)}Report-${createStartTime.format('YYYYMMDDTHHmmssSSS')}`;
  let reportKey = `${stackName}/reconciliation-reports/${filenamify(reportRecordName)}.json`;
  if (reportType === 'Granule Inventory') reportKey = reportKey.replace('.json', '.csv');

  // add request to database
  const reconciliationReportModel = new ReconciliationReport();
  const reportRecord = {
    name: reportRecordName,
    type: reportType,
    status: 'Pending',
    location: buildS3Uri(systemBucket, reportKey),
  };
  await reconciliationReportModel.create(reportRecord);

  const env = params.env ? params.env : process.env;
  const knex = await getKnexClient(env);
  const concurrency = env.CONCURRENCY || 3;

  try {
    const recReportParams = {
      ...params,
      createStartTime,
      reportKey,
      reportType,
      knex,
      concurrency,
    };
    if (reportType === 'Internal') {
      await createInternalReconciliationReport(recReportParams);
    } else if (reportType === 'Granule Inventory') {
      await createGranuleInventoryReport(recReportParams);
    } else {
      // reportType is in ['Inventory', 'Granule Not Found']
      await createReconciliationReport(recReportParams);
    }
    await reconciliationReportModel.updateStatus({ name: reportRecord.name }, 'Generated');
  } catch (error) {
    log.error(JSON.stringify(error)); // helps debug ES errors
    log.error(`Error creating ${reportType} report ${reportRecordName}`, error);
    const updates = {
      status: 'Failed',
      error: {
        Error: error.message,
        Cause: errorify(error),
      },
    };
    await reconciliationReportModel.update({ name: reportRecord.name }, updates);
  }

  return reconciliationReportModel.get({ name: reportRecord.name });
}

async function handler(event) {
  // increase the limit of search result from CMR.searchCollections/searchGranules
  process.env.CMR_LIMIT = process.env.CMR_LIMIT || 5000;
  process.env.CMR_PAGE_SIZE = process.env.CMR_PAGE_SIZE || 200;

  return await processRequest(event);
}
exports.handler = handler;<|MERGE_RESOLUTION|>--- conflicted
+++ resolved
@@ -126,7 +126,7 @@
 
 /**
  * Verify that all objects in an S3 bucket contain corresponding entries in
- * DynamoDB, and that there are no extras in either S3 or DynamoDB
+ * PostgreSQL, and that there are no extras in either S3 or PostgreSQL
  *
  * @param {string} Bucket - the bucket containing files to be reconciled
  * @param {Object} recReportParams - input report params.
@@ -152,38 +152,32 @@
   const onlyInDb = [];
   const okCountByGranule = {};
 
-<<<<<<< HEAD
+  log.info('Comparing PostgreSQL to S3');
   let [nextS3Object, nextPgItem] = await Promise.all([
     s3ObjectsQueue.peek(),
     pgFileSearchClient.peek(),
   ]);
   while (nextS3Object && nextPgItem) {
-=======
-  log.info('Comparing DynamoDB to S3');
-
-  let [nextS3Object, nextDynamoDbItem] = await Promise.all([s3ObjectsQueue.peek(), dynamoDbFilesLister.peek()]); // eslint-disable-line max-len
-  while (nextS3Object && nextDynamoDbItem) {
->>>>>>> df4c4f14
     const nextS3Uri = buildS3Uri(Bucket, nextS3Object.Key);
-    const nextDynamoDbUri = buildS3Uri(Bucket, nextPgItem.key);
+    const nextPgFileUri = buildS3Uri(Bucket, nextPgItem.key);
 
     if (linkFilesAndGranules && !okCountByGranule[nextPgItem.granule_id]) {
       okCountByGranule[nextPgItem.granule_id] = 0;
     }
 
-    if (nextS3Uri < nextDynamoDbUri) {
-      // Found an item that is only in S3 and not in DynamoDB
+    if (nextS3Uri < nextPgFileUri) {
+      // Found an item that is only in S3 and not in PostgreSQL
       onlyInS3.push(nextS3Uri);
       s3ObjectsQueue.shift();
-    } else if (nextS3Uri > nextDynamoDbUri) {
-      // Found an item that is only in DynamoDB and not in S3
+    } else if (nextS3Uri > nextPgFileUri) {
+      // Found an item that is only in PostgreSQL and not in S3
       const pgItem = await pgFileSearchClient.shift(); // eslint-disable-line no-await-in-loop, max-len
       onlyInDb.push({
         uri: buildS3Uri(Bucket, pgItem.key),
         granuleId: pgItem.granule_id,
       });
     } else {
-      // Found an item that is in both S3 and DynamoDB
+      // Found an item that is in both S3 and PostgreSQL
       okCount += 1;
       if (linkFilesAndGranules) {
         okCountByGranule[nextPgItem.granule_id] += 1;
@@ -205,7 +199,7 @@
     onlyInS3.push(buildS3Uri(Bucket, s3Object.Key));
   }
 
-  // Add any remaining DynamoDB items to the report
+  // Add any remaining PostgreSQL items to the report
   while (await pgFileSearchClient.peek()) { // eslint-disable-line no-await-in-loop
     const pgItem = await pgFileSearchClient.shift(); // eslint-disable-line no-await-in-loop
     onlyInDb.push({
@@ -214,7 +208,7 @@
     });
   }
 
-  log.info('Compare DynamoDB to S3 completed');
+  log.info('Compare PostgreSQL to S3 completed');
 
   return {
     okCount,
@@ -506,7 +500,7 @@
     [nextDbItem, nextCmrItem] = await Promise.all([esGranulesIterator.peek(), cmrGranulesIterator.peek()]); // eslint-disable-line max-len, no-await-in-loop
   }
 
-  // Add any remaining DynamoDB items to the report
+  // Add any remaining PostgreSQL items to the report
   while (await esGranulesIterator.peek()) { // eslint-disable-line no-await-in-loop
     const dbItem = await esGranulesIterator.shift(); // eslint-disable-line no-await-in-loop
     granulesReport.onlyInCumulus.push({
@@ -707,7 +701,6 @@
  * @param {Object} params - params
  * @param {string} params.systemBucket - the name of the CUMULUS system bucket
  * @param {string} params.stackName - the name of the CUMULUS stack
- *   DynamoDB
  * @returns {Object} report record saved to the database
  */
 async function processRequest(params) {
