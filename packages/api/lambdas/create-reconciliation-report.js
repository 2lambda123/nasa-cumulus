--- conflicted
+++ resolved
@@ -713,101 +713,6 @@
   return reconciliationReportModel.get({ name: reportRecord.name });
 }
 
-<<<<<<< HEAD
-/**
- * Convert input to an ISO timestamp.
- * @param {any} dateable - any type convertable to JS Date
- * @returns {string} - date formated as ISO timestamp;
- */
-function isoTimestamp(dateable) {
-  if (dateable) {
-    const aDate = new Date(dateable);
-    if (Number.isNaN(aDate.valueOf())) {
-      throw new TypeError(`${dateable} is not a valid input for new Date().`);
-    }
-    return aDate.toISOString();
-  }
-  return undefined;
-}
-
-/**
- * Transforms input granuleId into correct parameters for use in the
- * Reconciliation Report lambda.
- * @param {Array<string>|string} granuleId - list of granule Ids
- * @param {string} reportType - report type
- * @param {Object} modifiedEvent - input event
- * @returns {Object} updated input even with correct granuleId and granuleIds values.
- */
-function updateGranuleIds(granuleId, reportType, modifiedEvent) {
-  let returnEvent = { ...modifiedEvent };
-  if (granuleId) {
-    // transform input granuleId into an array on granuleIds
-    const granuleIds = isString(granuleId) ? [granuleId] : granuleId;
-    returnEvent = { ...modifiedEvent, granuleIds };
-  }
-  return returnEvent;
-}
-
-/**
- * Transforms input collectionId into correct parameters for use in the
- * Reconciliation Report lambda.
- * @param {Array<string>|string} collectionId - list of collection Ids
- * @param {string} reportType - report type
- * @param {Object} modifiedEvent - input event
- * @returns {Object} updated input even with correct collectionId and collectionIds values.
- */
-function updateCollectionIds(collectionId, reportType, modifiedEvent) {
-  let returnEvent = { ...modifiedEvent };
-  if (collectionId) {
-    const collectionIds = isString(collectionId) ? [collectionId] : collectionId;
-    returnEvent = { ...modifiedEvent, collectionIds };
-  }
-  return returnEvent;
-}
-
-/**
- * Converts input parameters to normalized versions to pass on to the report
- * functions.  Ensures any input dates are formatted as ISO strings.
- *
- * @param {Object} event - input payload
- * @returns {Object} - Object with normalized parameters
- */
-function normalizeEvent(event) {
-  const systemBucket = event.systemBucket || process.env.system_bucket;
-  const stackName = event.stackName || process.env.stackName;
-  const startTimestamp = isoTimestamp(event.startTimestamp);
-  const endTimestamp = isoTimestamp(event.endTimestamp);
-
-  let reportType = event.reportType || 'Inventory';
-  if (reportType.toLowerCase() === 'granulenotfound') {
-    reportType = 'Granule Not Found';
-  }
-
-  // TODO [MHS, 09/08/2020] Clean this up when CUMULUS-2156 is worked/completed
-  // for now, move input collectionId to collectionIds as array
-  // internal reports will keep existing collectionId and copy it to collectionIds
-  let { collectionIds: anyCollectionIds, collectionId, granuleId, ...modifiedEvent } = { ...event };
-  if (anyCollectionIds) {
-    throw new InvalidArgument('`collectionIds` is not a valid input key for a reconciliation report, use `collectionId` instead.');
-  }
-  if (granuleId && collectionId && reportType !== 'Internal') {
-    throw new InvalidArgument(`${reportType} reports cannot be launched with both granuleId and collectionId input.`);
-  }
-  modifiedEvent = updateCollectionIds(collectionId, reportType, modifiedEvent);
-  modifiedEvent = updateGranuleIds(granuleId, reportType, modifiedEvent);
-
-  return removeNilProperties({
-    ...modifiedEvent,
-    systemBucket,
-    stackName,
-    startTimestamp,
-    endTimestamp,
-    reportType,
-  });
-}
-
-=======
->>>>>>> 8376853a
 async function handler(event) {
   // increase the limit of search result from CMR.searchCollections/searchGranules
   process.env.CMR_LIMIT = process.env.CMR_LIMIT || 5000;
