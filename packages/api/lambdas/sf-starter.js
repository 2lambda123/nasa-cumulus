--- conflicted
+++ resolved
@@ -6,13 +6,8 @@
 const { sfn } = require('@cumulus/aws-client/services');
 const { parseSQSMessageBody } = require('@cumulus/aws-client/SQS');
 const {
-<<<<<<< HEAD
-  getQueueName,
+  getQueueUrl,
   getMaximumExecutions,
-=======
-  getQueueUrl,
-  getMaximumExecutions
->>>>>>> cb6ec439
 } = require('@cumulus/message/Queue');
 const { Consumer } = require('@cumulus/ingest/consumer');
 
