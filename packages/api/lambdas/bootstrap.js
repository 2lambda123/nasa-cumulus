/* eslint-disable no-param-reassign */
/* this module is intended to be used for bootstraping
 * the cloudformation deployment of a DAAC.
 *
 * The module is invoked by CloudFormation as custom resource
 * more info: http://docs.aws.amazon.com/AWSCloudFormation/latest/UserGuide/template-custom-resources.html
 *
 * It helps:
 *  - adding ElasticSearch index mapping when a new index is created
 *  - creating API users
 *  - encrypting CMR user/pass and adding it to configuration files
 */

'use strict';

const got = require('got');
const get = require('lodash.get');
const boolean = require('boolean');
const log = require('@cumulus/common/log');
const { dynamodb } = require('@cumulus/common/aws');
const { DefaultProvider } = require('@cumulus/ingest/crypto');
const { justLocalRun } = require('@cumulus/common/local-helpers');
const Manager = require('../models/base');
const { Search, defaultIndexAlias } = require('../es/search');
const mappings = require('../models/mappings.json');
const physicalId = 'cumulus-bootstraping-daac-ops-api-deployment';

/**
 * Check the index to see if mappings have been added since the index
 * was last updated. Return any missing types from the mapping.
 *
 * @param {Object} esClient - elasticsearch client instance
 * @param {string} index - index name (cannot be alias)
 * @param {Array<string>} types - list of types to check against
 * @returns {Array<string>} - list of missing indices
 */
async function findMissingMappings(esClient, index, types) {
  const typesResponse = await esClient.indices.getMapping({
    index
  });

  const indexMappings = get(typesResponse, index);

  const indexTypes = Object.keys(indexMappings.mappings);

  return types.filter((x) => !indexTypes.includes(x));
}

/**
 * Initialize elastic search. If the index does not exist, create it with an alias.
 * If an index exists but is not aliased, alias the index.
 *
 * @param {string} host - elastic search host
 * @param {string} index - name of the index to create if does not exist, defaults to 'cumulus'
 * @param {string} alias - alias name for the index, defaults to 'cumulus'
 * @returns {Promise} undefined
 */
async function bootstrapElasticSearch(host, index = 'cumulus', alias = defaultIndexAlias) {
  if (!host) {
    return;
  }

  const esClient = await Search.es(host);

  // check if the index exists
  const exists = await esClient.indices.exists({ index });

  if (!exists) {
    // add mapping
    await esClient.indices.create({
      index,
      body: { mappings }
    });

    await esClient.indices.putAlias({
      index: index,
      name: alias
    });

    log.info(`index ${index} created with alias ${alias} and mappings added.`);
  }
  else {
    log.info(`index ${index} already exists`);

    let aliasedIndex = index;

    const aliasExists = await esClient.indices.existsAlias({
      name: alias
    });

    if (!aliasExists) {
      await esClient.indices.putAlias({
        index: index,
        name: alias
      });

      log.info(`Created alias ${alias} for index ${index}`);
    }
    else {
      const indices = await esClient.indices.getAlias({ name: alias });

      aliasedIndex = Object.keys(indices)[0];

      if (indices.length > 1) {
        log.info(`Multiple indices found for alias ${alias}, using index ${index}.`);
      }
    }

    const missingTypes = await findMissingMappings(esClient, aliasedIndex, Object.keys(mappings));

    if (missingTypes.length > 0) {
      const addMissingTypesPromises = missingTypes.map((type) =>
        esClient.indices.putMapping({
          index: aliasedIndex,
          type,
          body: get(mappings, type)
        }));

      await Promise.all(addMissingTypesPromises);

      log.info(`Added missing types to index ${aliasedIndex}: ${missingTypes}`);
    }
  }
}

/**
 * Add users to the cumulus user table
 *
 * @param {string} table - dynamodb table name
 * @param {Array} records - array of user records
 * @returns {Promise.<Array>} array of aws dynamodb responses
 */
async function bootstrapUsers(table, records) {
  if (!table) {
    return new Promise((resolve) => resolve());
  }
  const user = new Manager(table);

  // delete all user records
  const existingUsers = await user.scan();
  await Promise.all(existingUsers.Items.map((u) => user.delete({ userName: u.userName })));
  // add new ones
  const additions = records.map((record) => user.create({
    userName: record.username,
    password: record.password,
    createdAt: Date.now()
  }));

  return Promise.all(additions);
}

/**
 * Encrypt CMR password
 *
 * @param {string} password - plain text cmr password
 * @returns {Promise.<string>} encrypted cmr password
 */
async function bootstrapCmrProvider(password) {
  if (!password) {
    return new Promise((resolve) => resolve('nopassword'));
  }
  return DefaultProvider.encrypt(password);
}

/**
 * Enable/Disable the point-in-time backup feature of given
 * DynamoDB tables
 *
 * @param {Array.<Object>} tables - a list of DynamoDB table names and their pointInTime status
 * @returns {Promise.<Array>} array of dynamoDB aws responses
 */
function bootstrapDynamoDbTables(tables) {
  // const dynamodb = new AWS.DynamoDB();
  return Promise.all(tables.map((table) => {
    const params = {
      PointInTimeRecoverySpecification: {
        PointInTimeRecoveryEnabled: boolean(table.pointInTime)
      },
      TableName: table.name
    };
    return dynamodb().updateContinuousBackups(params).promise();
  }));
}

/**
 * Sends response back to CloudFormation
 *
 * @param {Object} event - AWS lambda event object
 * @param {string} status - type of response e.g. success, failure
 * @param {Object} data - response data
 * @returns {Promise} - AWS CloudFormation response
 */
async function sendResponse(event, status, data = {}) {
  const body = JSON.stringify({
    Status: status,
    PhysicalResourceId: physicalId,
    StackId: event.StackId,
    RequestId: event.RequestId,
    LogicalResourceId: event.LogicalResourceId,
    Data: data
  });

  log.info('RESPONSE BODY:\n', body);
  log.info('SENDING RESPONSE...\n');

  const r = await got.put(event.ResponseURL, {
    body,
    headers: {
      'content-type': '',
      'content-length': body.length
    }
  });
  log.info(r.body);
}

/**
 * CloudFormation custom resource handler
 *
 * @param {Object} event - AWS Lambda event input
 * @param {Object} context - AWS Lambda context object
 * @param {Function} cb - AWS Lambda callback
 * @returns {Promise} undefined
 */
function handler(event, context, cb) {
  const es = get(event, 'ResourceProperties.ElasticSearch');
  const users = get(event, 'ResourceProperties.Users');
  const cmr = get(event, 'ResourceProperties.Cmr');
  const dynamos = get(event, 'ResourceProperties.DynamoDBTables');
  const requestType = get(event, 'RequestType');

  if (requestType === 'Delete') {
    return sendResponse(event, 'SUCCESS', null).then((r) => cb(null, r));
  }

  const actions = [
    bootstrapElasticSearch(get(es, 'host')),
    bootstrapUsers(get(users, 'table'), get(users, 'records')),
    bootstrapCmrProvider(get(cmr, 'Password')),
    bootstrapDynamoDbTables(dynamos)
  ];

  return Promise.all(actions)
    .then((results) => {
      const data = {
        CmrPassword: results[2]
      };

      return sendResponse(event, 'SUCCESS', data);
    })
    .then((r) => cb(null, r))
    .catch((e) => {
      log.error(e);
      return sendResponse(event, 'FAILED', null);
    })
    .then((r) => cb(null, r));
}

module.exports = {
  handler,
  bootstrapElasticSearch,
<<<<<<< HEAD
  bootstrapDynamoDbTables
=======
  // for testing
  findMissingMappings 
>>>>>>> a2ef19b4
};

justLocalRun(() => {
  //const a = {};
  //handler(a, {}, (e, r) => console.log(e, r));
  //bootstrapCmrProvider('testing').then(r => {
  //console.log(r)
  //return DefaultProvider.decrypt(r)
  //}).then(r => console.log(r))
  //.catch(e => console.log(e));
});<|MERGE_RESOLUTION|>--- conflicted
+++ resolved
@@ -258,12 +258,9 @@
 module.exports = {
   handler,
   bootstrapElasticSearch,
-<<<<<<< HEAD
-  bootstrapDynamoDbTables
-=======
+  bootstrapDynamoDbTables,
   // for testing
   findMissingMappings 
->>>>>>> a2ef19b4
 };
 
 justLocalRun(() => {
