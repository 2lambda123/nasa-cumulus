'use strict';

const Ajv = require('ajv');
const get = require('lodash/get');
const set = require('lodash/set');
const { sns } = require('@cumulus/aws-client/services');
const log = require('@cumulus/common/log');
const Rule = require('../models/rules');
const kinesisSchema = require('./kinesis-consumer-event-schema.json');
const { lookupCollectionInEvent, queueMessageForRule } = require('../lib/rulesHelpers');

/**
 * `getKinesisRules` scans and returns DynamoDB rules table for enabled rules with the sourceArn in
 * the `rule.value` field, then filters based on any collection name and version in the queryParams.
 *
 * @param {Object} queryParams - any/all query params extracted from event object
 * @param {string} originalMessageSource - "kinesis" or "sns"
 * @returns {Array} List of zero or more rules found from table scan
 */
async function getRules(queryParams, originalMessageSource) {
  if (!['kinesis', 'sns'].includes(originalMessageSource)) {
    throw new Error(`Unrecognized event source: ${originalMessageSource}. Expected "kinesis" or "sns"`);
  }
  const names = {
    '#st': 'state',
    '#rl': 'rule',
    '#tp': 'type'
  };
  let filter = '#st = :enabledState AND #rl.#tp = :ruleType';
  const values = {
    ':enabledState': 'ENABLED',
    ':ruleType': originalMessageSource
  };
  if (queryParams.collectionName) {
    values[':collectionName'] = queryParams.collectionName;
    names['#col'] = 'collection';
    names['#nm'] = 'name';
    filter += ' AND #col.#nm = :collectionName';
  }
  if (queryParams.collectionVersion) {
    values[':collectionVersion'] = queryParams.collectionVersion;
    names['#col'] = 'collection';
    names['#vr'] = 'version';
    filter += ' AND #col.#vr = :collectionVersion';
  }
  if (queryParams.sourceArn) {
    values[':ruleValue'] = queryParams.sourceArn;
    names['#vl'] = 'value';
    filter += ' AND #rl.#vl = :ruleValue';
  }
  const model = new Rule();
  console.log('rule query param values', JSON.stringify(values, null, 2));
  const rulesQueryResultsForSourceArn = await model.scan({
    names,
    filter,
    values
  });

  const rules = rulesQueryResultsForSourceArn.Items || [];
  if (rules.length === 0) {
    throw new Error(
      `No rules found that matched any/all of source ARN ${queryParams.sourceArn} and `
      + `collection { name: ${queryParams.name}, version: ${queryParams.version} }`
    );
  }
  return rules;
}

/**
 * `validateMessage` validates an event as being valid for creating a workflow.
 * See the schemas defined at the top of this file.
 *
 * @param {Object} event - lambda event
 * @param {string} originalMessageSource - 'kinesis' or 'sns'
 * @param {Object} messageSchema - provided messageSchema
 * @returns {(error|Object)} Throws an Ajv.ValidationError if event object is invalid.
 * Returns the event object if event is valid.
 */
function validateMessage(event, originalMessageSource, messageSchema) {
  if (originalMessageSource === 'sns') return Promise.resolve(event);

  const ajv = new Ajv({ allErrors: true });
  const validate = ajv.compile(messageSchema);
  return validate(event);
}


/**
 * Publish a record to the fallback SNS topic for further processing.
 *
 * @param {Object} record - errored record
 * @returns {Promise<Object>} - SNS publish response
 */
async function publishRecordToFallbackTopic(record) {
  const fallbackArn = process.env.FallbackTopicArn;
  log.info('publishing bad kinesis record to Topic:', fallbackArn);
  log.info('record:', JSON.stringify(record));
  return sns().publish({
    TopicArn: fallbackArn,
    Message: JSON.stringify(record)
  }).promise();
}


/**
 * processRecord error handler.  If the error comes on first attempt then publish the failure
 * to the fallback SNS topic. If the message is already a fallback message, throw an error.
 *
 * @param {Error} error - error raised in processRecord.
 * @param {Object} record - record processed during error event.
 * @param {Bool} fromSNS - whether message that caused error is from SNS (non-kinesis)
 * @param {Bool} isKinesisRetry - flag to determine if the error should be sent
 *   for further processing or just raised to be handled by the
 *   lambda. isKinesisRetry is false if the record being processes is directly from
 *   Kinesis.
 * @returns {(res|error)} - result of publishing to topic, or original error if publish fails.
 * @throws {Error} - throws the original error if no special handling requested.
 */
function handleProcessRecordError(error, record, fromSNS, isKinesisRetry) {
  if (!isKinesisRetry) {
    if (fromSNS) {
      log.error('Failed SNS message:');
      log.error(JSON.stringify(record));
      throw error;
    }
    return publishRecordToFallbackTopic(record)
      .then((res) => {
        log.debug('sns result:', res);
        return res;
      })
      .catch((snsError) => {
        // We couldn't publish the record to the fallback Topic, so we will log
        // and throw the original error.  Kinesis polling will pick up this
        // record again and retry.
        log.error(`Failed to publish record to fallback topic: ${record}`);
        log.error(`original error: ${error}`);
        log.error(`subsequent error: ${snsError}`);
        throw error;
      });
  }
  throw error;
}

/**
 * Process data sent to a kinesis stream. Validate the data and
 * queue a workflow message for each rule.
 *
 * @param {Object} record - input to the kinesis stream
 * @param {Bool} fromSNS - flag specifying if this is event is from SNS.  SNS
 *        events come from the fallback SNS Topic and are retries of original
 *        Kinesis events.  If this flag is true, errors are raised normally.
 *        If false, the record is from a Kinesis stream and any errors
 *        encountered will cause the record to be published to a fallback SNS
 *        topic for further attempts at processing.
 * @returns {[Promises]} Array of promises. Each promise is resolved when a
 * message is queued for all associated kinesis rules.
 */
function processRecord(record, fromSNS) {
  let eventObject;
  let isKinesisRetry = false;
  let parsed = record;
  let validationSchema;
  let originalMessageSource;
  let ruleParam;

  if (fromSNS) {
    parsed = JSON.parse(record.Sns.Message);
  }
  if (fromSNS && !parsed.kinesis) {
    // normal SNS notification - not a Kinesis fallback
    eventObject = parsed;
    originalMessageSource = 'sns';
    ruleParam = {
      ...lookupCollectionInEvent(eventObject),
      sourceArn: get(record, 'Sns.TopicArn')
    };
  } else {
    // kinesis notification -  sns fallback or direct
    if (fromSNS) {
      // Kinesis fallback SNS notification
      isKinesisRetry = true;
    }
    try {
      const kinesisObject = parsed.kinesis;
      validationSchema = kinesisSchema;
      originalMessageSource = 'kinesis';
      const dataString = Buffer.from(kinesisObject.data, 'base64').toString();
      eventObject = JSON.parse(dataString);
      // standard case (collection object), or CNM case
      ruleParam = {
        ...lookupCollectionInEvent(eventObject),
        sourceArn: get(parsed, 'eventSourceARN')
      };
      console.log('ruleParam', ruleParam);
    } catch (err) {
      log.error('Caught error parsing JSON:');
      log.error(err);
      // TODO (out of scope): does it make sense to attempt retrying bad JSON?
      return handleProcessRecordError(err, record, isKinesisRetry, fromSNS);
    }
  }

  return validateMessage(eventObject, originalMessageSource, validationSchema)
    .then(() => getRules(ruleParam, originalMessageSource))
<<<<<<< HEAD
    .then((rules) => {
      console.log('rules', JSON.stringify(rules, null, 2));
      return Promise.all(rules.map((rule) => {
        if (originalMessageSource === 'sns') set(rule, 'meta.snsSourceArn', ruleParam.sourceArn);
        return queueMessageForRule(rule, eventObject);
      }));
    })
=======
    .then((rules) => Promise.all(rules.map((rule) => {
      if (originalMessageSource === 'sns') set(rule, 'meta.snsSourceArn', ruleParam.sourceArn);
      return queueMessageForRule(rule, eventObject);
    })))
>>>>>>> 52993592
    .catch((err) => {
      log.error('Caught error in processRecord:');
      log.error(err);
      return handleProcessRecordError(err, record, isKinesisRetry, fromSNS);
    });
}

/**
 * `handler` Looks up enabled 'kinesis'-type rules associated with the collection
 * in the event argument. It enqueues a message for each kinesis-type rule to trigger
 * the associated workflow.
 *
 * @param {*} event - lambda event
 * @param {*} context - lambda context
 * @param {*} cb - callback function to explicitly return information back to the caller.
 * @returns {(error|string)} Success message or error
 */
function handler(event, context, cb) {
  const fromSns = event.Records[0].EventSource === 'aws:sns';
  const records = event.Records;

  return Promise.all(records.map((r) => processRecord(r, fromSns)))
    .then((results) => cb(null, results.filter((r) => r !== undefined)))
    .catch((err) => {
      cb(err);
    });
}

module.exports = {
  getRules,
  processRecord,
  handler
};<|MERGE_RESOLUTION|>--- conflicted
+++ resolved
@@ -202,20 +202,10 @@
 
   return validateMessage(eventObject, originalMessageSource, validationSchema)
     .then(() => getRules(ruleParam, originalMessageSource))
-<<<<<<< HEAD
-    .then((rules) => {
-      console.log('rules', JSON.stringify(rules, null, 2));
-      return Promise.all(rules.map((rule) => {
-        if (originalMessageSource === 'sns') set(rule, 'meta.snsSourceArn', ruleParam.sourceArn);
-        return queueMessageForRule(rule, eventObject);
-      }));
-    })
-=======
     .then((rules) => Promise.all(rules.map((rule) => {
       if (originalMessageSource === 'sns') set(rule, 'meta.snsSourceArn', ruleParam.sourceArn);
       return queueMessageForRule(rule, eventObject);
     })))
->>>>>>> 52993592
     .catch((err) => {
       log.error('Caught error in processRecord:');
       log.error(err);
