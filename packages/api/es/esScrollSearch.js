--- conflicted
+++ resolved
@@ -1,15 +1,10 @@
 'use strict';
 
 const { Search } = require('./search');
-<<<<<<< HEAD
 const {
   defaultESScrollSize,
   defaultESScrollDuration
 } = require('./esDefaults');
-=======
-const defaultESScrollSize = 1000;
-const defaultESScrollDuration = '2m';
->>>>>>> fa412632
 
 /**
  * Scroll wrapper class for Search
