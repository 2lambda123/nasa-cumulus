/* eslint no-param-reassign: "off" */

/* This code is copied from sat-api-lib library
 * with some alterations.
 * source: https://raw.githubusercontent.com/sat-utils/sat-api-lib/master/libs/queries.js
 */

'use strict';

const omit = require('lodash/omit');

const regexes = {
  terms: /^(.*)__in$/,
  term: /^((?!__).)*$/,
  not: /^(.*)__not$/,
  exists: /^(.*)__exists$/,
  range: /^(.*)__(from|to)$/
};

const queryFields = [
  'error',
  'granuleId',
  'id',
  'status',
  'pdrName',
  'msg',
  'name'
];

const build = {
  general: (params) => ({
    query_string: {
      query: params.q
    }
  }),

  sort: (params) => {
    let sort;
    console.log(params);
    const { sort_by: sortBy, order, sort_key: sortKey } = params;

    if (sortBy && order) {
      sort = [{ [sortBy]: { order: order } }];
    } else if (sortKey && Array.isArray(sortKey)) {
      sort = sortKey.map((key) => ({
        [key.replace(/^[+-]/, '')]: { order: key.startsWith('-') ? 'desc' : 'asc' }
      }));
    } else {
      sort = [{ timestamp: { order: 'desc' } }];
    }
    console.log(sort);
    return sort;
  },

  prefix: (queries, _prefix, terms) => {
    if (_prefix) {
      let fields = queryFields.slice();

      terms = terms.map((f) => f.name);

      // remove fields that are included in the termFields
      fields = fields.filter((field) => !terms.includes(field));

      const results = fields.map((f) => ({
        prefix: {
          [`${f}`]: _prefix
        }
      }));

      queries.should = queries.should.concat(results);
      queries.minimum_should_match = (queries.minimum_should_match || 0) + 1;
    }
  },

  infix: (queries, _infix, terms) => {
    if (_infix) {
      let fields = queryFields.slice();

      terms = terms.map((f) => f.name);

      // remove fields that are included in the termFields
      fields = fields.filter((field) => !terms.includes(field));

      const results = {
        query_string: {
          query: `*${_infix}*`,
          fields
        }
      };

      queries.should = queries.should.concat(results);
      queries.minimum_should_match = (queries.minimum_should_match || 0) + 1;
    }
  },

  _term: (params, regex) => params.map((i) => {
    let fieldName = i.name;

    if (regex) {
      const match = i.name.match(regex);
      fieldName = match[1];
    }

    return {
      match: {
        [fieldName]: i.value
      }
    };
  }),

  term: (queries, params) => {
    queries.must = queries.must.concat(build._term(params));
  },

  range: (queries, params, regex) => {
    const fields = {};

    // extract field names and values
    params.forEach((i) => {
      const match = i.name.match(regex);
      if (!fields[match[1]]) fields[match[1]] = {};

      if (match[2] === 'from') {
        fields[match[1]].gte = i.value;
      }

      if (match[2] === 'to') {
        fields[match[1]].lte = i.value;
      }
    });

    // because elasticsearch doesn't support multiple
    // fields in range query, make it an erray
    const results = Object.keys(fields).map((k) => ({ range: { [k]: fields[k] } }
    ));

    queries.must = queries.must.concat(results);
  },

  terms: (queries, params, regex) => {
    const results = params.map((i) => {
      const field = i.name.match(regex)[1];
      return {
        terms: {
          [field]: i.value.replace(' ', '').split(',')
        }
      };
    });

    queries.must = queries.must.concat(results);
  },

  not: (queries, params, regex) => {
    const results = params.map((i) => {
      const field = i.name.match(regex)[1];
      return {
        terms: {
          [field]: i.value.replace(' ', '').split(',')
        }
      };
    });

    queries.must_not = queries.must_not.concat(results);
  },

  exists: (queries, params, regex) => {
    const results = params.map((i) => {
      const field = i.name.match(regex)[1];
      return {
        exists: {
          field: field
        }
      };
    });

    queries.must = queries.must.concat(results);
  }
};

function selectParams(fields, regex) {
  return fields.filter((f) => f.name.match(regex));
}

module.exports = function query(params) {
<<<<<<< HEAD
  const response = {
    query: { match_all: {} },
    sort: build.sort(params)
=======
  const sortBy = params.sort_by || 'timestamp';
  const order = params.order || 'desc';
  const sortParams = params.sortParams || { sort: [
    { [sortBy]: { order: order } }
  ] };
  delete params.sortParams;

  const response = {
    query: { match_all: {} },
    sort: sortParams.sort
>>>>>>> ca5f5692
  };

  const queries = {
    must: [],
    should: [],
    must_not: []
  };

  const { prefix: _prefix, infix: _infix } = params;

  // remove reserved words (that are not fields)
  params = omit(
    params,
    [
      'limit',
      'page',
      'skip',
      'sort_by',
      'sort_key',
      'order',
      'prefix',
      'infix',
      'fields'
    ]
  );

  if (Object.keys(params).length === 0 && !_prefix && !_infix) {
    return response;
  }

  // Do general search
  if (params.q) {
    response.query = build.general(params);
    return response;
  }

  // determine which search strategy should be applied
  // options are term, terms, range, exists and not in
  const fields = Object.entries(params).map(([name, value]) => ({ name, value }));

  Object.keys(regexes).forEach((k) => {
    const f = selectParams(fields, regexes[k]);

    if (f && f.length > 0) {
      build[k](queries, f, regexes[k]);
    }
  });

  // perform prefix and infix searches
  build.prefix(queries, _prefix, fields);
  build.infix(queries, _infix, fields);

  response.query = {
    bool: queries
  };

  return response;
};<|MERGE_RESOLUTION|>--- conflicted
+++ resolved
@@ -182,22 +182,12 @@
 }
 
 module.exports = function query(params) {
-<<<<<<< HEAD
-  const response = {
-    query: { match_all: {} },
-    sort: build.sort(params)
-=======
-  const sortBy = params.sort_by || 'timestamp';
-  const order = params.order || 'desc';
-  const sortParams = params.sortParams || { sort: [
-    { [sortBy]: { order: order } }
-  ] };
+  const sortParams = params.sortParams || { sort: build.sort(params) };
   delete params.sortParams;
 
   const response = {
     query: { match_all: {} },
     sort: sortParams.sort
->>>>>>> ca5f5692
   };
 
   const queries = {
