'use strict';

const get = require('lodash/get');
const isEmpty = require('lodash/isEmpty');
const isNil = require('lodash/isNil');
const { render } = require('nunjucks');
const { resolve: pathresolve } = require('path');
const urljoin = require('url-join');

const { buildS3Uri } = require('@cumulus/aws-client/S3');
const log = require('@cumulus/common/log');
const { removeNilProperties } = require('@cumulus/common/util');
const { RecordDoesNotExist } = require('@cumulus/errors');
const { inTestMode } = require('@cumulus/common/test-utils');
const { objectStoreForProtocol } = require('@cumulus/object-store');

const { buildLoginErrorTemplateVars, getConfigurations, useSecureCookies } = require('../lib/distribution');
const { getBucketMap, getPathsByBucketName, processFileRequestPath, checkPrivateBucket } = require('../lib/bucketMapUtils');
<<<<<<< HEAD
const Logger = require('@cumulus/logger');
=======
>>>>>>> 939abe10

const templatesDirectory = (inTestMode())
  ? pathresolve(__dirname, '../app/data/distribution/templates')
  : pathresolve(__dirname, 'templates');

/**
 * Sends a welcome page
 *
 * @param {Object} req - express request object
 * @param {Object} res - express response object
 */
async function handleRootRequest(req, res) {
  const {
    accessTokenModel,
    oauthClient,
    distributionUrl,
  } = await getConfigurations();
  const accessToken = req.cookies.accessToken;
  let accessTokenRecord;
  if (accessToken) {
    try {
      accessTokenRecord = await accessTokenModel.get({ accessToken });
    } catch (error) {
      if ((error instanceof RecordDoesNotExist) === false) {
        throw error;
      }
    }
  }

  // req.apiGateway is not available for unit test
  const requestid = get(req, 'apiGateway.context.awsRequestId');
  const templateVars = {
    title: 'Welcome',
    profile: accessTokenRecord && accessTokenRecord.tokenInfo,
    logoutURL: urljoin(distributionUrl, 'logout'),
    requestid,
  };

  if (!accessToken || !accessTokenRecord) {
    const authorizeUrl = oauthClient.getAuthorizationUrl(req.path);
    templateVars.URL = authorizeUrl;
  }

  const rendered = render(pathresolve(templatesDirectory, 'root.html'), templateVars);
  return res.send(rendered);
}

/**
 * Responds to a login/redirect request
 *
 * @param {Object} req - express request object
 * @param {Object} res - express response object
 * @returns {Promise<Object>} - promise of an express response object
 */
async function handleLoginRequest(req, res) {
  const {
    accessTokenModel,
    oauthClient,
    distributionUrl,
  } = await getConfigurations();

  const { code, state } = req.query;
  const errorTemplate = pathresolve(templatesDirectory, 'error.html');
  const requestid = get(req, 'apiGateway.context.awsRequestId');
  log.debug('the query params:', req.query);
  const templateVars = buildLoginErrorTemplateVars(req.query);
  if (!isEmpty(templateVars) && templateVars.statusCode >= 400) {
    templateVars.requestid = requestid;
    const rendered = render(errorTemplate, templateVars);
    return res.status(templateVars.statusCode).send(rendered);
  }

  try {
    log.debug('pre getAccessToken() with query params:', req.query);
    const accessTokenResponse = await oauthClient.getAccessToken(code);

    // getAccessToken returns username only for EDL
    const params = {
      token: accessTokenResponse.accessToken,
      username: accessTokenResponse.username,
      xRequestId: requestid,
    };
    const userInfo = await oauthClient.getUserInfo(removeNilProperties(params));
    log.debug('getUserInfo:', userInfo);

    await accessTokenModel.create({
      accessToken: accessTokenResponse.accessToken,
      expirationTime: accessTokenResponse.expirationTime,
      refreshToken: accessTokenResponse.refreshToken,
      username: accessTokenResponse.username || userInfo.username,
      tokenInfo: userInfo,
    });

    return res
      .cookie(
        'accessToken',
        accessTokenResponse.accessToken,
        {
          // expirationTime is in seconds but Date() expects milliseconds
          expires: new Date(accessTokenResponse.expirationTime * 1000),
          httpOnly: true,
          secure: useSecureCookies(),
        }
      )
      .status(301)
      .set({ Location: urljoin(distributionUrl, state || '') })
      .send('Redirecting');
  } catch (error) {
    log.error('Error occurred while trying to login:', error);
    const vars = {
      contentstring: `There was a problem talking to OAuth provider, ${error.message}`,
      title: 'Could Not Login',
      statusCode: 401,
      requestid,
    };
    const rendered = render(errorTemplate, vars);
    return res.status(401).send(rendered);
  }
}

/**
 * Responds to a logout request
 *
 * @param {Object} req - express request object
 * @param {Object} res - express response object
 * @returns {Promise<Object>} - promise of an express response object
 */
async function handleLogoutRequest(req, res) {
  const {
    accessTokenModel,
    oauthClient,
    distributionUrl,
  } = await getConfigurations();
  const accessToken = req.cookies.accessToken;
  const authorizeUrl = oauthClient.getAuthorizationUrl();
  const requestid = get(req, 'apiGateway.context.awsRequestId');
  await accessTokenModel.delete({ accessToken });
  const templateVars = {
    title: 'Logged Out',
    contentstring: accessToken ? 'You are logged out.' : 'No active login found.',
    URL: authorizeUrl,
    logoutURL: urljoin(distributionUrl, 'logout'),
    requestid,
  };

  const rendered = render(pathresolve(templatesDirectory, 'root.html'), templateVars);
  return res.send(rendered);
}

/**
 * Responds to a locate bucket request
 *
 * @param {Object} req - express request object
 * @param {Object} res - express response object
 * @returns {Promise<Object>} - promise of an express response object
 */
async function handleLocateBucketRequest(req, res) {
  const { bucket_name: bucket } = req.query;
  if (bucket === undefined) {
    return res
      .set({ 'Content-Type': 'text/plain' })
      .status(400)
      .send('Required "bucket_name" query paramater not specified');
  }

  const bucketMap = await getBucketMap();
  const matchingPaths = getPathsByBucketName(bucketMap, bucket);
  if (matchingPaths.length === 0) {
    log.debug(`No route defined for ${bucket}`);
    return res
      .set({ 'Content-Type': 'text/plain' })
      .status(404)
      .send(`No route defined for ${bucket}`);
  }

  return res.status(200).json(matchingPaths);
}

/**
 * Responds to a file request
 *
 * @param {Object} req - express request object
 * @param {Object} res - express response object
 * @returns {Promise<Object>} the promise of express response object
 */
async function handleFileRequest(req, res) {
  const errorTemplate = pathresolve(templatesDirectory, 'error.html');
  const requestid = get(req, 'apiGateway.context.awsRequestId');
  const bucketMap = await getBucketMap();
<<<<<<< HEAD
  const { bucket, key, headers } = processFileRequestPath(req.params[0], bucketMap);
=======
  const { bucket, key } = processFileRequestPath(req.params[0], bucketMap);
>>>>>>> 939abe10
  if (bucket === undefined) {
    const error = `Unable to locate bucket from bucket map for ${req.params[0]}`;
    return res.boom.notFound(error);
  }

  // check private buckets' user groups for earthdata only
  if (process.env.OAUTH_PROVIDER === 'earthdata') {
    const allowedUserGroups = checkPrivateBucket(bucketMap, bucket, key);
    log.debug(`checkPrivateBucket for ${bucket} ${key} returns: ${allowedUserGroups && allowedUserGroups.join(',')}`);
    const allowed = isNil(allowedUserGroups)
      || (req.authorizedMetadata.userGroups || [])
        .some((group) => allowedUserGroups.includes(group));
    if (!allowed) {
      const statusCode = 403;
      const vars = {
        contentstring: 'This data is not currently available.',
        title: 'Could not access data',
        statusCode,
        requestid,
      };
      const rendered = render(errorTemplate, vars);
      return res.status(statusCode).send(rendered);
    }
  }

  let signedS3Url;
<<<<<<< HEAD
  const url = `s3://${bucket}/${key}`;
  const objectStore = objectStoreForProtocol('s3');
  const range = req.get('Range');

  // Read custom headers from bucket_map.yaml
  log.debug(`Bucket map headers for ${bucket}/${key}: ${JSON.stringify(headers)}`);
  const contentType = headers['Content-Type'];
  const contentDisposition = headers['Content-Disposition'];
  const contentLanguage = headers['Content-Language'];
  const expires = headers['Expires'];
  const contentEncoding = headers['Content-Encoding'];
  const cacheControl = headers['Cache-Control'];
=======
  const url = buildS3Uri(bucket, key);
  const objectStore = objectStoreForProtocol('s3');
  const range = req.get('Range');
>>>>>>> 939abe10

  const options = {
    ...range ? { Range: range } : {},
  };
  const queryParams = { 'A-userid': req.authorizedMetadata.userName };

  try {
    switch (req.method) {
      case 'GET':
        options.ResponseCacheControl = cacheControl ? cacheControl : 'private, max-age=600';
        options.ResponseContentType = contentType ? contentType : undefined;
        options.ResponseContentDisposition = contentDisposition ? contentDisposition : undefined;
        options.ResponseContentLanguage = contentLanguage ? contentLanguage : undefined;
        options.ResponseExpires = expires ? expires : undefined;
        options.ResponseContentEncoding = contentEncoding ? contentEncoding : undefined;

        signedS3Url = await objectStore.signGetObject(url, options, queryParams);
        break;
      case 'HEAD':
        signedS3Url = await objectStore.signHeadObject(url, options, queryParams);
        break;
      default:
        break;
    }
  } catch (error) {
    log.error('Error occurred when signing URL:', error);
    let vars = {};
    let statusCode;
    if (error.name.toLowerCase() === 'forbidden') {
      statusCode = 403;
      vars = {
        contentstring: `Cannot access requested bucket: ${error.message}`,
        title: 'Forbidden',
        statusCode,
        requestid,
      };
    } else {
      statusCode = 404;
      vars = {
        contentstring: `Could not find file, ${error.message}`,
        title: 'File not found',
        statusCode,
        requestid,
      };
    }

    const rendered = render(errorTemplate, vars);
    return res.status(statusCode).send(rendered);
  }
  return res
    .status(307)
    .set({ Location: signedS3Url })
    .send('Redirecting');
}

module.exports = {
  handleLocateBucketRequest,
  handleLoginRequest,
  handleLogoutRequest,
  handleRootRequest,
  handleFileRequest,
};<|MERGE_RESOLUTION|>--- conflicted
+++ resolved
@@ -16,10 +16,7 @@
 
 const { buildLoginErrorTemplateVars, getConfigurations, useSecureCookies } = require('../lib/distribution');
 const { getBucketMap, getPathsByBucketName, processFileRequestPath, checkPrivateBucket } = require('../lib/bucketMapUtils');
-<<<<<<< HEAD
 const Logger = require('@cumulus/logger');
-=======
->>>>>>> 939abe10
 
 const templatesDirectory = (inTestMode())
   ? pathresolve(__dirname, '../app/data/distribution/templates')
@@ -209,11 +206,7 @@
   const errorTemplate = pathresolve(templatesDirectory, 'error.html');
   const requestid = get(req, 'apiGateway.context.awsRequestId');
   const bucketMap = await getBucketMap();
-<<<<<<< HEAD
   const { bucket, key, headers } = processFileRequestPath(req.params[0], bucketMap);
-=======
-  const { bucket, key } = processFileRequestPath(req.params[0], bucketMap);
->>>>>>> 939abe10
   if (bucket === undefined) {
     const error = `Unable to locate bucket from bucket map for ${req.params[0]}`;
     return res.boom.notFound(error);
@@ -240,8 +233,7 @@
   }
 
   let signedS3Url;
-<<<<<<< HEAD
-  const url = `s3://${bucket}/${key}`;
+  const url = buildS3Uri(bucket, key);
   const objectStore = objectStoreForProtocol('s3');
   const range = req.get('Range');
 
@@ -253,11 +245,6 @@
   const expires = headers['Expires'];
   const contentEncoding = headers['Content-Encoding'];
   const cacheControl = headers['Cache-Control'];
-=======
-  const url = buildS3Uri(bucket, key);
-  const objectStore = objectStoreForProtocol('s3');
-  const range = req.get('Range');
->>>>>>> 939abe10
 
   const options = {
     ...range ? { Range: range } : {},
