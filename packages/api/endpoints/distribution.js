--- conflicted
+++ resolved
@@ -174,11 +174,7 @@
   let signedS3Url;
   const url = `s3://${req.params[0]}`;
   const objectStore = objectStoreForProtocol('s3');
-<<<<<<< HEAD
-  const range = req.range();
-=======
   const range = req.get('Range');
->>>>>>> a88dc9c7
   const errorTemplate = pathresolve(templatesDirectory, 'error.html');
   const requestid = get(req, 'apiGateway.context.awsRequestId');
 
@@ -202,8 +198,6 @@
     const rendered = render(errorTemplate, vars);
     return res.status(404).send(rendered);
   }
-<<<<<<< HEAD
-=======
   return res
     .status(307)
     .set({ Location: signedS3Url })
@@ -260,24 +254,15 @@
     const rendered = render(errorTemplate, vars);
     return res.status(statusCode).send(rendered);
   }
->>>>>>> a88dc9c7
   return res
     .status(307)
     .set({ Location: signedS3Url })
     .send('Redirecting');
 }
 
-<<<<<<< HEAD
-function head() {}
-
-rootRouter.get('/', handleRootRequest);
-rootRouter.get('/*', ensureAuthorizedOrRedirect, handleFileRequest);
-rootRouter.head('/*', ensureAuthorizedOrRedirect, head);
-=======
 rootRouter.get('/', handleRootRequest);
 rootRouter.head('/*', ensureAuthorizedOrRedirect, handleFileRequestHead);
 rootRouter.get('/*', ensureAuthorizedOrRedirect, handleFileRequest);
->>>>>>> a88dc9c7
 
 module.exports = {
   handleLoginRequest,
