--- conflicted
+++ resolved
@@ -28,31 +28,14 @@
     return res.boom.badRequest('kinesisStream is required for kinesis-type replay');
   }
 
-<<<<<<< HEAD
-  const input = {
-    CollectionsTable: process.env.CollectionsTable,
-    RulesTable: process.env.RulesTable,
-    ProvidersTable: process.env.ProvidersTable,
-    stackName: process.env.stackName,
-    system_bucket: process.env.system_bucket,
-    FallbackTopicArn: process.env.KinesisFallbackTopicArn,
-    ...payload,
-  };
-
-=======
->>>>>>> cb6ec439
   const asyncOperation = await asyncOperationModel.start({
     asyncOperationTaskDefinition: process.env.AsyncOperationTaskDefinition,
     cluster: process.env.EcsCluster,
     lambdaName: process.env.ManualConsumerLambda,
     description: 'Kinesis Replay',
     operationType: 'Kinesis Replay',
-<<<<<<< HEAD
-    payload: input,
-=======
     payload,
-    useLambdaEnvironmentVariables: true
->>>>>>> cb6ec439
+    useLambdaEnvironmentVariables: true,
   });
 
   return res.status(202).send({ asyncOperationId: asyncOperation.id });
