--- conflicted
+++ resolved
@@ -1,24 +1,17 @@
 'use strict';
 
 const router = require('express-promise-router')();
-<<<<<<< HEAD
-=======
-const { inTestMode } = require('@cumulus/common/test-utils');
-
->>>>>>> cf1bb695
+
 const { RecordDoesNotExist } = require('@cumulus/errors');
 const Logger = require('@cumulus/logger');
 const {
   createRejectableTransaction,
   getKnexClient,
+  isCollisionError,
   RulePgModel,
   translateApiRuleToPostgresRule,
-<<<<<<< HEAD
+  translateApiRuleToPostgresRuleRaw,
   translatePostgresRuleToApiRule,
-  isCollisionError,
-=======
-  translateApiRuleToPostgresRuleRaw,
->>>>>>> cf1bb695
 } = require('@cumulus/db');
 const { Search } = require('@cumulus/es-client/search');
 const { indexRule, deleteRule } = require('@cumulus/es-client/indexer');
@@ -136,17 +129,11 @@
 async function put(req, res) {
   const {
     ruleModel = new models.Rule(),
-<<<<<<< HEAD
     rulePgModel = new RulePgModel(),
     knex = await getKnexClient(),
     esClient = await Search.es(),
   } = req.testContext || {};
 
-=======
-    dbClient = await getKnexClient(),
-    rulePgModel = new RulePgModel(),
-  } = req.testContext || {};
->>>>>>> cf1bb695
   const { params: { name }, body } = req;
 
   const apiRule = { ...body };
@@ -171,29 +158,16 @@
     const fieldsToDelete = Object.keys(oldRule).filter(
       (key) => !(key in apiRule) && key !== 'createdAt'
     );
-<<<<<<< HEAD
-    const postgresRule = await translateApiRuleToPostgresRule(apiRule, knex);
+    const ruleWithUpdatedTrigger = await ruleModel.updateRuleTrigger(oldRule, apiRule);
 
     try {
       await createRejectableTransaction(knex, async (trx) => {
-        await rulePgModel.upsert(trx, postgresRule);
-        newRule = await ruleModel.update(oldRule, apiRule, fieldsToDelete);
-        await indexRule(esClient, newRule, process.env.ES_INDEX);
-      });
-    } catch (innerError) {
-      // Revert Dynamo record update if any write fails
-      await ruleModel.createRuleTrigger(oldRule);
-      await ruleModel.create(oldRule);
-=======
-    const ruleWithUpdatedTrigger = await ruleModel.updateRuleTrigger(oldRule, apiRule);
-
-    try {
-      await dbClient.transaction(async (trx) => {
         // stores updated record in dynamo
         newRule = await ruleModel.update(ruleWithUpdatedTrigger, fieldsToDelete);
         // make sure we include undefined values so fields will be correctly unset in PG
-        const postgresRule = await translateApiRuleToPostgresRuleRaw(newRule, dbClient);
+        const postgresRule = await translateApiRuleToPostgresRuleRaw(newRule, knex);
         await rulePgModel.upsert(trx, postgresRule);
+        await indexRule(esClient, newRule, process.env.ES_INDEX);
       });
       // wait to delete original event sources until all update operations were successful
       await ruleModel.deleteOldEventSourceMappings(oldRule);
@@ -202,7 +176,6 @@
         const ruleWithRevertedTrigger = await ruleModel.updateRuleTrigger(apiRule, oldRule);
         await ruleModel.update(ruleWithRevertedTrigger);
       }
->>>>>>> cf1bb695
       throw innerError;
     }
 
@@ -298,8 +271,5 @@
   router,
   post,
   put,
-<<<<<<< HEAD
   del,
-=======
->>>>>>> cf1bb695
 };