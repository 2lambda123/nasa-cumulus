--- conflicted
+++ resolved
@@ -9,10 +9,6 @@
   getKnexClient,
   isCollisionError,
   RulePgModel,
-<<<<<<< HEAD
-=======
-  translateApiRuleToPostgresRule,
->>>>>>> 6f104a89
   translateApiRuleToPostgresRuleRaw,
   translatePostgresRuleToApiRule,
 } = require('@cumulus/db');
@@ -153,59 +149,21 @@
     const oldRule = await rulePgModel.get(knex, { name });
     const oldApiRule = await translatePostgresRuleToApiRule(oldRule, knex);
 
-<<<<<<< HEAD
     apiRule.updatedAt = Date.now();
     apiRule.createdAt = oldRule.created_at;
     // If rule type is onetime no change is allowed unless it is a rerun
     if (apiRule.action === 'rerun') {
       return invokeRerun(oldApiRule).then(() => res.send(oldApiRule));
-=======
-    // If rule type is onetime no change is allowed unless it is a rerun
-    if (apiRule.action === 'rerun') {
-      return models.Rule.invoke(oldApiRule).then(() => res.send(oldApiRule));
->>>>>>> 6f104a89
     }
     const apiRuleWithTrigger = await updateRuleTrigger(oldApiRule, apiRule, knex);
     const apiPgRule = await translateApiRuleToPostgresRuleRaw(apiRuleWithTrigger, knex);
 
-<<<<<<< HEAD
     await createRejectableTransaction(knex, async (trx) => {
       const [pgRule] = await rulePgModel.upsert(trx, apiPgRule);
       translatedRule = await translatePostgresRuleToApiRule(pgRule, knex);
       await indexRule(esClient, translatedRule, process.env.ES_INDEX);
     });
     return res.send(translatedRule);
-=======
-    apiRule.updatedAt = Date.now();
-    apiRule.createdAt = oldApiRule.createdAt;
-
-    const fieldsToDelete = Object.keys(oldApiRule).filter(
-      (key) => !(key in apiRule) && key !== 'createdAt'
-    );
-
-    const ruleWithUpdatedTrigger = await ruleModel.updateRuleTrigger(oldApiRule, apiRule);
-
-    try {
-      await createRejectableTransaction(knex, async (trx) => {
-        // stores updated record in dynamo
-        newRule = await ruleModel.update(ruleWithUpdatedTrigger, fieldsToDelete);
-        // make sure we include undefined values so fields will be correctly unset in PG
-        const postgresRule = await translateApiRuleToPostgresRuleRaw(newRule, knex);
-        await rulePgModel.upsert(trx, postgresRule);
-        await indexRule(esClient, newRule, process.env.ES_INDEX);
-      });
-      // wait to delete original event sources until all update operations were successful
-      await ruleModel.deleteOldEventSourceMappings(oldApiRule);
-    } catch (innerError) {
-      if (newRule) {
-        const ruleWithRevertedTrigger = await ruleModel.updateRuleTrigger(apiRule, oldApiRule);
-        await ruleModel.update(ruleWithRevertedTrigger);
-      }
-      throw innerError;
-    }
-
-    return res.send(newRule);
->>>>>>> 6f104a89
   } catch (error) {
     log.error('Unexpected error when updating rule:', error);
     if (error instanceof RecordDoesNotExist) {
