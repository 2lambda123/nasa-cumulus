--- conflicted
+++ resolved
@@ -159,13 +159,9 @@
     const fieldsToDelete = Object.keys(oldApiRule).filter(
       (key) => !(key in apiRule) && key !== 'createdAt'
     );
-<<<<<<< HEAD
 
     // deletes existing event sources and updates rule properties
     const ruleWithUpdatedTrigger = await ruleModel.updateRuleTrigger(oldApiRule, apiRule);
-=======
-    const ruleWithUpdatedTrigger = await ruleModel.updateRuleTrigger(oldRule, apiRule);
->>>>>>> 521962ed
 
     try {
       await createRejectableTransaction(knex, async (trx) => {
@@ -177,17 +173,10 @@
         await indexRule(esClient, newRule, process.env.ES_INDEX);
       });
       // wait to delete original event sources until all update operations were successful
-<<<<<<< HEAD
       await ruleModel.deleteOldEventSourceMappings(oldApiRule);
     } catch (innerError) {
       if (newRule) {
         const ruleWithRevertedTrigger = await ruleModel.updateRuleTrigger(apiRule, oldApiRule);
-=======
-      await ruleModel.deleteOldEventSourceMappings(oldRule);
-    } catch (innerError) {
-      if (newRule) {
-        const ruleWithRevertedTrigger = await ruleModel.updateRuleTrigger(apiRule, oldRule);
->>>>>>> 521962ed
         await ruleModel.update(ruleWithRevertedTrigger);
       }
       throw innerError;
