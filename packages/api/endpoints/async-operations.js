--- conflicted
+++ resolved
@@ -7,12 +7,6 @@
   AsyncOperationPgModel,
   getKnexClient,
 } = require('@cumulus/db');
-<<<<<<< HEAD
-const {
-  RecordDoesNotExist,
-} = require('@cumulus/errors');
-=======
->>>>>>> 4b29ec01
 const { Search } = require('@cumulus/es-client/search');
 const { AsyncOperation: AsyncOperationModel } = require('../models');
 
@@ -70,34 +64,6 @@
     knex = await getKnexClient(),
   } = req.testContext || {};
 
-<<<<<<< HEAD
-  const { id } = req.params;
-
-  let existingAsyncOperation;
-  try {
-    existingAsyncOperation = await asyncOperationModel.get({ id });
-  } catch (error) {
-    if (error instanceof RecordDoesNotExist) {
-      return res.boom.notFound('No record found');
-    }
-    throw error;
-  }
-
-  try {
-    await knex.transaction(async (trx) => {
-      await asyncOperationPgModel.delete(trx, { id });
-      await asyncOperationModel.delete({ id });
-    });
-    return res.send({ message: 'Record deleted' });
-  } catch (error) {
-    // Delete is idempotent, so there may not be a DynamoDB
-    // record to recreate
-    if (existingAsyncOperation) {
-      await asyncOperationModel.create(existingAsyncOperation);
-    }
-    throw error;
-  }
-=======
   const { id } = req.params || {};
 
   if (!id) {
@@ -109,7 +75,6 @@
     await asyncOperationModel.delete({ id });
   });
   return res.send({ message: 'Record deleted' });
->>>>>>> 4b29ec01
 }
 
 router.get('/', list);
