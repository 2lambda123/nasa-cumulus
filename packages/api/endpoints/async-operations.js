--- conflicted
+++ resolved
@@ -19,10 +19,7 @@
 const Logger = require('@cumulus/logger');
 const { AsyncOperationSearch } = require('@cumulus/db');
 
-<<<<<<< HEAD
 const { Search } = require('@cumulus/es-client/search');
-=======
->>>>>>> 21d05ff4
 const { isBadRequestError } = require('../lib/errors');
 
 const { recordIsValid } = require('../lib/schema');
