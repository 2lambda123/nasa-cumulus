--- conflicted
+++ resolved
@@ -22,11 +22,8 @@
 const indexer = require('../es/indexer');
 const models = require('../models');
 const { deconstructCollectionId } = require('../lib/utils');
-<<<<<<< HEAD
 const { unpublishGranule } = require('../lib/granule-remove-from-cmr');
-=======
 const { addOrcaRecoveryStatus, getOrcaRecoveryStatusByGranuleId } = require('../lib/orca');
->>>>>>> b3263aff
 
 /**
  * List all granules for a given collection.
