//@ts-check

'use strict';

const { z } = require('zod');
const isError = require('lodash/isError');

const router = require('express-promise-router')();
const cloneDeep = require('lodash/cloneDeep');
const { v4: uuidv4 } = require('uuid');

const Logger = require('@cumulus/logger');
const { deconstructCollectionId } = require('@cumulus/message/Collections');
const { RecordDoesNotExist } = require('@cumulus/errors');

const {
  CollectionPgModel,
  ExecutionPgModel,
  getKnexClient,
  getUniqueGranuleByGranuleId,
  getGranulesByGranuleId,
  GranulePgModel,
  translateApiGranuleToPostgresGranule,
  translatePostgresCollectionToApiCollection,
  translatePostgresGranuleToApiGranule,
  getGranuleAndCollection,
} = require('@cumulus/db');
const {
  Search,
  recordNotFoundString,
  multipleRecordFoundString,
} = require('@cumulus/es-client/search');
const ESSearchAfter = require('@cumulus/es-client/esSearchAfter');

const { deleteGranuleAndFiles } = require('../src/lib/granule-delete');
const { zodParser } = require('../src/zod-utils');

const { chooseTargetExecution } = require('../lib/executions');
const startAsyncOperation = require('../lib/startAsyncOperation');
const {
  createGranuleFromApi,
  updateGranuleFromApi,
  updateGranuleStatusToQueued,
  writeGranuleRecordAndPublishSns,
} = require('../lib/writeRecords/write-granules');
const {
  asyncOperationEndpointErrorHandler,
  requireApiVersion,
} = require('../app/middleware');
const { errorify } = require('../lib/utils');
const { moveGranule, getFilesExistingAtLocation } = require('../lib/granules');
const { reingestGranule, applyWorkflow } = require('../lib/ingest');
const { unpublishGranule } = require('../lib/granule-remove-from-cmr');
const {
  addOrcaRecoveryStatus,
  getOrcaRecoveryStatusByGranuleId,
} = require('../lib/orca');
const {
  validateBulkGranulesRequest,
  getFunctionNameFromRequestContext,
} = require('../lib/request');

const schemas = require('../lib/schemas.js');

/**
 * @typedef {import('express').Request} Request
 * @typedef {import('express').Response} Response
 * @typedef {import('@cumulus/zod-utils').BetterZodError} BetterZodError
 */

const log = new Logger({ sender: '@cumulus/api/granules' });

/**
 * 200/201 helper method for .put update/create messages
 * @param {boolean} isNewRecord - Boolean variable representing if the granule is a new record
 * @param {Object} granule   - API Granule being written
 * @param {Object} res        - express response object
 * @returns {Promise<Object>} Promise resolving to an express response object
 */
function _returnPatchGranuleStatus(isNewRecord, granule, res) {
  if (isNewRecord) {
    return res.status(201).send({
      message: `Successfully wrote granule with Granule Id: ${granule.granuleId}, Collection Id: ${granule.collectionId}`,
    });
  }
  return res.status(200).send({
    message: `Successfully updated granule with Granule Id: ${granule.granuleId}, Collection Id: ${granule.collectionId}`,
  });
}

function _createNewGranuleDateValue() {
  return new Date().valueOf();
}

/**
 * List all granules for a given collection.
 *
 * @param {Object} req - express request object
 * @param {Object} res - express response object
 * @returns {Promise<Object>} the promise of express response object
 */
async function list(req, res) {
  const { getRecoveryStatus, ...queryStringParameters } = req.query;

  let es;
  if (queryStringParameters.searchContext) {
    es = new ESSearchAfter(
      { queryStringParameters },
      'granule',
      process.env.ES_INDEX
    );
  } else {
    es = new Search({ queryStringParameters }, 'granule', process.env.ES_INDEX);
  }
  const result = await es.query();
  if (getRecoveryStatus === 'true') {
    return res.send(await addOrcaRecoveryStatus(result));
  }
  return res.send(result);
}

/**
 * Set granule defaults for nullish values
 *
 * @param {Object} incomingApiGranule - granule record to set defaults for
 * @param {boolean} isNewRecord - boolean to set
 * @returns {Object} updated granule
 */
const _setNewGranuleDefaults = (incomingApiGranule, isNewRecord = true) => {
  if (isNewRecord === false) return incomingApiGranule;

  const apiGranule = cloneDeep(incomingApiGranule);

  const updateDate = _createNewGranuleDateValue();
  const newGranuleDefaults = {
    published: false,
    createdAt: updateDate,
    updatedAt: updateDate,
    error: {},
  };
  // Set API defaults only if new record
  Object.keys(newGranuleDefaults).forEach((key) => {
    if (!apiGranule[key]) {
      apiGranule[key] = newGranuleDefaults[key];
    }
  });
  if (!apiGranule.status) {
    throw new Error(
      'granule `status` field must be set for a new granule write.  Please add a status field and value to your granule object and retry your request'
    );
  }
  return apiGranule;
};

/**
 * Create new granule
 *
 * @param {Object} req - express request object
 * @param {Object} res - express response object
 * @returns {Promise<Object>} promise of an express response object.
 */
const create = async (req, res) => {
  const {
    knex = await getKnexClient(),
    esClient = await Search.es(),
    createGranuleFromApiMethod = createGranuleFromApi,
  } = req.testContext || {};

  const granule = req.body || {};

  try {
    const pgGranule = await translateApiGranuleToPostgresGranule({
      dynamoRecord: granule,
      knexOrTransaction: knex,
    });

    // TODO: CUMULUS-3017 - Remove this unique collectionId condition
    //  and only check for granule existence
    // Check if granule already exists across all collections
    const granulesByGranuleId = await getGranulesByGranuleId(
      knex,
      pgGranule.granule_id
    );
    if (granulesByGranuleId.length > 0) {
      log.error('Could not write granule. It already exists.');
      return res.boom.conflict(
        `A granule already exists for granuleId: ${pgGranule.granule_id}`
      );
    }
  } catch (error) {
    return res.boom.badRequest(errorify(error));
  }
  try {
    await createGranuleFromApiMethod(
      _setNewGranuleDefaults(granule, true),
      knex,
      esClient
    );
  } catch (error) {
    log.error('Could not write granule', error);
    return res.boom.badRequest(
      JSON.stringify(error, Object.getOwnPropertyNames(error))
    );
  }
  return res.send({
    message: `Successfully wrote granule with Granule Id: ${granule.granuleId}, Collection Id: ${granule.collectionId}`,
  });
};

/**
 * Update existing granule *or* create new granule
 *
 * @param {Object} req - express request object
 * @param {Object} res - express response object
 * @returns {Promise<Object>} promise of an express response object.
 */
const patchGranule = async (req, res) => {
  const {
    granulePgModel = new GranulePgModel(),
    collectionPgModel = new CollectionPgModel(),
    knex = await getKnexClient(),
    esClient = await Search.es(),
    updateGranuleFromApiMethod = updateGranuleFromApi,
  } = req.testContext || {};
  let apiGranule = req.body || {};
  let pgCollection;

  if (!apiGranule.collectionId) {
    res.boom.badRequest('Granule update must include a valid CollectionId');
  }

  try {
    pgCollection = await collectionPgModel.get(
      knex,
      deconstructCollectionId(apiGranule.collectionId)
    );
  } catch (error) {
    if (error instanceof RecordDoesNotExist) {
      log.error(
        `granule collectionId ${apiGranule.collectionId} does not exist, cannot update granule`
      );
      res.boom.badRequest(
        `granule collectionId ${apiGranule.collectionId} invalid`
      );
    } else {
      throw error;
    }
  }

  // TODO: CUMULUS-3017 - Remove this unique collectionId condition
  // Check if granuleId exists across another collection
  const granulesByGranuleId = await getGranulesByGranuleId(
    knex,
    apiGranule.granuleId
  );
  const granuleExistsAcrossCollection = granulesByGranuleId.some(
    (g) => g.collection_cumulus_id !== pgCollection.cumulus_id
  );
  if (granuleExistsAcrossCollection) {
    log.error(
      'Could not update or write granule, collectionId is not modifiable.'
    );
    return res.boom.conflict(
      `Modifying collectionId for a granule is not allowed. Write for granuleId: ${apiGranule.granuleId} failed.`
    );
  }

  let isNewRecord = false;
  try {
    await granulePgModel.get(knex, {
      granule_id: apiGranule.granuleId,
      collection_cumulus_id: pgCollection.cumulus_id,
    }); // TODO this should do a select count, not a full record get
  } catch (error) {
    // Set status to `201 - Created` if record did not originally exist
    if (error instanceof RecordDoesNotExist) {
      isNewRecord = true;
    } else {
      return res.boom.badRequest(errorify(error));
    }
  }

  try {
    if (isNewRecord) {
      apiGranule = _setNewGranuleDefaults(apiGranule, isNewRecord);
    }
    await updateGranuleFromApiMethod(apiGranule, knex, esClient);
  } catch (error) {
    log.error('failed to update granule', error);
    return res.boom.badRequest(errorify(error));
  }
  return _returnPatchGranuleStatus(isNewRecord, apiGranule, res);
};

/**
 * Helper to check granule and collection IDs in queryparams
 * against the payload body.
 *
 * @param {Object} body - update body payload
 * @param {Object} req - express request object
 * @returns {boolean} true if the body matches the query params
 */
function _granulePayloadMatchesQueryParams(body, req) {
  if (
    body.granuleId === req.params.granuleId
    && body.collectionId === req.params.collectionId
  ) {
    return true;
  }

  return false;
}

/**
 * Replace a single granule
 * @param {Object} req - express request object
 * @param {Object} res - express response object
 * @returns {Promise<Object>} the promise of express response object
 */
async function put(req, res) {
  let body = req.body;
  if (!body.collectionId) {
    body.collectionId = req.params.collectionId;
  }
  if (!body.granuleId) {
<<<<<<< HEAD
    body.granuleId = req.params.granuleId;
=======
    body.granuleId = req.params.granuleName;
>>>>>>> c1d6f7b5
  }
  if (!_granulePayloadMatchesQueryParams(body, req)) {
    return res.boom.badRequest(`inputs :granuleId and :collectionId (${req.params.granuleId} and ${req.params.collectionId}) must match body's granuleId and collectionId (${req.body.granuleId} and ${req.body.collectionId})`);
  }
  // Nullify fields not passed in - we want to remove anything not specified by the user
  const nullifiedGranuleTemplate = Object.keys(
    schemas.granule.properties
  ).reduce((acc, cur) => {
    acc[cur] = null;
    return acc;
  }, {});
  delete nullifiedGranuleTemplate.execution; // Execution cannot be deleted
  body = {
    ...nullifiedGranuleTemplate,
    ...body,
  };

  if (body.execution === null) {
    throw new Error(
      'Execution cannot be deleted via the granule interface, only added'
    );
  }
  req.body = body;
  //Then patch new granule with nulls applied
  return await patchGranule(req, res);
}

const _handleUpdateAction = async (
  req,
  res,
  pgGranule,
  pgCollection
) => {
  const {
    knex = await getKnexClient(),
    reingestHandler = reingestGranule,
    updateGranuleStatusToQueuedMethod = updateGranuleStatusToQueued,
    getFilesExistingAtLocationMethod = getFilesExistingAtLocation,
  } = req.testContext || {};

  const body = req.body;
  const action = body.action;

  const apiGranule = await translatePostgresGranuleToApiGranule({
    granulePgRecord: pgGranule,
    collectionPgRecord: pgCollection,
    knexOrTransaction: knex,
  });

  const granuleId = apiGranule.granuleId;

  log.info(`PUT request "action": ${action}`);

  if (action === 'reingest') {
    const apiCollection =
      translatePostgresCollectionToApiCollection(pgCollection);
    let targetExecution;
    try {
      targetExecution = await chooseTargetExecution({
        granuleId,
        executionArn: body.executionArn,
        workflowName: body.workflowName,
      });
    } catch (error) {
      if (error instanceof RecordDoesNotExist) {
        return res.boom.badRequest(`Cannot reingest granule: ${error.message}`);
      }
      throw error;
    }

    if (targetExecution) {
      log.info(
        `targetExecution has been specified for granule (${granuleId}) reingest: ${targetExecution}`
      );
    }

    await updateGranuleStatusToQueuedMethod({ apiGranule, knex });

    await reingestHandler({
      apiGranule: {
        ...apiGranule,
        ...(targetExecution && { execution: targetExecution }),
      },
      queueUrl: process.env.backgroundQueueUrl,
    });

    const response = {
      action,
      granuleId: apiGranule.granuleId,
      status: 'SUCCESS',
    };

    if (apiCollection.duplicateHandling !== 'replace') {
      response.warning = 'The granule files may be overwritten';
    }
    return res.send(response);
  }

  if (action === 'applyWorkflow') {
    await updateGranuleStatusToQueued({ apiGranule, knex });
    await applyWorkflow({
      apiGranule,
      workflow: body.workflow,
      meta: body.meta,
    });

    return res.send({
      granuleId: apiGranule.granuleId,
      action: `applyWorkflow ${body.workflow}`,
      status: 'SUCCESS',
    });
  }

  if (action === 'removeFromCmr') {
    await unpublishGranule({
      knex,
      pgGranuleRecord: pgGranule,
      pgCollection: pgCollection,
    });

    return res.send({
      granuleId: apiGranule.granuleId,
      action,
      status: 'SUCCESS',
    });
  }

  if (action === 'move') {
    const filesAtDestination = await getFilesExistingAtLocationMethod(
      apiGranule,
      body.destinations
    );
    log.info(
      `existing files at destination: ${JSON.stringify(filesAtDestination)}`
    );

    if (filesAtDestination.length > 0) {
      const filenames = filesAtDestination.map((file) => file.fileName);
      const message = `Cannot move granule because the following files would be overwritten at the destination location: ${filenames.join(
        ', '
      )}. Delete the existing files or reingest the source files.`;

      return res.boom.conflict(message);
    }

    await moveGranule(
      apiGranule,
      body.destinations,
      process.env.DISTRIBUTION_ENDPOINT
    );

    return res.send({
      granuleId: apiGranule.granuleId,
      action,
      status: 'SUCCESS',
    });
  }
  return res.boom.badRequest(
    'Action is not supported. Choices are "applyWorkflow", "move", "reingest", "removeFromCmr" or specify no "action" to update an existing granule'
  );
};

/**
 * Update a single granule by granuleId only.
 * Supported Actions: reingest, move, applyWorkflow, RemoveFromCMR.
 * If no action is included on the request, the body is assumed to be an
 * existing granule to update, and update is called with the input parameters.
 *
 * @param {Object} req - express request object
 * @param {Object} res - express response object
 * @returns {Promise<Object>} the promise of express response object
 */
async function patchByGranuleId(req, res) {
  const {
    granulePgModel = new GranulePgModel(),
    knex = await getKnexClient(),
  } = req.testContext || {};

  const body = req.body;
  const action = body.action;

  if (!action) {
    if (req.body.granuleId === req.params.granuleId) {
      return patchGranule(req, res);
    }
    return res.boom.badRequest(
      `input :granuleId (${req.params.granuleId}) must match body's granuleId (${req.body.granuleId})`
    );
  }

  const pgGranule = await getUniqueGranuleByGranuleId(
    knex,
    req.params.granuleId,
    granulePgModel
  );

  const collectionPgModel = new CollectionPgModel();
  const pgCollection = await collectionPgModel.get(knex, {
    cumulus_id: pgGranule.collection_cumulus_id,
  });

  return await _handleUpdateAction(req, res, pgGranule, pgCollection);
}

/**
 * Update a single granule by granuleId and collectionId.
 * Supported Actions: reingest, move, applyWorkflow, RemoveFromCMR.
 * If no action is included on the request, the body is assumed to be an
 * existing granule to update, and update is called with the input parameters.
 *
 * @param {Object} req - express request object
 * @param {Object} res - express response object
 * @returns {Promise<Object>} the promise of express response object
 */
async function patch(req, res) {
  const {
    granulePgModel = new GranulePgModel(),
    collectionPgModel = new CollectionPgModel(),
    knex = await getKnexClient(),
  } = req.testContext || {};

  const body = req.body;
  const action = body.action;

  if (!action) {
    if (_granulePayloadMatchesQueryParams(body, req)) {
      return patchGranule(req, res);
    }
    return res.boom.badRequest(
      `inputs :granuleId and :collectionId (${req.params.granuleId} and ${req.params.collectionId}) must match body's granuleId and collectionId (${req.body.granuleId} and ${req.body.collectionId})`
    );
  }

  const { pgGranule, pgCollection, notFoundError } =
    await getGranuleAndCollection(
      knex,
      collectionPgModel,
      granulePgModel,
      req.params.granuleId,
      req.params.collectionId
    );

  if (notFoundError) {
    return res.boom.notFound(notFoundError);
  }

  return await _handleUpdateAction(req, res, pgGranule, pgCollection);
}

/**
 * associate an execution with a granule
 *
 * @param {Object} req - express request object
 * @param {Object} res - express response object
 * @returns {Promise<Object>} promise of an express response object
 */
const associateExecution = async (req, res) => {
  const granuleName = req.params.granuleId;

  const { collectionId, granuleId, executionArn } = req.body || {};
  if (!granuleId || !collectionId || !executionArn) {
    return res.boom.badRequest(
      'Field granuleId, collectionId or executionArn is missing from request body'
    );
  }

  if (granuleName !== granuleId) {
    return res.boom.badRequest(
      `Expected granuleId to be ${granuleName} but found ${granuleId} in payload`
    );
  }

  const {
    executionPgModel = new ExecutionPgModel(),
    granulePgModel = new GranulePgModel(),
    collectionPgModel = new CollectionPgModel(),
    knex = await getKnexClient(),
    esClient = await Search.es(),
  } = req.testContext || {};

  let pgGranule;
  let pgExecution;
  let pgCollection;
  try {
    pgCollection = await collectionPgModel.get(
      knex,
      deconstructCollectionId(collectionId)
    );
    pgGranule = await granulePgModel.get(knex, {
      granule_id: granuleId,
      collection_cumulus_id: pgCollection.cumulus_id,
    });
    pgExecution = await executionPgModel.get(knex, {
      arn: executionArn,
    });
  } catch (error) {
    if (error instanceof RecordDoesNotExist) {
      if (pgCollection === undefined) {
        return res.boom.notFound(
          `No collection found to associate execution with for collectionId ${collectionId}`
        );
      }
      if (pgGranule === undefined) {
        return res.boom.notFound(
          `No granule found to associate execution with for granuleId ${granuleId} and collectionId: ${collectionId}`
        );
      }
      if (pgExecution === undefined) {
        return res.boom.notFound(
          `No execution found to associate granule with for executionArn ${executionArn}`
        );
      }
      return res.boom.notFound(`Execution ${executionArn} not found`);
    }
    return res.boom.badRequest(errorify(error));
  }

  // Update both granule objects with new execution/updatedAt time
  const updatedPgGranule = {
    ...pgGranule,
    updated_at: new Date(),
  };
  const apiGranuleRecord = {
    ...(await translatePostgresGranuleToApiGranule({
      knexOrTransaction: knex,
      granulePgRecord: updatedPgGranule,
    })),
    execution: pgExecution.url,
  };

  try {
    await writeGranuleRecordAndPublishSns({
      apiGranuleRecord,
      esClient,
      executionCumulusId: pgExecution.cumulus_id,
      granulePgModel,
      postgresGranuleRecord: updatedPgGranule,
      knex,
      snsEventType: 'Update',
    });
  } catch (error) {
    log.error(
      `failed to associate execution ${executionArn} with granule granuleId ${granuleId} collectionId ${collectionId}`,
      error
    );
    return res.boom.badRequest(errorify(error));
  }
  return res.send({
    message: `Successfully associated execution ${executionArn} with granule granuleId ${granuleId} collectionId ${collectionId}`,
  });
};

/**
 * Delete a granule by granuleId
 *
 * DEPRECATED: use del() instead to delete granules by
 *   granuleId + collectionId
 *
 * @param {Object} req - express request object
 * @param {Object} res - express response object
 * @returns {Promise<Object>} the promise of express response object
 */
async function delByGranuleId(req, res) {
  const {
    knex = await getKnexClient(),
    esClient = await Search.es(),
    esGranulesClient = new Search({}, 'granule', process.env.ES_INDEX),
  } = req.testContext || {};

  const granuleId = req.params.granuleId;
  log.info(`granules.del ${granuleId}`);

  let pgGranule;
  let esResult;
  try {
    // TODO - Phase 3 - we need a ticket to address granule/collection consistency
    // For now use granule ID without collection search in ES
    pgGranule = await getUniqueGranuleByGranuleId(knex, granuleId);
  } catch (error) {
    if (error instanceof RecordDoesNotExist) {
      // TODO - Phase 3 - we need to require the collectionID, not infer it

      esResult = await esGranulesClient.get(granuleId);

      if (esResult.detail === recordNotFoundString) {
        log.info('Granule does not exist in Elasticsearch and PostgreSQL');
        return res.boom.notFound('No record found');
      }
      if (esResult.detail === multipleRecordFoundString) {
        return res.boom.notFound(
          'No Postgres record found, multiple ES entries found for deletion'
        );
      }
      log.info(
        `Postgres Granule with ID ${granuleId} does not exist but exists in Elasticsearch.  Proceeding to remove from elasticsearch.`
      );
    } else {
      throw error;
    }
  }

  const deletionDetails = await deleteGranuleAndFiles({
    knex,
    apiGranule: esResult,
    pgGranule: pgGranule,
    esClient,
  });

  return res.send({ detail: 'Record deleted', ...deletionDetails });
}

/**
 * Delete a granule by granuleId + collectionId
 *
 * @param {Object} req - express request object
 * @param {Object} res - express response object
 * @returns {Promise<Object>} the promise of express response object
 */
async function del(req, res) {
  const {
    knex = await getKnexClient(),
    collectionPgModel = new CollectionPgModel(),
    granulePgModel = new GranulePgModel(),
    esClient = await Search.es(),
    esGranulesClient = new Search({}, 'granule', process.env.ES_INDEX),
  } = req.testContext || {};

  const granuleId = req.params.granuleId;
  const collectionId = req.params.collectionId;

  log.info(
    `granules.del granuleId: ${granuleId}, collectionId: ${collectionId}`
  );

  let pgGranule;
  let pgCollection;
  let esResult;
  try {
    pgCollection = await collectionPgModel.get(
      knex,
      deconstructCollectionId(collectionId)
    );

    pgGranule = await granulePgModel.get(knex, {
      granule_id: granuleId,
      collection_cumulus_id: pgCollection.cumulus_id,
    });
  } catch (error) {
    if (error instanceof RecordDoesNotExist) {
      if (collectionId && pgCollection === undefined) {
        return res.boom.notFound(
          `No collection found for granuleId ${granuleId} with collectionId ${collectionId}`
        );
      }

      esResult = await esGranulesClient.get(granuleId, collectionId);

      if (esResult.detail === recordNotFoundString) {
        log.info('Granule does not exist in Elasticsearch and PostgreSQL');
        return res.boom.notFound('No record found');
      }
      if (esResult.detail === multipleRecordFoundString) {
        return res.boom.notFound(
          'No Postgres record found, multiple ES entries found for deletion'
        );
      }
      log.info(
        `Postgres Granule with ID ${granuleId} does not exist but exists in Elasticsearch.  Proceeding to remove from elasticsearch.`
      );
    } else {
      throw error;
    }
  }

  const deletionDetails = await deleteGranuleAndFiles({
    knex,
    apiGranule: esResult,
    pgGranule: pgGranule,
    esClient,
  });

  return res.send({ detail: 'Record deleted', ...deletionDetails });
}

/**
 * Query a single granule by granuleId + collectionId.
 *
 * @param {Object} req - express request object
 * @param {Object} res - express response object
 * @returns {Promise<Object>} the promise of express response object
 */
async function get(req, res) {
  const {
    knex = await getKnexClient(),
    collectionPgModel = new CollectionPgModel(),
    granulePgModel = new GranulePgModel(),
  } = req.testContext || {};
  const { getRecoveryStatus } = req.query;
  const granuleId = req.params.granuleId;
  const collectionId = req.params.collectionId;

  let granule;
  let pgCollection;
  try {
    pgCollection = await collectionPgModel.get(
      knex,
      deconstructCollectionId(collectionId)
    );

    granule = await granulePgModel.get(knex, {
      granule_id: granuleId,
      collection_cumulus_id: pgCollection.cumulus_id,
    });
  } catch (error) {
    if (error instanceof RecordDoesNotExist) {
      if (collectionId && pgCollection === undefined) {
        return res.boom.notFound(
          `No collection found for granuleId ${granuleId} with collectionId ${collectionId}`
        );
      }
      if (granule === undefined) {
        return res.boom.notFound('Granule not found');
      }
    }

    throw error;
  }

  // Get related files, execution ARNs, provider, PDR, and collection and format
  const result = await translatePostgresGranuleToApiGranule({
    granulePgRecord: granule,
    knexOrTransaction: knex,
  });

  const recoveryStatus =
    getRecoveryStatus === 'true'
      ? await getOrcaRecoveryStatusByGranuleId(granuleId)
      : undefined;
  return res.send({ ...result, recoveryStatus });
}

/**
 * Query a single granule by granuleId only.
 * DEPRECATED: use get() instead to fetch granules by
 *   granuleId + collectionId
 *
 * @param {Object} req - express request object
 * @param {Object} res - express response object
 * @returns {Promise<Object>} the promise of express response object
 */
async function getByGranuleId(req, res) {
  const { knex = await getKnexClient() } = req.testContext || {};
  const { getRecoveryStatus } = req.query;
  const granuleId = req.params.granuleId;

  let granule;

  try {
    granule = await getUniqueGranuleByGranuleId(knex, granuleId);
  } catch (error) {
    if (error instanceof RecordDoesNotExist) {
      if (granule === undefined) {
        return res.boom.notFound('Granule not found');
      }
    }

    throw error;
  }

  // Get related files, execution ARNs, provider, PDR, and collection and format
  const result = await translatePostgresGranuleToApiGranule({
    granulePgRecord: granule,
    knexOrTransaction: knex,
  });

  const recoveryStatus =
    getRecoveryStatus === 'true'
      ? await getOrcaRecoveryStatusByGranuleId(granuleId)
      : undefined;
  return res.send({ ...result, recoveryStatus });
}

async function bulkOperations(req, res) {
  const payload = req.body;

  if (!payload.workflowName) {
    return res.boom.badRequest('workflowName is required.');
  }

  let description;
  if (payload.query) {
    description = `Bulk run ${payload.workflowName} on ${payload.query.size} granules`;
  } else if (payload.granules) {
    description = `Bulk run ${payload.workflowName} on ${payload.granules.length} granules`;
  } else {
    description = `Bulk run on ${payload.workflowName}`;
  }

  const asyncOperationId = uuidv4();
  const asyncOperationEvent = {
    asyncOperationId,
    callerLambdaName: getFunctionNameFromRequestContext(req),
    lambdaName: process.env.BulkOperationLambda,
    description,
    operationType: 'Bulk Granules',
    payload: {
      payload,
      type: 'BULK_GRANULE',
      envVars: {
        ES_HOST: process.env.ES_HOST,
        granule_sns_topic_arn: process.env.granule_sns_topic_arn,
        invoke: process.env.invoke,
        KNEX_DEBUG: payload.knexDebug ? 'true' : 'false',
        METRICS_ES_HOST: process.env.METRICS_ES_HOST,
        METRICS_ES_PASS: process.env.METRICS_ES_PASS,
        METRICS_ES_USER: process.env.METRICS_ES_USER,
        stackName: process.env.stackName,
        system_bucket: process.env.system_bucket,
      },
    },
  };

  log.debug(
    `About to invoke lambda to start async operation ${asyncOperationId}`
  );
  await startAsyncOperation.invokeStartAsyncOperationLambda(
    asyncOperationEvent
  );
  return res.status(202).send({ id: asyncOperationId });
}

const BulkDeletePayloadSchema = z.object({
  forceRemoveFromCmr: z.boolean().optional(),
  concurrency: z.number().int().positive().optional(),
  maxDbConnections: z.number().int().positive().optional(),
  knexDebug: z.boolean().optional(),
}).catchall(z.unknown());

/**
* @param {Response} res - express response object
* @param {BetterZodError} zodError
* @returns {Express.BoomError} the promise of express response object
*/
function _returnCustomValidationErrors(res, zodError) {
  if (zodError.errors.filter((error) => error.match('forceRemoveFromCmr')).length > 0) {
    return res.boom.badRequest('forceRemoveFromCmr must be a boolean value');
  }
  return res.boom.badRequest('invalid payload', zodError);
}

const parseBulkDeletePayload = zodParser('Bulk delete payload', BulkDeletePayloadSchema);

/**
 * Start an AsyncOperation that will perform a bulk granules delete
 *
 * @param {Request} req - express request object
 * @param {Response} res - express response object
 * @returns {Promise<unknown>} the promise of express response object
 */
async function bulkDelete(req, res) {
  const payload = parseBulkDeletePayload(req.body);
  if (isError(payload)) {
    return _returnCustomValidationErrors(res, payload);
  }

  const concurrency = payload.concurrency || 10;

  const maxDbConnections = payload.maxDbConnections || concurrency;

  const asyncOperationId = uuidv4();
  const asyncOperationEvent = {
    asyncOperationId,
    cluster: process.env.EcsCluster,
    callerLambdaName: getFunctionNameFromRequestContext(req),
    lambdaName: process.env.BulkOperationLambda,
    description: 'Bulk granule deletion',
    operationType: 'Bulk Granule Delete', // this value is set on an ENUM field, so cannot change
    payload: {
      type: 'BULK_GRANULE_DELETE',
      payload: { ...payload, concurrency, maxDbConnections },
      envVars: {
        cmr_client_id: process.env.cmr_client_id,
        CMR_ENVIRONMENT: process.env.CMR_ENVIRONMENT,
        cmr_oauth_provider: process.env.cmr_oauth_provider,
        cmr_password_secret_name: process.env.cmr_password_secret_name,
        cmr_provider: process.env.cmr_provider,
        cmr_username: process.env.cmr_username,
        ES_HOST: process.env.ES_HOST,
        granule_sns_topic_arn: process.env.granule_sns_topic_arn,
        KNEX_DEBUG: payload.knexDebug ? 'true' : 'false',
        launchpad_api: process.env.launchpad_api,
        launchpad_certificate: process.env.launchpad_certificate,
        launchpad_passphrase_secret_name:
          process.env.launchpad_passphrase_secret_name,
        METRICS_ES_HOST: process.env.METRICS_ES_HOST,
        METRICS_ES_PASS: process.env.METRICS_ES_PASS,
        METRICS_ES_USER: process.env.METRICS_ES_USER,
        stackName: process.env.stackName,
        system_bucket: process.env.system_bucket,
      },
    },
  };

  log.debug(
    `About to invoke lambda to start async operation ${asyncOperationId}`
  );
  await startAsyncOperation.invokeStartAsyncOperationLambda(
    asyncOperationEvent
  );
  return res.status(202).send({ id: asyncOperationId });
}

async function bulkReingest(req, res) {
  const payload = req.body;
  const numOfGranules = (payload.query && payload.query.size)
    || (payload.granules && payload.granules.length);
  const description = `Bulk granule reingest run on ${numOfGranules || ''} granules`;

  const asyncOperationId = uuidv4();
  const asyncOperationEvent = {
    asyncOperationId,
    callerLambdaName: getFunctionNameFromRequestContext(req),
    lambdaName: process.env.BulkOperationLambda,
    description,
    operationType: 'Bulk Granule Reingest',
    payload: {
      payload,
      type: 'BULK_GRANULE_REINGEST',
      envVars: {
        ES_HOST: process.env.ES_HOST,
        granule_sns_topic_arn: process.env.granule_sns_topic_arn,
        invoke: process.env.invoke,
        KNEX_DEBUG: payload.knexDebug ? 'true' : 'false',
        METRICS_ES_HOST: process.env.METRICS_ES_HOST,
        METRICS_ES_PASS: process.env.METRICS_ES_PASS,
        METRICS_ES_USER: process.env.METRICS_ES_USER,
        stackName: process.env.stackName,
        system_bucket: process.env.system_bucket,
      },
    },
  };

  log.debug(
    `About to invoke lambda to start async operation ${asyncOperationId}`
  );
  await startAsyncOperation.invokeStartAsyncOperationLambda(
    asyncOperationEvent
  );
  return res.status(202).send({ id: asyncOperationId });
}

router.get('/:granuleId', getByGranuleId);
router.get('/:collectionId/:granuleId', get);
router.get('/', list);
router.post('/:granuleId/executions', associateExecution);
router.post('/', create);
router.patch('/:granuleId', requireApiVersion(2), patchByGranuleId);
router.patch('/:collectionId/:granuleId', requireApiVersion(2), patch);
router.put('/:collectionId/:granuleId', requireApiVersion(2), put);

router.post(
  '/bulk',
  validateBulkGranulesRequest,
  bulkOperations,
  asyncOperationEndpointErrorHandler
);
router.post(
  '/bulkDelete',
  validateBulkGranulesRequest,
  bulkDelete,
  asyncOperationEndpointErrorHandler
);
router.post(
  '/bulkReingest',
  validateBulkGranulesRequest,
  bulkReingest,
  asyncOperationEndpointErrorHandler
);
router.delete('/:granuleId', delByGranuleId);
router.delete('/:collectionId/:granuleId', del);

module.exports = {
  bulkDelete,
  bulkOperations,
  bulkReingest,
  del,
  create,
  put,
  patch,
  patchGranule,
  router,
};<|MERGE_RESOLUTION|>--- conflicted
+++ resolved
@@ -323,11 +323,7 @@
     body.collectionId = req.params.collectionId;
   }
   if (!body.granuleId) {
-<<<<<<< HEAD
     body.granuleId = req.params.granuleId;
-=======
-    body.granuleId = req.params.granuleName;
->>>>>>> c1d6f7b5
   }
   if (!_granulePayloadMatchesQueryParams(body, req)) {
     return res.boom.badRequest(`inputs :granuleId and :collectionId (${req.params.granuleId} and ${req.params.collectionId}) must match body's granuleId and collectionId (${req.body.granuleId} and ${req.body.collectionId})`);
