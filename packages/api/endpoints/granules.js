--- conflicted
+++ resolved
@@ -396,17 +396,11 @@
   }
 
   let isNewRecord = false;
-  let originalStatus;
   try {
-    const originalGranule = await granulePgModel.get(knex, {
+    await granulePgModel.get(knex, {
       granule_id: apiGranule.granuleId,
       collection_cumulus_id: pgCollection.cumulus_id,
-<<<<<<< HEAD
     }); // TODO this should do a select count, not a full record get
-=======
-    });
-    originalStatus = originalGranule.status;
->>>>>>> bcd4c769
   } catch (error) {
     // Set status to `201 - Created` if record did not originally exist
     if (error instanceof RecordDoesNotExist) {
@@ -417,15 +411,10 @@
   }
 
   try {
-<<<<<<< HEAD
     if (isNewRecord) {
       apiGranule = _setNewGranuleDefaults(apiGranule, isNewRecord);
     }
     await updateGranuleFromApiMethod(apiGranule, knex, esClient);
-=======
-    if (isNewRecord) apiGranule = _setNewGranuleDefaults(apiGranule, isNewRecord);
-    await updateGranuleFromApiMethod({ status: originalStatus, ...apiGranule }, knex, esClient);
->>>>>>> bcd4c769
   } catch (error) {
     log.error('failed to update granule', error);
     return res.boom.badRequest(errorify(error));
