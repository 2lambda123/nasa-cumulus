'use strict';

const router = require('express-promise-router')();

const { RecordDoesNotExist } = require('@cumulus/errors');
<<<<<<< HEAD
const {
  getKnexClient,
  ExecutionPgModel,
  translatePostgresExecutionToApiExecution,
} = require('@cumulus/db');

const Search = require('../es/search').Search;
=======
const Search = require('@cumulus/es-client/search').Search;
const models = require('../models');
>>>>>>> e48b6135

/**
 * List and search executions
 *
 * @param {Object} req - express request object
 * @param {Object} res - express response object
 * @returns {Promise<Object>} the promise of express response object
 */
async function list(req, res) {
  const search = new Search(
    { queryStringParameters: req.query },
    'execution',
    process.env.ES_INDEX
  );
  const response = await search.query();
  return res.send(response);
}

/**
 * get a single execution
 *
 * @param {Object} req - express request object
 * @param {Object} res - express response object
 * @returns {Promise<Object>} the promise of express response object
 */
async function get(req, res) {
  const arn = req.params.arn;
  const knex = await getKnexClient({ env: process.env });
  const executionPgModel = new ExecutionPgModel();
  let executionRecord;
  try {
    executionRecord = await executionPgModel.get(knex, { arn });
  } catch (error) {
    if (error instanceof RecordDoesNotExist) {
      return res.boom.notFound(`No record found for ${arn}`);
    }
    throw error;
  }

  const translatedRecord = await translatePostgresExecutionToApiExecution(executionRecord, knex);
  return res.send(translatedRecord);
}

router.get('/:arn', get);
router.get('/', list);

module.exports = router;<|MERGE_RESOLUTION|>--- conflicted
+++ resolved
@@ -3,18 +3,12 @@
 const router = require('express-promise-router')();
 
 const { RecordDoesNotExist } = require('@cumulus/errors');
-<<<<<<< HEAD
 const {
   getKnexClient,
   ExecutionPgModel,
   translatePostgresExecutionToApiExecution,
 } = require('@cumulus/db');
-
-const Search = require('../es/search').Search;
-=======
 const Search = require('@cumulus/es-client/search').Search;
-const models = require('../models');
->>>>>>> e48b6135
 
 /**
  * List and search executions
