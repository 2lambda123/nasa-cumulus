--- conflicted
+++ resolved
@@ -12,13 +12,9 @@
 
 const {
   getKnexClient,
-<<<<<<< HEAD
   tableNames,
   translateApiCollectionToPostgresCollection,
-=======
-  translateApiCollectionToPostgresCollection,
   CollectionPgModel,
->>>>>>> e2ca8e40
 } = require('@cumulus/db');
 const { Search } = require('../es/search');
 const { addToLocalES, indexCollection } = require('../es/indexer');
@@ -183,24 +179,14 @@
       + ` and '${collection.version}' in payload`);
   }
   const collectionsModel = new models.Collection();
-<<<<<<< HEAD
-  try {
-    oldCollection = await collectionsModel.get({ name, version });
-  } catch (error) {
-    if (error.name !== 'RecordDoesNotExist') {
-      throw error;
-    }
-=======
   const collectionPgModel = new CollectionPgModel();
 
   if (!(await collectionsModel.exists(name, version))) {
->>>>>>> e2ca8e40
     return res.boom.notFound(
       `Collection '${name}' version '${version}' not found`
     );
   }
 
-<<<<<<< HEAD
   collection.updatedAt = Date.now();
   collection.createdAt = oldCollection.createdAt;
 
@@ -208,19 +194,9 @@
 
   const dbClient = await getKnexClient();
   await dbClient.transaction(async (trx) => {
-    await trx(tableNames.collections)
-      .insert(postgresCollection)
-      .onConflict(['name', 'version'])
-      .merge();
+    await collectionPgModel.upsert(trx, postgresCollection);
     dynamoRecord = await collectionsModel.create(collection);
   });
-=======
-  const dynamoRecord = await collectionsModel.create(collection);
-  const dbRecord = dynamoRecordToDbRecord(dynamoRecord);
-
-  const dbClient = await getKnexClient();
-  await collectionPgModel.upsert(dbClient, dbRecord);
->>>>>>> e2ca8e40
 
   if (inTestMode()) {
     await addToLocalES(dynamoRecord, indexCollection);
