--- conflicted
+++ resolved
@@ -1,10 +1,6 @@
 {
   "name": "@cumulus/api",
-<<<<<<< HEAD
-  "version": "16.1.4",
-=======
   "version": "18.2.2",
->>>>>>> d2f030f1
   "description": "Lambda functions for handling all daac's API operations",
   "main": "index.js",
   "engines": {
@@ -53,32 +49,6 @@
   "author": "Cumulus Authors",
   "license": "Apache-2.0",
   "dependencies": {
-<<<<<<< HEAD
-    "@cumulus/api-client": "16.1.4",
-    "@cumulus/async-operations": "16.1.4",
-    "@cumulus/aws-client": "16.1.4",
-    "@cumulus/cmr-client": "16.1.4",
-    "@cumulus/cmrjs": "16.1.4",
-    "@cumulus/collection-config-store": "16.1.4",
-    "@cumulus/common": "16.1.4",
-    "@cumulus/db": "16.1.4",
-    "@cumulus/distribution-utils": "16.1.4",
-    "@cumulus/errors": "16.1.4",
-    "@cumulus/es-client": "16.1.4",
-    "@cumulus/ingest": "16.1.4",
-    "@cumulus/launchpad-auth": "16.1.4",
-    "@cumulus/logger": "16.1.4",
-    "@cumulus/message": "16.1.4",
-    "@cumulus/oauth-client": "16.1.4",
-    "@cumulus/object-store": "16.1.4",
-    "@cumulus/pvl": "16.1.4",
-    "@cumulus/sftp-client": "16.1.4",
-    "@cumulus/types": "16.1.4",
-    "@mapbox/dyno": "^1.4.2",
-    "aggregate-error": "^3.1.0",
-    "ajv": "^6.12.3",
-    "aws-sdk": "2.1490.0",
-=======
     "@cumulus/api-client": "18.2.2",
     "@cumulus/async-operations": "18.2.2",
     "@cumulus/aws-client": "18.2.2",
@@ -104,7 +74,6 @@
     "aggregate-error": "^3.1.0",
     "ajv": "^6.12.3",
     "aws-sdk": "^2.1492.0",
->>>>>>> d2f030f1
     "aws-serverless-express": "^3.3.5",
     "body-parser": "^1.18.3",
     "commander": "^2.15.0",
@@ -151,10 +120,6 @@
     }
   },
   "devDependencies": {
-<<<<<<< HEAD
-    "@cumulus/test-data": "16.1.4"
-=======
     "@cumulus/test-data": "18.2.2"
->>>>>>> d2f030f1
   }
 }