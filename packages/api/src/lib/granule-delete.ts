import { Knex } from 'knex';
import pMap from 'p-map';

import { deleteS3Object } from '@cumulus/aws-client/S3';
import {
  FilePgModel,
  GranulePgModel,
  PostgresGranuleRecord,
  PostgresFileRecord,
  createRejectableTransaction,
  translatePostgresGranuleToApiGranule,
  CollectionPgModel,
  PdrPgModel,
  ProviderPgModel,
} from '@cumulus/db';
import { DeletePublishedGranule } from '@cumulus/errors';
import { ApiFile, ApiGranule } from '@cumulus/types';
import Logger from '@cumulus/logger';

const { deleteGranule } = require('@cumulus/es-client/indexer');
const { Search } = require('@cumulus/es-client/search');
const { publishGranuleDeleteSnsMessage } = require('../../lib/publishSnsMessageUtils');
const FileUtils = require('../../lib/FileUtils');
const Granule = require('../../models/granules');

const logger = new Logger({ sender: '@cumulus/api/granule-delete' });

/**
 * Delete a list of files from S3
 *
 * @param {Array} files - A list of S3 files
 * @returns {Promise<void>}
 */
const deleteS3Files = async (
  files: (Omit<ApiFile, 'granuleId'> | PostgresFileRecord)[] = []
) =>
  await pMap(
    files,
    async (file) => {
      await deleteS3Object(
        FileUtils.getBucket(file),
        FileUtils.getKey(file)
      );
    }
  );

/**
 * Delete a Granule from Postgres, DynamoDB, ES, delete the Granule's
 * Files from Postgres and S3
 *
 * @param {Object} params
 * @param {Knex} params.knex - DB client
 * @param {Object} params.dynamoGranule - Granule from DynamoDB
 * @param {PostgresGranule} params.pgGranule - Granule from Postgres
 * @param {number | undefined} params.collectionCumulusId - Optional Collection Cumulus ID
 * @param {FilePgModel} params.filePgModel - File Postgres model
 * @param {GranulePgModel} params.granulePgModel - Granule Postgres model
 * @param {CollectionPgModel} params.collectionPgModel - Collection Postgres model
 * @param {Object} params.granuleModelClient - Granule Dynamo model
 */
const deleteGranuleAndFiles = async (params: {
  knex: Knex,
  dynamoGranule: ApiGranule,
  pgGranule: PostgresGranuleRecord,
  filePgModel: FilePgModel,
  granulePgModel: GranulePgModel,
  collectionPgModel: CollectionPgModel,
  granuleModelClient: typeof Granule,
  esClient: {
    delete(...args: any): any | any[];
  },
  collectionCumulusId?: number,
}) => {
  const {
    knex,
    dynamoGranule,
    pgGranule,
    filePgModel = new FilePgModel(),
    granulePgModel = new GranulePgModel(),
    collectionPgModel = new CollectionPgModel(),
    granuleModelClient = new Granule(),
    esClient = await Search.es(),
  } = params;
  if (pgGranule === undefined) {
    logger.debug(`PG Granule is undefined, only deleting DynamoDB and Elasticsearch granule ${JSON.stringify(dynamoGranule)}`);
    // Delete only the Dynamo Granule and S3 Files
    await deleteS3Files(dynamoGranule.files);
    await granuleModelClient.delete(dynamoGranule);
    await publishGranuleDeleteSnsMessage(dynamoGranule);
    await deleteGranule({
      esClient,
      granuleId: dynamoGranule.granuleId,
      collectionId: dynamoGranule.collectionId,
      index: process.env.ES_INDEX,
      ignore: [404],
    });
  } else if (pgGranule && pgGranule.published) {
    throw new DeletePublishedGranule('You cannot delete a granule that is published to CMR. Remove it from CMR first');
  } else {
<<<<<<< HEAD
    // Delete PG Granule, PG Files, Dynamo Granule, S3 Files
    logger.debug(
      `Initiating deletion of PG granule ${JSON.stringify({
        ...pgGranule,
        product_volume: pgGranule.product_volume
          ? String(pgGranule.product_volume)
          : undefined,
      })} mapped to dynamoGranule ${JSON.stringify(dynamoGranule)}`
    );
=======
  // Delete PG Granule, PG Files, Dynamo Granule, S3 Files
    logger.debug(`Initiating deletion of PG granule ${JSON.stringify(pgGranule)} mapped to dynamoGranule ${JSON.stringify(dynamoGranule)}`);
>>>>>>> 2c39f1e3
    const files = await filePgModel.search(
      knex,
      { granule_cumulus_id: pgGranule.cumulus_id }
    );

    const granuleToPublishToSns = await translatePostgresGranuleToApiGranule({
      granulePgRecord: pgGranule,
      knexOrTransaction: knex,
      collectionPgModel,
      filePgModel,
      pdrPgModel: new PdrPgModel(),
      providerPgModel: new ProviderPgModel(),
    });

    try {
      await createRejectableTransaction(knex, async (trx) => {
        await granulePgModel.delete(trx, {
          cumulus_id: pgGranule.cumulus_id,
        });
        await granuleModelClient.delete(dynamoGranule);
        await deleteGranule({
          esClient,
          granuleId: dynamoGranule.granuleId,
          collectionId: dynamoGranule.collectionId,
          index: process.env.ES_INDEX,
          ignore: [404],
        });
      });
      await publishGranuleDeleteSnsMessage(granuleToPublishToSns);
      logger.debug(`Successfully deleted granule ${pgGranule.granule_id}`);
      await deleteS3Files(files);
    } catch (error) {
      logger.debug(`Error deleting granule with ID ${pgGranule.granule_id} or S3 files ${JSON.stringify(dynamoGranule.files)}: ${JSON.stringify(error)}`);
      // Delete is idempotent, so there may not be a DynamoDB
      // record to recreate
      if (dynamoGranule) {
        await granuleModelClient.create(dynamoGranule);
      }
      throw error;
    }
  }
};

module.exports = {
  deleteGranuleAndFiles,
};<|MERGE_RESOLUTION|>--- conflicted
+++ resolved
@@ -97,7 +97,6 @@
   } else if (pgGranule && pgGranule.published) {
     throw new DeletePublishedGranule('You cannot delete a granule that is published to CMR. Remove it from CMR first');
   } else {
-<<<<<<< HEAD
     // Delete PG Granule, PG Files, Dynamo Granule, S3 Files
     logger.debug(
       `Initiating deletion of PG granule ${JSON.stringify({
@@ -107,10 +106,6 @@
           : undefined,
       })} mapped to dynamoGranule ${JSON.stringify(dynamoGranule)}`
     );
-=======
-  // Delete PG Granule, PG Files, Dynamo Granule, S3 Files
-    logger.debug(`Initiating deletion of PG granule ${JSON.stringify(pgGranule)} mapped to dynamoGranule ${JSON.stringify(dynamoGranule)}`);
->>>>>>> 2c39f1e3
     const files = await filePgModel.search(
       knex,
       { granule_cumulus_id: pgGranule.cumulus_id }
