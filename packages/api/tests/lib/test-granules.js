--- conflicted
+++ resolved
@@ -1,22 +1,14 @@
 const test = require('ava');
 const sinon = require('sinon');
 const proxyquire = require('proxyquire');
-<<<<<<< HEAD
 const { randomId, randomString } = require('@cumulus/common/test-utils');
 const awsServices = require('@cumulus/aws-client/services');
 const s3Utils = require('@cumulus/aws-client/S3');
-=======
-const { randomId } = require('@cumulus/common/test-utils');
 const { bootstrapElasticSearch } = require('@cumulus/es-client/bootstrap');
 const { Search } = require('@cumulus/es-client/search');
 const indexer = require('@cumulus/es-client/indexer');
->>>>>>> b50a2819
-
-const {
-  getExecutionProcessingTimeInfo,
-  moveGranuleFilesAndUpdateDatastore,
-  granuleEsQuery,
-} = require('../../lib/granules');
+
+const { getExecutionProcessingTimeInfo, moveGranuleFilesAndUpdateDatastore, granuleEsQuery } = require('../../lib/granules');
 const { fakeGranuleFactoryV2 } = require('../../lib/testUtils');
 
 const { fakeFileFactory } = require('../../lib/testUtils');
@@ -50,21 +42,17 @@
 });
 
 test('files existing at location returns empty array if no files exist', async (t) => {
-  const filenames = [
-    'granule-file-1.hdf',
-    'granule-file-2.hdf',
-  ];
+  const filenames = ['granule-file-1.hdf', 'granule-file-2.hdf'];
 
   const sourceBucket = 'test-bucket';
   const destBucket = 'dest-bucket';
 
-  const sourceFiles = filenames.map(
-    (name) =>
-      fakeFileFactory({
-        name,
-        bucket: sourceBucket,
-        key: `origin/${name}`,
-      })
+  const sourceFiles = filenames.map((name) =>
+    fakeFileFactory({
+      name,
+      bucket: sourceBucket,
+      key: `origin/${name}`,
+    })
   );
 
   const destinationFilepath = 'destination';
@@ -87,19 +75,14 @@
 });
 
 test('files existing at location returns both files if both exist', async (t) => {
-  const filenames = [
-    'granule-file-1.hdf',
-    'granule-file-2.hdf',
-  ];
+  const filenames = ['granule-file-1.hdf', 'granule-file-2.hdf'];
 
   const sourceBucket = 'test-bucket';
   const destBucket = randomString();
 
   await awsServices.s3().createBucket({ Bucket: destBucket });
 
-  const sourceFiles = filenames.map(
-    (fileName) => fakeFileFactory({ fileName, bucket: sourceBucket })
-  );
+  const sourceFiles = filenames.map((fileName) => fakeFileFactory({ fileName, bucket: sourceBucket }));
 
   const destinations = [
     {
@@ -131,19 +114,14 @@
 });
 
 test('files existing at location returns only file that exists', async (t) => {
-  const filenames = [
-    'granule-file-1.hdf',
-    'granule-file-2.hdf',
-  ];
+  const filenames = ['granule-file-1.hdf', 'granule-file-2.hdf'];
 
   const sourceBucket = 'test-bucket';
   const destBucket = randomString();
 
   await awsServices.s3().createBucket({ Bucket: destBucket });
 
-  const sourceFiles = filenames.map(
-    (fileName) => fakeFileFactory({ fileName, bucket: sourceBucket })
-  );
+  const sourceFiles = filenames.map((fileName) => fakeFileFactory({ fileName, bucket: sourceBucket }));
 
   const destinations = [
     {
@@ -172,23 +150,15 @@
 });
 
 test('files existing at location returns only file that exists with multiple destinations', async (t) => {
-  const filenames = [
-    'granule-file-1.txt',
-    'granule-file-2.hdf',
-  ];
+  const filenames = ['granule-file-1.txt', 'granule-file-2.hdf'];
 
   const sourceBucket = 'test-bucket';
   const destBucket1 = randomString();
   const destBucket2 = randomString();
 
-  await Promise.all([
-    awsServices.s3().createBucket({ Bucket: destBucket1 }),
-    awsServices.s3().createBucket({ Bucket: destBucket2 }),
-  ]);
-
-  const sourceFiles = filenames.map(
-    (fileName) => fakeFileFactory({ fileName, bucket: sourceBucket })
-  );
+  await Promise.all([awsServices.s3().createBucket({ Bucket: destBucket1 }), awsServices.s3().createBucket({ Bucket: destBucket2 })]);
+
+  const sourceFiles = filenames.map((fileName) => fakeFileFactory({ fileName, bucket: sourceBucket }));
 
   const destinations = [
     {
@@ -225,17 +195,11 @@
 
   t.deepEqual(filesExisting, sourceFiles);
 
-  await Promise.all([
-    s3Utils.recursivelyDeleteS3Bucket(destBucket1),
-    s3Utils.recursivelyDeleteS3Bucket(destBucket2),
-  ]);
+  await Promise.all([s3Utils.recursivelyDeleteS3Bucket(destBucket1), s3Utils.recursivelyDeleteS3Bucket(destBucket2)]);
 });
 
 test('getExecutionProcessingTimeInfo() returns empty object if startDate is not provided', (t) => {
-  t.deepEqual(
-    getExecutionProcessingTimeInfo({}),
-    {}
-  );
+  t.deepEqual(getExecutionProcessingTimeInfo({}), {});
 });
 
 test('getExecutionProcessingTimeInfo() returns correct object if stopDate is provided', (t) => {
@@ -286,14 +250,16 @@
     getRecordCumulusId: () => Promise.resolve(1),
   };
 
-  await t.throwsAsync(moveGranuleFilesAndUpdateDatastore({
-    apiGranule: {},
-    granulesModel,
-    destinations: undefined,
-    granulePgModel,
-    collectionPgModel,
-    dbClient: {},
-  }));
+  await t.throwsAsync(
+    moveGranuleFilesAndUpdateDatastore({
+      apiGranule: {},
+      granulesModel,
+      destinations: undefined,
+      granulePgModel,
+      collectionPgModel,
+      dbClient: {},
+    })
+  );
 });
 
 test('getGranuleIdsForPayload returns unique granule IDs from payload', async (t) => {
@@ -303,10 +269,7 @@
   const returnedIds = await getGranuleIdsForPayload({
     ids,
   });
-  t.deepEqual(
-    returnedIds.sort(),
-    [granuleId1, granuleId2].sort()
-  );
+  t.deepEqual(returnedIds.sort(), [granuleId1, granuleId2].sort());
 });
 
 test.serial('getGranuleIdsForPayload returns unique granule IDs from query', async (t) => {
@@ -315,19 +278,23 @@
   esSearchStub.resolves({
     body: {
       hits: {
-        hits: [{
-          _source: {
-            granuleId: granuleId1,
-          },
-        }, {
-          _source: {
-            granuleId: granuleId1,
-          },
-        }, {
-          _source: {
-            granuleId: granuleId2,
-          },
-        }],
+        hits: [
+          {
+            _source: {
+              granuleId: granuleId1,
+            },
+          },
+          {
+            _source: {
+              granuleId: granuleId1,
+            },
+          },
+          {
+            _source: {
+              granuleId: granuleId2,
+            },
+          },
+        ],
         total: {
           value: 3,
         },
@@ -338,10 +305,7 @@
     query: 'fake-query',
     index: 'fake-index',
   });
-  t.deepEqual(
-    returnedIds.sort(),
-    [granuleId1, granuleId2].sort()
-  );
+  t.deepEqual(returnedIds.sort(), [granuleId1, granuleId2].sort());
 });
 
 test.serial('getGranuleIdsForPayload handles query paging', async (t) => {
@@ -351,15 +315,18 @@
   esSearchStub.resolves({
     body: {
       hits: {
-        hits: [{
-          _source: {
-            granuleId: granuleId1,
-          },
-        }, {
-          _source: {
-            granuleId: granuleId2,
-          },
-        }],
+        hits: [
+          {
+            _source: {
+              granuleId: granuleId1,
+            },
+          },
+          {
+            _source: {
+              granuleId: granuleId2,
+            },
+          },
+        ],
         total: {
           value: 3,
         },
@@ -369,11 +336,13 @@
   esScrollStub.resolves({
     body: {
       hits: {
-        hits: [{
-          _source: {
-            granuleId: granuleId3,
-          },
-        }],
+        hits: [
+          {
+            _source: {
+              granuleId: granuleId3,
+            },
+          },
+        ],
         total: {
           value: 3,
         },
@@ -405,9 +374,11 @@
   });
   t.deepEqual(
     returnedGranules.sort(),
-    [{ granuleId: granuleId1, collectionId: collectionId1 },
+    [
+      { granuleId: granuleId1, collectionId: collectionId1 },
       { granuleId: granuleId1, collectionId: collectionId2 },
-      { granuleId: granuleId2, collectionId: collectionId2 }].sort()
+      { granuleId: granuleId2, collectionId: collectionId2 },
+    ].sort()
   );
 });
 
@@ -419,28 +390,32 @@
   esSearchStub.resolves({
     body: {
       hits: {
-        hits: [{
-          _source: {
-            granuleId: granuleId1,
-            collectionId: collectionId1,
-          },
-        }, {
-          _source: {
-            granuleId: granuleId1,
-            collectionId: collectionId1,
-          },
-        }, {
-          _source: {
-            granuleId: granuleId1,
-            collectionId: collectionId2,
-          },
-        },
-        {
-          _source: {
-            granuleId: granuleId2,
-            collectionId: collectionId2,
-          },
-        }],
+        hits: [
+          {
+            _source: {
+              granuleId: granuleId1,
+              collectionId: collectionId1,
+            },
+          },
+          {
+            _source: {
+              granuleId: granuleId1,
+              collectionId: collectionId1,
+            },
+          },
+          {
+            _source: {
+              granuleId: granuleId1,
+              collectionId: collectionId2,
+            },
+          },
+          {
+            _source: {
+              granuleId: granuleId2,
+              collectionId: collectionId2,
+            },
+          },
+        ],
         total: {
           value: 4,
         },
@@ -453,9 +428,11 @@
   });
   t.deepEqual(
     returnedGranules.sort(),
-    [{ granuleId: granuleId1, collectionId: collectionId1 },
+    [
+      { granuleId: granuleId1, collectionId: collectionId1 },
       { granuleId: granuleId1, collectionId: collectionId2 },
-      { granuleId: granuleId2, collectionId: collectionId2 }].sort()
+      { granuleId: granuleId2, collectionId: collectionId2 },
+    ].sort()
   );
 });
 
@@ -467,17 +444,20 @@
   esSearchStub.resolves({
     body: {
       hits: {
-        hits: [{
-          _source: {
-            granuleId: granuleId1,
-            collectionId,
-          },
-        }, {
-          _source: {
-            granuleId: granuleId2,
-            collectionId,
-          },
-        }],
+        hits: [
+          {
+            _source: {
+              granuleId: granuleId1,
+              collectionId,
+            },
+          },
+          {
+            _source: {
+              granuleId: granuleId2,
+              collectionId,
+            },
+          },
+        ],
         total: {
           value: 3,
         },
@@ -487,12 +467,14 @@
   esScrollStub.resolves({
     body: {
       hits: {
-        hits: [{
-          _source: {
-            granuleId: granuleId3,
-            collectionId,
-          },
-        }],
+        hits: [
+          {
+            _source: {
+              granuleId: granuleId3,
+              collectionId,
+            },
+          },
+        ],
         total: {
           value: 3,
         },
@@ -504,9 +486,11 @@
       query: 'fake-query',
       index: 'fake-index',
     }),
-    [{ granuleId: granuleId1, collectionId },
+    [
+      { granuleId: granuleId1, collectionId },
       { granuleId: granuleId2, collectionId },
-      { granuleId: granuleId3, collectionId }]
+      { granuleId: granuleId3, collectionId },
+    ]
   );
 });
 
@@ -527,17 +511,14 @@
   const granule = fakeGranuleFactoryV2({ files: [oldFile], productVolume: oldProductVolume });
   const translatedGranule = await translateGranule(granule);
 
-  t.deepEqual(
-    translatedGranule.files[0],
-    {
-      bucket: 'my-bucket',
-      key: 'path/to/file.txt',
-      fileName: 'file123.txt',
-      checksumType: 'my-checksumType',
-      checksum: 'my-checksumValue',
-      size: 1234,
-    }
-  );
+  t.deepEqual(translatedGranule.files[0], {
+    bucket: 'my-bucket',
+    key: 'path/to/file.txt',
+    fileName: 'file123.txt',
+    checksumType: 'my-checksumType',
+    checksum: 'my-checksumValue',
+    size: 1234,
+  });
   t.is(translatedGranule.productVolume, oldProductVolume.toString());
 });
 
@@ -556,11 +537,7 @@
 
   const fakeGranule = fakeGranuleFactoryV2({ granuleId });
   await indexer.indexGranule(esClient, fakeGranule, esIndex);
-  const esGranulesClient = new Search(
-    {},
-    'granule',
-    process.env.ES_INDEX
-  );
+  const esGranulesClient = new Search({}, 'granule', process.env.ES_INDEX);
 
   const query = {
     query: {
@@ -592,10 +569,12 @@
     hits: [],
   };
 
-  t.truthy(await granuleEsQuery({
-    index: esIndex,
-    query,
-    source: ['granuleId'],
-    testBodyHits,
-  }));
+  t.truthy(
+    await granuleEsQuery({
+      index: esIndex,
+      query,
+      source: ['granuleId'],
+      testBodyHits,
+    })
+  );
 });