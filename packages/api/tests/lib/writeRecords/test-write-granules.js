--- conflicted
+++ resolved
@@ -921,17 +921,10 @@
     // These values *must* be set or the message write logic sets them.
     createdAt: apiFormattedPostgresGranule.createdAt,
     published: false,
-<<<<<<< HEAD
-    timestamp: dynamoRecord.timestamp,
-    updatedAt: dynamoRecord.updatedAt,
-    // Values to be set as they're set by default for all writes (based on message info)
-    duration: dynamoRecord.duration,
-=======
     timestamp: apiFormattedPostgresGranule.timestamp,
     updatedAt: apiFormattedPostgresGranule.updatedAt,
     // Values to be set as they're set by default for all writes (based on message info)
     duration: apiFormattedPostgresGranule.duration,
->>>>>>> f406e963
     pdrName: cumulusMessage.payload.pdr.name,
     status: cumulusMessage.meta.status,
     // These values are set *only* via finder methods in the message, and override
@@ -954,11 +947,7 @@
   t.deepEqual(omit(esRecord, ['_id']), removeNilProperties(expectedGranule));
 });
 
-<<<<<<< HEAD
-test.serial('writeGranulesFromMessage() on re-write saves granule records to DynamoDB/PostgreSQL/Elasticsearch/SNS with expected values nullified when granule is updated to running', async (t) => {
-=======
 test.serial('writeGranulesFromMessage() on re-write saves granule records to PostgreSQL/Elasticsearch/SNS with expected values nullified when granule is updated to running', async (t) => {
->>>>>>> f406e963
   const {
     collection,
     collectionCumulusId,
@@ -1099,10 +1088,6 @@
     apiFormattedPostgresGranule,
     expectedGranule
   );
-<<<<<<< HEAD
-  t.deepEqual(dynamoRecord, expectedGranule);
-=======
->>>>>>> f406e963
   t.deepEqual(omit(esRecord, ['_id']), expectedGranule);
 });
 
@@ -2477,7 +2462,1184 @@
   );
 });
 
-<<<<<<< HEAD
+test.serial('writeGranulesFromMessage() does not persist file records to Postgres if the workflow status is "queued"', async (t) => {
+  // files not persisted due to writeConstraints
+  const {
+    collectionCumulusId,
+    cumulusMessage,
+    executionCumulusId,
+    filePgModel,
+    granuleId,
+    granulePgModel,
+    knex,
+    providerCumulusId,
+    stepFunctionUtils,
+  } = t.context;
+
+  cumulusMessage.meta.status = 'queued';
+
+  await writeGranulesFromMessage({
+    cumulusMessage,
+    executionCumulusId,
+    providerCumulusId,
+    knex,
+    testOverrides: { stepFunctionUtils },
+  });
+
+  const granule = await granulePgModel.get(
+    knex,
+    {
+      granule_id: granuleId,
+      collection_cumulus_id: collectionCumulusId,
+    }
+  );
+
+  t.false(
+    await filePgModel.exists(knex, { granule_cumulus_id: granule.cumulus_id })
+  );
+});
+
+test.serial('writeGranulesFromMessage() on re-write with the same granule values and files with "completed" status saves granule records to PostgreSQL/Elasticsearch with updated product volume, expected values, and files', async (t) => {
+  // a re-write with same values and files accomplishes the same result
+  // as an update with different values
+  // for completed status, whether the re-write is with the same execution or a new one
+  // does not make a difference
+  const {
+    collection,
+    collectionCumulusId,
+    cumulusMessage,
+    esGranulesClient,
+    executionCumulusId,
+    executionUrl,
+    files,
+    granulePgModel,
+    knex,
+    providerCumulusId,
+    stepFunctionUtils,
+  } = t.context;
+
+  const completeGranule = fakeGranuleFactoryV2({
+    collectionId: constructCollectionId(collection.name, collection.version),
+    execution: executionUrl,
+    files: files,
+    status: 'completed',
+  });
+
+  const granuleId = completeGranule.granuleId;
+  cumulusMessage.meta.status = 'completed';
+  cumulusMessage.payload.granules[0] = completeGranule;
+
+  await writeGranulesFromMessage({
+    cumulusMessage,
+    executionCumulusId,
+    providerCumulusId,
+    knex,
+    testOverrides: { stepFunctionUtils },
+  });
+
+  t.true(
+    await granulePgModel.exists(knex, {
+      granule_id: completeGranule.granuleId,
+      collection_cumulus_id: collectionCumulusId,
+    })
+  );
+  t.true(await esGranulesClient.exists(completeGranule.granuleId));
+
+  const initialPostgresRecord = await granulePgModel.get(knex, {
+    granule_id: granuleId,
+    collection_cumulus_id: collectionCumulusId,
+  });
+  const apiFormattedInitialPostgresGranule =
+    await translatePostgresGranuleToApiGranule({
+      granulePgRecord: initialPostgresRecord,
+      knexOrTransaction: knex,
+    });
+
+  cumulusMessage.payload.granules[0] = apiFormattedInitialPostgresGranule;
+  await writeGranulesFromMessage({
+    cumulusMessage,
+    executionCumulusId,
+    providerCumulusId,
+    knex,
+    testOverrides: { stepFunctionUtils },
+  });
+
+  const postgresRecord = await granulePgModel.get(knex, {
+    granule_id: granuleId,
+    collection_cumulus_id: collectionCumulusId,
+  });
+  const apiFormattedPostgresGranule
+    = await translatePostgresGranuleToApiGranule({
+      granulePgRecord: postgresRecord,
+      knexOrTransaction: knex,
+    });
+  const esRecord = await esGranulesClient.get(granuleId);
+
+  const expectedGranule = {
+    ...apiFormattedInitialPostgresGranule,
+    // should already be part of apiFormattedInitialPostgresGranule
+    // but setting more explicitly for test transparency
+    files: files,
+    // These values *must* be set or the message write logic sets them.
+    createdAt: apiFormattedPostgresGranule.createdAt,
+    published: true,
+    timestamp: apiFormattedPostgresGranule.timestamp,
+    updatedAt: apiFormattedPostgresGranule.updatedAt,
+    // Values to be set as they're set by default for all writes (based on message info)
+    // productVolume is also calculated based on payload
+    duration: apiFormattedPostgresGranule.duration,
+    error: {},
+    pdrName: cumulusMessage.payload.pdr.name,
+    productVolume: String(
+      cumulusMessage.payload.granules[0].files.reduce(
+        (pv, cv) => cv.size + pv,
+        0
+      )
+    ),
+    status: cumulusMessage.meta.status,
+    // These values are set *only* via finder methods in the message, and override
+    // the passed in granule value.   The factory leaves these unset, so they default to zero
+    timeToArchive: 0,
+    timeToPreprocess: 0,
+  };
+
+  // Files array order is not promised to match between datastores
+  [esRecord, expectedGranule, apiFormattedPostgresGranule].forEach((record) => {
+    record.files.sort((f1, f2) => sortFilesByBuckets(f1, f2));
+  });
+
+  // Translated postgres granule matches expected updatedGranule
+  // minus model defaults
+  t.deepEqual(
+    apiFormattedPostgresGranule,
+    removeNilProperties(expectedGranule)
+  );
+  t.deepEqual(omit(esRecord, ['_id']), removeNilProperties(expectedGranule));
+});
+
+test.serial('writeGranulesFromMessage() on re-write with the same granule values but different files with "completed" status saves granule records to PostgreSQL/Elasticsearch with updated product volume, expected values, and replaces the files', async (t) => {
+  // a re-write with same values and files accomplishes the same result
+  // as an update with different values
+  // for completed status, whether the re-write is with the same execution or a new one
+  // does not make a difference
+  const {
+    collection,
+    collectionCumulusId,
+    cumulusMessage,
+    esGranulesClient,
+    executionCumulusId,
+    executionUrl,
+    files,
+    granulePgModel,
+    knex,
+    providerCumulusId,
+    stepFunctionUtils,
+  } = t.context;
+
+  const completeGranule = fakeGranuleFactoryV2({
+    collectionId: constructCollectionId(collection.name, collection.version),
+    execution: executionUrl,
+    files: files,
+    status: 'completed',
+  });
+
+  const granuleId = completeGranule.granuleId;
+  cumulusMessage.meta.status = 'completed';
+  cumulusMessage.payload.granules[0] = completeGranule;
+
+  await writeGranulesFromMessage({
+    cumulusMessage,
+    executionCumulusId,
+    providerCumulusId,
+    knex,
+    testOverrides: { stepFunctionUtils },
+  });
+
+  t.true(
+    await granulePgModel.exists(knex, {
+      granule_id: completeGranule.granuleId,
+      collection_cumulus_id: collectionCumulusId,
+    })
+  );
+  t.true(await esGranulesClient.exists(completeGranule.granuleId));
+
+  // Create new files for granule. These records will exist in database
+  // during subsequent granule write from message
+  const updatedFiles = [
+    fakeFileFactory({ size: 5 }),
+    fakeFileFactory({ size: 10 }),
+    fakeFileFactory({ size: 15 }),
+    fakeFileFactory({ size: 20 }),
+  ];
+
+  const updatedGranule = {
+    ...completeGranule,
+    files: updatedFiles,
+    status: 'completed',
+  };
+  cumulusMessage.meta.status = 'completed';
+  cumulusMessage.payload.granules[0] = updatedGranule;
+  await writeGranulesFromMessage({
+    cumulusMessage,
+    executionCumulusId,
+    providerCumulusId,
+    knex,
+    testOverrides: { stepFunctionUtils },
+  });
+
+  const postgresRecord = await granulePgModel.get(knex, {
+    granule_id: granuleId,
+    collection_cumulus_id: collectionCumulusId,
+  });
+  const apiFormattedPostgresGranule
+    = await translatePostgresGranuleToApiGranule({
+      granulePgRecord: postgresRecord,
+      knexOrTransaction: knex,
+    });
+  const esRecord = await esGranulesClient.get(granuleId);
+
+  const expectedGranule = {
+    ...updatedGranule,
+    // should already be part of updatedGranule, but setting here more explicity
+    files: updatedFiles,
+    // These values *must* be set or the message write logic sets them.
+    createdAt: apiFormattedPostgresGranule.createdAt,
+    published: true,
+    timestamp: apiFormattedPostgresGranule.timestamp,
+    updatedAt: apiFormattedPostgresGranule.updatedAt,
+    // Values to be set as they're set by default for all writes (based on message info)
+    // productVolume is also calculated based on payload
+    duration: apiFormattedPostgresGranule.duration,
+    error: {},
+    pdrName: cumulusMessage.payload.pdr.name,
+    productVolume: '50',
+    status: cumulusMessage.meta.status,
+    // These values are set *only* via finder methods in the message, and override
+    // the passed in granule value.   The factory leaves these unset, so they default to zero
+    timeToArchive: 0,
+    timeToPreprocess: 0,
+  };
+
+  // Files array order is not promised to match between datastores
+  [esRecord, expectedGranule, apiFormattedPostgresGranule].forEach((record) => {
+    record.files.sort((f1, f2) => sortFilesByBuckets(f1, f2));
+  });
+
+  // Translated postgres granule matches expected updatedGranule
+  // minus model defaults
+  t.deepEqual(
+    apiFormattedPostgresGranule,
+    removeNilProperties(expectedGranule)
+  );
+  t.deepEqual(omit(esRecord, ['_id']), removeNilProperties(expectedGranule));
+});
+
+test.serial('writeGranulesFromMessage() on update changing granule status to "running", with different files and the same execution, does not update the granule values or files in Postgres/ES, so the pre-existing values and files will persist', async (t) => {
+  // a re-write with same values and files accomplishes the same result
+  // as an update with different values
+  // for running status, there is a difference whether the re-write is with the same execution
+  // or a new one
+  const {
+    collection,
+    collectionCumulusId,
+    cumulusMessage,
+    esGranulesClient,
+    executionCumulusId,
+    files,
+    granulePgModel,
+    knex,
+    providerCumulusId,
+    stepFunctionUtils,
+  } = t.context;
+
+  const completeGranule = fakeGranuleFactoryV2({
+    collectionId: constructCollectionId(collection.name, collection.version),
+    files: files,
+    status: 'completed',
+  });
+
+  const granuleId = completeGranule.granuleId;
+  cumulusMessage.meta.status = 'completed';
+  cumulusMessage.payload.granules[0] = completeGranule;
+
+  await writeGranulesFromMessage({
+    cumulusMessage,
+    executionCumulusId,
+    providerCumulusId,
+    knex,
+    testOverrides: { stepFunctionUtils },
+  });
+
+  t.true(
+    await granulePgModel.exists(knex, {
+      granule_id: completeGranule.granuleId,
+      collection_cumulus_id: collectionCumulusId,
+    })
+  );
+  t.true(await esGranulesClient.exists(completeGranule.granuleId));
+
+  const initialPostgresRecord = await granulePgModel.get(knex, {
+    granule_id: granuleId,
+    collection_cumulus_id: collectionCumulusId,
+  });
+  const apiFormattedInitialPostgresGranule =
+    await translatePostgresGranuleToApiGranule({
+      granulePgRecord: initialPostgresRecord,
+      knexOrTransaction: knex,
+    });
+
+  // Create new files for granule that will not update. These records will exist in database
+  // during subsequent granule write from message
+  const failUpdateFiles = [
+    fakeFileFactory({ size: 5 }),
+    fakeFileFactory({ size: 10 }),
+    fakeFileFactory({ size: 15 }),
+    fakeFileFactory({ size: 20 }),
+  ];
+
+  const failUpdateGranule = {
+    ...completeGranule,
+    files: failUpdateFiles,
+    status: 'running',
+    cmrLink: 'updatedGranuled.com',
+  };
+  cumulusMessage.meta.status = 'running';
+  cumulusMessage.payload.granules[0] = failUpdateGranule;
+
+  await writeGranulesFromMessage({
+    cumulusMessage,
+    executionCumulusId,
+    providerCumulusId,
+    knex,
+    testOverrides: { stepFunctionUtils },
+  });
+
+  const postgresRecord = await granulePgModel.get(knex, {
+    granule_id: granuleId,
+    collection_cumulus_id: collectionCumulusId,
+  });
+  const apiFormattedPostgresGranule
+    = await translatePostgresGranuleToApiGranule({
+      granulePgRecord: postgresRecord,
+      knexOrTransaction: knex,
+    });
+  const esRecord = await esGranulesClient.get(granuleId);
+
+  const expectedGranule = {
+    ...apiFormattedInitialPostgresGranule,
+    // should already be part of apiFormattedInitialPostgresGranule
+    // but setting more explicitly for test transparency
+    // these values and files were not changed so have values from the first write
+    files: files,
+    status: 'completed',
+    cmrLink: 'example.com',
+    productVolume: '15',
+    createdAt: apiFormattedInitialPostgresGranule.createdAt,
+    timestamp: apiFormattedInitialPostgresGranule.timestamp,
+    updatedAt: apiFormattedInitialPostgresGranule.updatedAt,
+  };
+
+  // Files array order is not promised to match between datastores
+  [esRecord, expectedGranule, apiFormattedPostgresGranule].forEach((record) => {
+    record.files.sort((f1, f2) => sortFilesByBuckets(f1, f2));
+  });
+
+  // Translated postgres granule matches expected updatedGranule
+  // minus model defaults
+  t.deepEqual(
+    apiFormattedPostgresGranule,
+    removeNilProperties(expectedGranule)
+  );
+  t.deepEqual(omit(esRecord, ['_id']), removeNilProperties(expectedGranule));
+});
+
+test.serial('writeGranulesFromMessage() on update changing granule status to "queued", with different files and the same execution, does not update the granule values or files in Postgres/ES, so the pre-existing values and files will persist', async (t) => {
+  // a re-write with same values and files accomplishes the same result
+  // as an update with different values
+  // for queued status, there is a difference whether the re-write is with the same execution
+  // or a new one
+  const {
+    collection,
+    collectionCumulusId,
+    cumulusMessage,
+    esGranulesClient,
+    executionCumulusId,
+    files,
+    granulePgModel,
+    knex,
+    providerCumulusId,
+    stepFunctionUtils,
+  } = t.context;
+
+  const completeGranule = fakeGranuleFactoryV2({
+    collectionId: constructCollectionId(collection.name, collection.version),
+    files: files,
+    status: 'completed',
+  });
+
+  const granuleId = completeGranule.granuleId;
+  cumulusMessage.meta.status = 'completed';
+  cumulusMessage.payload.granules[0] = completeGranule;
+
+  await writeGranulesFromMessage({
+    cumulusMessage,
+    executionCumulusId,
+    providerCumulusId,
+    knex,
+    testOverrides: { stepFunctionUtils },
+  });
+
+  t.true(
+    await granulePgModel.exists(knex, {
+      granule_id: completeGranule.granuleId,
+      collection_cumulus_id: collectionCumulusId,
+    })
+  );
+  t.true(await esGranulesClient.exists(completeGranule.granuleId));
+
+  const initialPostgresRecord = await granulePgModel.get(knex, {
+    granule_id: granuleId,
+    collection_cumulus_id: collectionCumulusId,
+  });
+  const apiFormattedInitialPostgresGranule =
+    await translatePostgresGranuleToApiGranule({
+      granulePgRecord: initialPostgresRecord,
+      knexOrTransaction: knex,
+    });
+
+  // Create new files for granule that will not update. These records will exist in database
+  // during subsequent granule write from message
+  const failUpdateFiles = [
+    fakeFileFactory({ size: 5 }),
+    fakeFileFactory({ size: 10 }),
+    fakeFileFactory({ size: 15 }),
+    fakeFileFactory({ size: 20 }),
+  ];
+
+  const failUpdateGranule = {
+    ...completeGranule,
+    files: failUpdateFiles,
+    status: 'queued',
+    cmrLink: 'updatedGranuled.com',
+  };
+  cumulusMessage.meta.status = 'queued';
+  cumulusMessage.payload.granules[0] = failUpdateGranule;
+
+  await writeGranulesFromMessage({
+    cumulusMessage,
+    executionCumulusId,
+    providerCumulusId,
+    knex,
+    testOverrides: { stepFunctionUtils },
+  });
+
+  const postgresRecord = await granulePgModel.get(knex, {
+    granule_id: granuleId,
+    collection_cumulus_id: collectionCumulusId,
+  });
+  const apiFormattedPostgresGranule
+    = await translatePostgresGranuleToApiGranule({
+      granulePgRecord: postgresRecord,
+      knexOrTransaction: knex,
+    });
+  const esRecord = await esGranulesClient.get(granuleId);
+
+  const expectedGranule = {
+    ...apiFormattedInitialPostgresGranule,
+    // should already be part of apiFormattedInitialPostgresGranule
+    // but setting more explicitly for test transparency
+    // these values and files were not changed so have values from the first write
+    files: files,
+    status: 'completed',
+    cmrLink: 'example.com',
+    productVolume: '15',
+    createdAt: apiFormattedInitialPostgresGranule.createdAt,
+    timestamp: apiFormattedInitialPostgresGranule.timestamp,
+    updatedAt: apiFormattedInitialPostgresGranule.updatedAt,
+  };
+
+  // Files array order is not promised to match between datastores
+  [esRecord, expectedGranule, apiFormattedPostgresGranule].forEach((record) => {
+    record.files.sort((f1, f2) => sortFilesByBuckets(f1, f2));
+  });
+
+  // Translated postgres granule matches expected updatedGranule
+  // minus model defaults
+  t.deepEqual(
+    apiFormattedPostgresGranule,
+    removeNilProperties(expectedGranule)
+  );
+  t.deepEqual(omit(esRecord, ['_id']), removeNilProperties(expectedGranule));
+});
+
+test.serial('writeGranulesFromMessage() on update changing granule status to "running", with different files and a new execution, updates only limited granule values to Postgres/ES, and does not persist updates to the files', async (t) => {
+  // a re-write with same values accomplishes the same result as an update with different values
+  // for running status, there is a difference whether the re-write is with the same execution
+  // or a new one
+  const {
+    collection,
+    collectionCumulusId,
+    cumulusMessage,
+    esGranulesClient,
+    executionCumulusId,
+    files,
+    granulePgModel,
+    knex,
+    providerCumulusId,
+    stepFunctionUtils,
+  } = t.context;
+
+  const completeGranule = fakeGranuleFactoryV2({
+    collectionId: constructCollectionId(collection.name, collection.version),
+    files: files,
+    status: 'completed',
+  });
+
+  const granuleId = completeGranule.granuleId;
+  cumulusMessage.meta.status = 'completed';
+  cumulusMessage.payload.granules[0] = completeGranule;
+
+  await writeGranulesFromMessage({
+    cumulusMessage,
+    executionCumulusId,
+    providerCumulusId,
+    knex,
+    testOverrides: { stepFunctionUtils },
+  });
+
+  t.true(
+    await granulePgModel.exists(knex, {
+      granule_id: completeGranule.granuleId,
+      collection_cumulus_id: collectionCumulusId,
+    })
+  );
+  t.true(await esGranulesClient.exists(completeGranule.granuleId));
+
+  const initialPostgresRecord = await granulePgModel.get(knex, {
+    granule_id: granuleId,
+    collection_cumulus_id: collectionCumulusId,
+  });
+  const apiFormattedInitialPostgresGranule =
+    await translatePostgresGranuleToApiGranule({
+      granulePgRecord: initialPostgresRecord,
+      knexOrTransaction: knex,
+    });
+
+  // Create new files for granule that will not update. These records will exist in database
+  // during subsequent granule write from message
+  const failUpdateFiles = [
+    fakeFileFactory({ size: 5 }),
+    fakeFileFactory({ size: 10 }),
+    fakeFileFactory({ size: 15 }),
+    fakeFileFactory({ size: 20 }),
+  ];
+
+  // set new createdAt and start time
+  const newCreatedAt = Date.now();
+  const partialUpdateGranule = {
+    ...completeGranule,
+    files: failUpdateFiles,
+    cmrLink: 'updatedGranuled.com',
+    status: 'running',
+    createdAt: newCreatedAt,
+  };
+
+  // create a new execution for the granule update operation
+  const { executionName, pgExecution, executionUrl } = await createGranuleExecution(t, 'running', t.context.stateMachineName);
+
+  cumulusMessage.cumulus_meta.workflow_start_time = newCreatedAt;
+  cumulusMessage.meta.status = 'running';
+  cumulusMessage.cumulus_meta.execution_name = executionName;
+  cumulusMessage.payload.granules[0] = partialUpdateGranule;
+
+  await writeGranulesFromMessage({
+    cumulusMessage,
+    executionCumulusId: pgExecution.cumulus_id,
+    providerCumulusId,
+    knex,
+    testOverrides: { stepFunctionUtils },
+  });
+
+  const postgresRecord = await granulePgModel.get(knex, {
+    granule_id: granuleId,
+    collection_cumulus_id: collectionCumulusId,
+  });
+  const apiFormattedPostgresGranule
+    = await translatePostgresGranuleToApiGranule({
+      granulePgRecord: postgresRecord,
+      knexOrTransaction: knex,
+    });
+  const esRecord = await esGranulesClient.get(granuleId);
+
+  const expectedGranule = {
+    ...apiFormattedInitialPostgresGranule,
+    // these original values should already be part of apiFormattedInitialPostgresGranule as they
+    // were not updated but setting more explicitly for test transparency
+    files: files,
+    cmrLink: 'example.com',
+    productVolume: '15',
+    duration: apiFormattedInitialPostgresGranule.duration,
+    // these are the only values that are updated in the granule
+    // some of the timestamp values are based on the operation
+    status: 'running',
+    createdAt: newCreatedAt,
+    timestamp: apiFormattedPostgresGranule.timestamp,
+    updatedAt: apiFormattedPostgresGranule.updatedAt,
+    // these values are updated due to the new execution
+    execution: executionUrl,
+  };
+
+  // Files array order is not promised to match between datastores
+  [esRecord, expectedGranule, apiFormattedPostgresGranule].forEach((record) => {
+    record.files.sort((f1, f2) => sortFilesByBuckets(f1, f2));
+  });
+
+  // Translated postgres granule matches expected updatedGranule
+  // minus model defaults
+  t.deepEqual(
+    apiFormattedPostgresGranule,
+    removeNilProperties(expectedGranule)
+  );
+  t.deepEqual(omit(esRecord, ['_id']), removeNilProperties(expectedGranule));
+});
+
+test.serial('writeGranulesFromMessage() on update changing granule status to "queued", with different files and a new execution, does not update the granule values or files in Postgres/ES, so the pre-existing values and files will persist', async (t) => {
+  // a re-write with same values accomplishes the same result as an update with different values
+  // for queued status, there is a difference whether the re-write is with the same execution
+  // or a new one, but only between an existing execution and a non-existing execution
+  const {
+    collection,
+    collectionCumulusId,
+    cumulusMessage,
+    esGranulesClient,
+    executionCumulusId,
+    files,
+    granulePgModel,
+    knex,
+    providerCumulusId,
+    stepFunctionUtils,
+  } = t.context;
+
+  const completeGranule = fakeGranuleFactoryV2({
+    collectionId: constructCollectionId(collection.name, collection.version),
+    files: files,
+    status: 'completed',
+  });
+
+  const granuleId = completeGranule.granuleId;
+  cumulusMessage.meta.status = 'completed';
+  cumulusMessage.payload.granules[0] = completeGranule;
+
+  await writeGranulesFromMessage({
+    cumulusMessage,
+    executionCumulusId,
+    providerCumulusId,
+    knex,
+    testOverrides: { stepFunctionUtils },
+  });
+
+  t.true(
+    await granulePgModel.exists(knex, {
+      granule_id: completeGranule.granuleId,
+      collection_cumulus_id: collectionCumulusId,
+    })
+  );
+  t.true(await esGranulesClient.exists(completeGranule.granuleId));
+
+  const initialPostgresRecord = await granulePgModel.get(knex, {
+    granule_id: granuleId,
+    collection_cumulus_id: collectionCumulusId,
+  });
+  const apiFormattedInitialPostgresGranule =
+    await translatePostgresGranuleToApiGranule({
+      granulePgRecord: initialPostgresRecord,
+      knexOrTransaction: knex,
+    });
+
+  // Create new files for granule that will not update. These records will exist in database
+  // during subsequent granule write from message
+  const failUpdateFiles = [
+    fakeFileFactory({ size: 5 }),
+    fakeFileFactory({ size: 10 }),
+    fakeFileFactory({ size: 15 }),
+    fakeFileFactory({ size: 20 }),
+  ];
+
+  // set new createdAt and start time
+  const newCreatedAt = Date.now();
+  const partialUpdateGranule = {
+    ...completeGranule,
+    files: failUpdateFiles,
+    cmrLink: 'updatedGranuled.com',
+    status: 'queued',
+    createdAt: newCreatedAt,
+  };
+
+  // create a new execution for the granule update operation
+  const { executionName, pgExecution } = await createGranuleExecution(t, 'running', t.context.stateMachineName);
+
+  cumulusMessage.cumulus_meta.workflow_start_time = newCreatedAt;
+  cumulusMessage.meta.status = 'queued';
+  cumulusMessage.cumulus_meta.execution_name = executionName;
+  cumulusMessage.payload.granules[0] = partialUpdateGranule;
+
+  await writeGranulesFromMessage({
+    cumulusMessage,
+    executionCumulusId: pgExecution.cumulus_id,
+    providerCumulusId,
+    knex,
+    testOverrides: { stepFunctionUtils },
+  });
+
+  const postgresRecord = await granulePgModel.get(knex, {
+    granule_id: granuleId,
+    collection_cumulus_id: collectionCumulusId,
+  });
+  const apiFormattedPostgresGranule
+    = await translatePostgresGranuleToApiGranule({
+      granulePgRecord: postgresRecord,
+      knexOrTransaction: knex,
+    });
+  const esRecord = await esGranulesClient.get(granuleId);
+
+  const expectedGranule = {
+    ...apiFormattedInitialPostgresGranule,
+    // should already be part of apiFormattedInitialPostgresGranule
+    // but setting more explicitly for test transparency
+    // these values and files were not changed so have values from the first write
+    files: files,
+    status: 'completed',
+    cmrLink: 'example.com',
+    productVolume: '15',
+    createdAt: apiFormattedInitialPostgresGranule.createdAt,
+    timestamp: apiFormattedInitialPostgresGranule.timestamp,
+    updatedAt: apiFormattedInitialPostgresGranule.updatedAt,
+  };
+
+  // Files array order is not promised to match between datastores
+  [esRecord, expectedGranule, apiFormattedPostgresGranule].forEach((record) => {
+    record.files.sort((f1, f2) => sortFilesByBuckets(f1, f2));
+  });
+
+  // Translated postgres granule matches expected updatedGranule
+  // minus model defaults
+  t.deepEqual(
+    apiFormattedPostgresGranule,
+    removeNilProperties(expectedGranule)
+  );
+  t.deepEqual(omit(esRecord, ['_id']), removeNilProperties(expectedGranule));
+});
+
+test.serial('writeGranulesFromMessage() on update changing granule status to "running", with different files, a new execution, and a stale granule createdAt, does not update the granule values or files in Postgres/ES or to the files, so the pre-existing values and files will persist', async (t) => {
+  // for running status, there is a difference whether the re-write is with the same execution
+  // or a new one
+  const {
+    collection,
+    collectionCumulusId,
+    cumulusMessage,
+    esGranulesClient,
+    executionCumulusId,
+    files,
+    granulePgModel,
+    knex,
+    providerCumulusId,
+    stepFunctionUtils,
+  } = t.context;
+
+  const completeGranule = fakeGranuleFactoryV2({
+    collectionId: constructCollectionId(collection.name, collection.version),
+    files: files,
+    status: 'completed',
+  });
+
+  const granuleId = completeGranule.granuleId;
+  cumulusMessage.meta.status = 'completed';
+  cumulusMessage.payload.granules[0] = completeGranule;
+
+  await writeGranulesFromMessage({
+    cumulusMessage,
+    executionCumulusId,
+    providerCumulusId,
+    knex,
+    testOverrides: { stepFunctionUtils },
+  });
+
+  t.true(
+    await granulePgModel.exists(knex, {
+      granule_id: completeGranule.granuleId,
+      collection_cumulus_id: collectionCumulusId,
+    })
+  );
+  t.true(await esGranulesClient.exists(completeGranule.granuleId));
+
+  const initialPostgresRecord = await granulePgModel.get(knex, {
+    granule_id: granuleId,
+    collection_cumulus_id: collectionCumulusId,
+  });
+  const apiFormattedInitialPostgresGranule =
+    await translatePostgresGranuleToApiGranule({
+      granulePgRecord: initialPostgresRecord,
+      knexOrTransaction: knex,
+    });
+
+  // Create new files for stale granule. These records will exist in database
+  // during subsequent granule write from message
+  const staleUpdateFiles = [
+    fakeFileFactory({ size: 5 }),
+    fakeFileFactory({ size: 10 }),
+    fakeFileFactory({ size: 15 }),
+    fakeFileFactory({ size: 20 }),
+  ];
+  // set up stale createdAt date
+  const staleCreatedAt = Date.now() - 24 * 60 * 60 * 1000;
+  // setup stale granule for update with 'running' status, which should run into writeConstraints
+  const staleUpdateGranule = {
+    ...completeGranule,
+    files: staleUpdateFiles,
+    status: 'running',
+    cmrLink: 'updatedGranuled.com',
+    createdAt: staleCreatedAt,
+  };
+
+  // create a new execution for the granule update operation
+  const { executionName, pgExecution } = await createGranuleExecution(t, 'running', t.context.stateMachineName);
+
+  cumulusMessage.meta.status = 'running';
+  cumulusMessage.cumulus_meta.execution_name = executionName;
+  cumulusMessage.payload.granules[0] = staleUpdateGranule;
+
+  await writeGranulesFromMessage({
+    cumulusMessage,
+    executionCumulusId: pgExecution.cumulus_id,
+    providerCumulusId,
+    knex,
+    testOverrides: { stepFunctionUtils },
+  });
+
+  const postgresRecord = await granulePgModel.get(knex, {
+    granule_id: granuleId,
+    collection_cumulus_id: collectionCumulusId,
+  });
+  const apiFormattedPostgresGranule
+    = await translatePostgresGranuleToApiGranule({
+      granulePgRecord: postgresRecord,
+      knexOrTransaction: knex,
+    });
+  const esRecord = await esGranulesClient.get(granuleId);
+
+  const expectedGranule = {
+    ...apiFormattedInitialPostgresGranule,
+    // should already be part of apiFormattedInitialPostgresGranule
+    // but setting more explicitly for test transparency
+    // these values and files were not changed so have values from the first write
+    files: files,
+    status: 'completed',
+    cmrLink: 'example.com',
+    productVolume: '15',
+    createdAt: apiFormattedInitialPostgresGranule.createdAt,
+    timestamp: apiFormattedInitialPostgresGranule.timestamp,
+    updatedAt: apiFormattedInitialPostgresGranule.updatedAt,
+  };
+
+  // Files array order is not promised to match between datastores
+  [esRecord, expectedGranule, apiFormattedPostgresGranule].forEach((record) => {
+    record.files.sort((f1, f2) => sortFilesByBuckets(f1, f2));
+  });
+
+  // Translated postgres granule matches expected updatedGranule
+  // minus model defaults
+  t.deepEqual(
+    apiFormattedPostgresGranule,
+    removeNilProperties(expectedGranule)
+  );
+  t.deepEqual(omit(esRecord, ['_id']), removeNilProperties(expectedGranule));
+});
+
+test.serial('writeGranulesFromMessage() on update changing granule status to "queued", with different files, a new execution, and a stale granule createdAt, does not update the granule values or files in Postgres/ES or to the files, so the pre-existing values and files will persist', async (t) => {
+  // for queued status, there is a difference whether the re-write is with the same execution
+  // or a new one
+  const {
+    collection,
+    collectionCumulusId,
+    cumulusMessage,
+    esGranulesClient,
+    executionCumulusId,
+    files,
+    granulePgModel,
+    knex,
+    providerCumulusId,
+    stepFunctionUtils,
+  } = t.context;
+
+  const completeGranule = fakeGranuleFactoryV2({
+    collectionId: constructCollectionId(collection.name, collection.version),
+    files: files,
+    status: 'completed',
+  });
+
+  const granuleId = completeGranule.granuleId;
+  cumulusMessage.meta.status = 'completed';
+  cumulusMessage.payload.granules[0] = completeGranule;
+
+  await writeGranulesFromMessage({
+    cumulusMessage,
+    executionCumulusId,
+    providerCumulusId,
+    knex,
+    testOverrides: { stepFunctionUtils },
+  });
+
+  t.true(
+    await granulePgModel.exists(knex, {
+      granule_id: completeGranule.granuleId,
+      collection_cumulus_id: collectionCumulusId,
+    })
+  );
+  t.true(await esGranulesClient.exists(completeGranule.granuleId));
+
+  const initialPostgresRecord = await granulePgModel.get(knex, {
+    granule_id: granuleId,
+    collection_cumulus_id: collectionCumulusId,
+  });
+  const apiFormattedInitialPostgresGranule =
+    await translatePostgresGranuleToApiGranule({
+      granulePgRecord: initialPostgresRecord,
+      knexOrTransaction: knex,
+    });
+
+  // Create new files for stale granule. These records will exist in database
+  // during subsequent granule write from message
+  const staleUpdateFiles = [
+    fakeFileFactory({ size: 5 }),
+    fakeFileFactory({ size: 10 }),
+    fakeFileFactory({ size: 15 }),
+    fakeFileFactory({ size: 20 }),
+  ];
+  // set up stale createdAt date
+  const staleCreatedAt = Date.now() - 24 * 60 * 60 * 1000;
+  // setup stale granule for update with 'running' status, which should run into writeConstraints
+  const staleUpdateGranule = {
+    ...completeGranule,
+    files: staleUpdateFiles,
+    status: 'queued',
+    cmrLink: 'updatedGranuled.com',
+    createdAt: staleCreatedAt,
+  };
+
+  // create a new execution for the granule update operation
+  const { executionName, pgExecution } = await createGranuleExecution(t, 'running', t.context.stateMachineName);
+
+  cumulusMessage.meta.status = 'queued';
+  cumulusMessage.cumulus_meta.execution_name = executionName;
+  cumulusMessage.payload.granules[0] = staleUpdateGranule;
+
+  await writeGranulesFromMessage({
+    cumulusMessage,
+    executionCumulusId: pgExecution.cumulus_id,
+    providerCumulusId,
+    knex,
+    testOverrides: { stepFunctionUtils },
+  });
+
+  const postgresRecord = await granulePgModel.get(knex, {
+    granule_id: granuleId,
+    collection_cumulus_id: collectionCumulusId,
+  });
+  const apiFormattedPostgresGranule
+    = await translatePostgresGranuleToApiGranule({
+      granulePgRecord: postgresRecord,
+      knexOrTransaction: knex,
+    });
+  const esRecord = await esGranulesClient.get(granuleId);
+
+  const expectedGranule = {
+    ...apiFormattedInitialPostgresGranule,
+    // should already be part of apiFormattedInitialPostgresGranule
+    // but setting more explicitly for test transparency
+    // these values and files were not changed so have values from the first write
+    files: files,
+    status: 'completed',
+    cmrLink: 'example.com',
+    productVolume: '15',
+    createdAt: apiFormattedInitialPostgresGranule.createdAt,
+    timestamp: apiFormattedInitialPostgresGranule.timestamp,
+    updatedAt: apiFormattedInitialPostgresGranule.updatedAt,
+  };
+
+  // Files array order is not promised to match between datastores
+  [esRecord, expectedGranule, apiFormattedPostgresGranule].forEach((record) => {
+    record.files.sort((f1, f2) => sortFilesByBuckets(f1, f2));
+  });
+
+  // Translated postgres granule matches expected updatedGranule
+  // minus model defaults
+  t.deepEqual(
+    apiFormattedPostgresGranule,
+    removeNilProperties(expectedGranule)
+  );
+  t.deepEqual(omit(esRecord, ['_id']), removeNilProperties(expectedGranule));
+});
+
+test.serial('writeGranulesFromMessage() on update with "completed" status and stale granule createdAt, does not persist the granule updates to Postgres/ES or to the files', async (t) => {
+  // for completed status, whether the update is with the same execution or a new one
+  // does not make a difference
+  const {
+    collection,
+    collectionCumulusId,
+    cumulusMessage,
+    esGranulesClient,
+    executionCumulusId,
+    files,
+    granulePgModel,
+    knex,
+    providerCumulusId,
+    stepFunctionUtils,
+  } = t.context;
+
+  const completeGranule = fakeGranuleFactoryV2({
+    collectionId: constructCollectionId(collection.name, collection.version),
+    files: files,
+    status: 'completed',
+  });
+
+  const granuleId = completeGranule.granuleId;
+  cumulusMessage.meta.status = 'completed';
+  cumulusMessage.payload.granules[0] = completeGranule;
+
+  await writeGranulesFromMessage({
+    cumulusMessage,
+    executionCumulusId,
+    providerCumulusId,
+    knex,
+    testOverrides: { stepFunctionUtils },
+  });
+
+  t.true(
+    await granulePgModel.exists(knex, {
+      granule_id: completeGranule.granuleId,
+      collection_cumulus_id: collectionCumulusId,
+    })
+  );
+  t.true(await esGranulesClient.exists(completeGranule.granuleId));
+
+  const initialPostgresRecord = await granulePgModel.get(knex, {
+    granule_id: granuleId,
+    collection_cumulus_id: collectionCumulusId,
+  });
+  const apiFormattedInitialPostgresGranule =
+    await translatePostgresGranuleToApiGranule({
+      granulePgRecord: initialPostgresRecord,
+      knexOrTransaction: knex,
+    });
+
+  // Create new files for stale granule. These records will exist in database
+  // during subsequent granule write from message
+  const staleUpdateFiles = [
+    fakeFileFactory({ size: 5 }),
+    fakeFileFactory({ size: 10 }),
+    fakeFileFactory({ size: 15 }),
+    fakeFileFactory({ size: 20 }),
+  ];
+  // set up stale createdAt date
+  const staleCreatedAt = Date.now() - 24 * 60 * 60 * 1000;
+  // setup stale granule for update with 'completed' status, should avoid writeConstraints
+  const staleUpdateGranule = {
+    ...completeGranule,
+    files: staleUpdateFiles,
+    createdAt: staleCreatedAt,
+    status: 'completed',
+    cmrLink: 'updatedGranuled.com',
+  };
+  cumulusMessage.meta.status = 'completed';
+  cumulusMessage.payload.granules[0] = staleUpdateGranule;
+
+  await writeGranulesFromMessage({
+    cumulusMessage,
+    executionCumulusId,
+    providerCumulusId,
+    knex,
+    testOverrides: { stepFunctionUtils },
+  });
+
+  const postgresRecord = await granulePgModel.get(knex, {
+    granule_id: granuleId,
+    collection_cumulus_id: collectionCumulusId,
+  });
+  const apiFormattedPostgresGranule
+    = await translatePostgresGranuleToApiGranule({
+      granulePgRecord: postgresRecord,
+      knexOrTransaction: knex,
+    });
+  const esRecord = await esGranulesClient.get(granuleId);
+
+  const expectedGranule = {
+    ...apiFormattedInitialPostgresGranule,
+    // should already be part of apiFormattedInitialPostgresGranule
+    // but setting more explicitly for test transparency
+    // these values and files were not changed so have values from the first write
+    files: files,
+    status: 'completed',
+    cmrLink: 'example.com',
+    productVolume: '15',
+    createdAt: apiFormattedInitialPostgresGranule.createdAt,
+    timestamp: apiFormattedInitialPostgresGranule.timestamp,
+    updatedAt: apiFormattedInitialPostgresGranule.updatedAt,
+  };
+
+  // Files array order is not promised to match between datastores
+  [esRecord, expectedGranule, apiFormattedPostgresGranule].forEach((record) => {
+    record.files.sort((f1, f2) => sortFilesByBuckets(f1, f2));
+  });
+
+  // Translated postgres granule matches expected updatedGranule
+  // minus model defaults
+  t.deepEqual(
+    apiFormattedPostgresGranule,
+    removeNilProperties(expectedGranule)
+  );
+  t.deepEqual(omit(esRecord, ['_id']), removeNilProperties(expectedGranule));
+});
+
+test.serial('writeGranuleFromApi() removes preexisting granule file from postgres on granule update with disjoint files', async (t) => {
+  const {
+    collectionCumulusId,
+    esClient,
+    filePgModel,
+    granule,
+    granuleId,
+    granulePgModel,
+    knex,
+  } = t.context;
+
+  const snsEventType = 'Create';
+  const pgGranule = await translateApiGranuleToPostgresGranule({
+    dynamoRecord: granule,
+    knexOrTransaction: knex,
+  });
+  const returnedGranule = await granulePgModel.create(knex, pgGranule, '*');
+
+  const [fakeFile] = await filePgModel.create(knex, {
+    granule_cumulus_id: returnedGranule[0].cumulus_id,
+    bucket: 'fake_bucket',
+    key: 'fake_key',
+  }, '*');
+
+  await writeGranuleFromApi({ ...granule, status: 'completed' }, knex, esClient, snsEventType);
+
+  const granuleRecord = await granulePgModel.get(
+    knex,
+    {
+      granule_id: granuleId,
+      collection_cumulus_id: collectionCumulusId,
+    }
+  );
+
+  const granuleFiles = await filePgModel.search(knex, {
+    granule_cumulus_id: granuleRecord.cumulus_id,
+  });
+  t.deepEqual(granuleFiles.filter((file) => file.bucket === fakeFile.bucket), []);
+});
+
 test.serial('writeGranulesFromMessage() does not persist file records to Postgres if the workflow status is "running"', async (t) => {
   // files not persisted due to writeConstraints
   const {
@@ -3617,1187 +4779,6 @@
 });
 
 test.serial('writeGranuleFromApi() throws for a granule with no granuleId provided', async (t) => {
-=======
-test.serial('writeGranulesFromMessage() does not persist file records to Postgres if the workflow status is "queued"', async (t) => {
-  // files not persisted due to writeConstraints
->>>>>>> f406e963
-  const {
-    collectionCumulusId,
-    cumulusMessage,
-    executionCumulusId,
-    filePgModel,
-    granuleId,
-    granulePgModel,
-    knex,
-    providerCumulusId,
-    stepFunctionUtils,
-  } = t.context;
-
-  cumulusMessage.meta.status = 'queued';
-
-  await writeGranulesFromMessage({
-    cumulusMessage,
-    executionCumulusId,
-    providerCumulusId,
-    knex,
-    testOverrides: { stepFunctionUtils },
-  });
-
-  const granule = await granulePgModel.get(
-    knex,
-    {
-      granule_id: granuleId,
-      collection_cumulus_id: collectionCumulusId,
-    }
-  );
-
-  t.false(
-    await filePgModel.exists(knex, { granule_cumulus_id: granule.cumulus_id })
-  );
-});
-
-test.serial('writeGranulesFromMessage() on re-write with the same granule values and files with "completed" status saves granule records to PostgreSQL/Elasticsearch with updated product volume, expected values, and files', async (t) => {
-  // a re-write with same values and files accomplishes the same result
-  // as an update with different values
-  // for completed status, whether the re-write is with the same execution or a new one
-  // does not make a difference
-  const {
-    collection,
-    collectionCumulusId,
-    cumulusMessage,
-    esGranulesClient,
-    executionCumulusId,
-    executionUrl,
-    files,
-    granulePgModel,
-    knex,
-    providerCumulusId,
-    stepFunctionUtils,
-  } = t.context;
-
-  const completeGranule = fakeGranuleFactoryV2({
-    collectionId: constructCollectionId(collection.name, collection.version),
-    execution: executionUrl,
-    files: files,
-    status: 'completed',
-  });
-
-  const granuleId = completeGranule.granuleId;
-  cumulusMessage.meta.status = 'completed';
-  cumulusMessage.payload.granules[0] = completeGranule;
-
-  await writeGranulesFromMessage({
-    cumulusMessage,
-    executionCumulusId,
-    providerCumulusId,
-    knex,
-    testOverrides: { stepFunctionUtils },
-  });
-
-  t.true(
-    await granulePgModel.exists(knex, {
-      granule_id: completeGranule.granuleId,
-      collection_cumulus_id: collectionCumulusId,
-    })
-  );
-  t.true(await esGranulesClient.exists(completeGranule.granuleId));
-
-  const initialPostgresRecord = await granulePgModel.get(knex, {
-    granule_id: granuleId,
-    collection_cumulus_id: collectionCumulusId,
-  });
-  const apiFormattedInitialPostgresGranule =
-    await translatePostgresGranuleToApiGranule({
-      granulePgRecord: initialPostgresRecord,
-      knexOrTransaction: knex,
-    });
-
-  cumulusMessage.payload.granules[0] = apiFormattedInitialPostgresGranule;
-  await writeGranulesFromMessage({
-    cumulusMessage,
-    executionCumulusId,
-    providerCumulusId,
-    knex,
-    testOverrides: { stepFunctionUtils },
-  });
-
-  const postgresRecord = await granulePgModel.get(knex, {
-    granule_id: granuleId,
-    collection_cumulus_id: collectionCumulusId,
-  });
-  const apiFormattedPostgresGranule
-    = await translatePostgresGranuleToApiGranule({
-      granulePgRecord: postgresRecord,
-      knexOrTransaction: knex,
-    });
-  const esRecord = await esGranulesClient.get(granuleId);
-
-  const expectedGranule = {
-    ...apiFormattedInitialPostgresGranule,
-    // should already be part of apiFormattedInitialPostgresGranule
-    // but setting more explicitly for test transparency
-    files: files,
-    // These values *must* be set or the message write logic sets them.
-    createdAt: apiFormattedPostgresGranule.createdAt,
-    published: true,
-    timestamp: apiFormattedPostgresGranule.timestamp,
-    updatedAt: apiFormattedPostgresGranule.updatedAt,
-    // Values to be set as they're set by default for all writes (based on message info)
-    // productVolume is also calculated based on payload
-    duration: apiFormattedPostgresGranule.duration,
-    error: {},
-    pdrName: cumulusMessage.payload.pdr.name,
-    productVolume: String(
-      cumulusMessage.payload.granules[0].files.reduce(
-        (pv, cv) => cv.size + pv,
-        0
-      )
-    ),
-    status: cumulusMessage.meta.status,
-    // These values are set *only* via finder methods in the message, and override
-    // the passed in granule value.   The factory leaves these unset, so they default to zero
-    timeToArchive: 0,
-    timeToPreprocess: 0,
-  };
-
-  // Files array order is not promised to match between datastores
-  [esRecord, expectedGranule, apiFormattedPostgresGranule].forEach((record) => {
-    record.files.sort((f1, f2) => sortFilesByBuckets(f1, f2));
-  });
-
-  // Translated postgres granule matches expected updatedGranule
-  // minus model defaults
-  t.deepEqual(
-    apiFormattedPostgresGranule,
-    removeNilProperties(expectedGranule)
-  );
-  t.deepEqual(omit(esRecord, ['_id']), removeNilProperties(expectedGranule));
-});
-
-test.serial('writeGranulesFromMessage() on re-write with the same granule values but different files with "completed" status saves granule records to PostgreSQL/Elasticsearch with updated product volume, expected values, and replaces the files', async (t) => {
-  // a re-write with same values and files accomplishes the same result
-  // as an update with different values
-  // for completed status, whether the re-write is with the same execution or a new one
-  // does not make a difference
-  const {
-    collection,
-    collectionCumulusId,
-    cumulusMessage,
-    esGranulesClient,
-    executionCumulusId,
-    executionUrl,
-    files,
-    granulePgModel,
-    knex,
-    providerCumulusId,
-    stepFunctionUtils,
-  } = t.context;
-
-  const completeGranule = fakeGranuleFactoryV2({
-    collectionId: constructCollectionId(collection.name, collection.version),
-    execution: executionUrl,
-    files: files,
-    status: 'completed',
-  });
-
-  const granuleId = completeGranule.granuleId;
-  cumulusMessage.meta.status = 'completed';
-  cumulusMessage.payload.granules[0] = completeGranule;
-
-  await writeGranulesFromMessage({
-    cumulusMessage,
-    executionCumulusId,
-    providerCumulusId,
-    knex,
-    testOverrides: { stepFunctionUtils },
-  });
-
-  t.true(
-    await granulePgModel.exists(knex, {
-      granule_id: completeGranule.granuleId,
-      collection_cumulus_id: collectionCumulusId,
-    })
-  );
-  t.true(await esGranulesClient.exists(completeGranule.granuleId));
-
-  // Create new files for granule. These records will exist in database
-  // during subsequent granule write from message
-  const updatedFiles = [
-    fakeFileFactory({ size: 5 }),
-    fakeFileFactory({ size: 10 }),
-    fakeFileFactory({ size: 15 }),
-    fakeFileFactory({ size: 20 }),
-  ];
-
-  const updatedGranule = {
-    ...completeGranule,
-    files: updatedFiles,
-    status: 'completed',
-  };
-  cumulusMessage.meta.status = 'completed';
-  cumulusMessage.payload.granules[0] = updatedGranule;
-  await writeGranulesFromMessage({
-    cumulusMessage,
-    executionCumulusId,
-    providerCumulusId,
-    knex,
-    testOverrides: { stepFunctionUtils },
-  });
-
-  const postgresRecord = await granulePgModel.get(knex, {
-    granule_id: granuleId,
-    collection_cumulus_id: collectionCumulusId,
-  });
-  const apiFormattedPostgresGranule
-    = await translatePostgresGranuleToApiGranule({
-      granulePgRecord: postgresRecord,
-      knexOrTransaction: knex,
-    });
-  const esRecord = await esGranulesClient.get(granuleId);
-
-  const expectedGranule = {
-    ...updatedGranule,
-    // should already be part of updatedGranule, but setting here more explicity
-    files: updatedFiles,
-    // These values *must* be set or the message write logic sets them.
-    createdAt: apiFormattedPostgresGranule.createdAt,
-    published: true,
-    timestamp: apiFormattedPostgresGranule.timestamp,
-    updatedAt: apiFormattedPostgresGranule.updatedAt,
-    // Values to be set as they're set by default for all writes (based on message info)
-    // productVolume is also calculated based on payload
-    duration: apiFormattedPostgresGranule.duration,
-    error: {},
-    pdrName: cumulusMessage.payload.pdr.name,
-    productVolume: '50',
-    status: cumulusMessage.meta.status,
-    // These values are set *only* via finder methods in the message, and override
-    // the passed in granule value.   The factory leaves these unset, so they default to zero
-    timeToArchive: 0,
-    timeToPreprocess: 0,
-  };
-
-  // Files array order is not promised to match between datastores
-  [esRecord, expectedGranule, apiFormattedPostgresGranule].forEach((record) => {
-    record.files.sort((f1, f2) => sortFilesByBuckets(f1, f2));
-  });
-
-  // Translated postgres granule matches expected updatedGranule
-  // minus model defaults
-  t.deepEqual(
-    apiFormattedPostgresGranule,
-    removeNilProperties(expectedGranule)
-  );
-  t.deepEqual(omit(esRecord, ['_id']), removeNilProperties(expectedGranule));
-});
-
-test.serial('writeGranulesFromMessage() on update changing granule status to "running", with different files and the same execution, does not update the granule values or files in Postgres/ES, so the pre-existing values and files will persist', async (t) => {
-  // a re-write with same values and files accomplishes the same result
-  // as an update with different values
-  // for running status, there is a difference whether the re-write is with the same execution
-  // or a new one
-  const {
-    collection,
-    collectionCumulusId,
-    cumulusMessage,
-    esGranulesClient,
-    executionCumulusId,
-    files,
-    granulePgModel,
-    knex,
-    providerCumulusId,
-    stepFunctionUtils,
-  } = t.context;
-
-  const completeGranule = fakeGranuleFactoryV2({
-    collectionId: constructCollectionId(collection.name, collection.version),
-    files: files,
-    status: 'completed',
-  });
-
-  const granuleId = completeGranule.granuleId;
-  cumulusMessage.meta.status = 'completed';
-  cumulusMessage.payload.granules[0] = completeGranule;
-
-  await writeGranulesFromMessage({
-    cumulusMessage,
-    executionCumulusId,
-    providerCumulusId,
-    knex,
-    testOverrides: { stepFunctionUtils },
-  });
-
-  t.true(
-    await granulePgModel.exists(knex, {
-      granule_id: completeGranule.granuleId,
-      collection_cumulus_id: collectionCumulusId,
-    })
-  );
-  t.true(await esGranulesClient.exists(completeGranule.granuleId));
-
-  const initialPostgresRecord = await granulePgModel.get(knex, {
-    granule_id: granuleId,
-    collection_cumulus_id: collectionCumulusId,
-  });
-  const apiFormattedInitialPostgresGranule =
-    await translatePostgresGranuleToApiGranule({
-      granulePgRecord: initialPostgresRecord,
-      knexOrTransaction: knex,
-    });
-
-  // Create new files for granule that will not update. These records will exist in database
-  // during subsequent granule write from message
-  const failUpdateFiles = [
-    fakeFileFactory({ size: 5 }),
-    fakeFileFactory({ size: 10 }),
-    fakeFileFactory({ size: 15 }),
-    fakeFileFactory({ size: 20 }),
-  ];
-
-  const failUpdateGranule = {
-    ...completeGranule,
-    files: failUpdateFiles,
-    status: 'running',
-    cmrLink: 'updatedGranuled.com',
-  };
-  cumulusMessage.meta.status = 'running';
-  cumulusMessage.payload.granules[0] = failUpdateGranule;
-
-  await writeGranulesFromMessage({
-    cumulusMessage,
-    executionCumulusId,
-    providerCumulusId,
-    knex,
-    testOverrides: { stepFunctionUtils },
-  });
-
-  const postgresRecord = await granulePgModel.get(knex, {
-    granule_id: granuleId,
-    collection_cumulus_id: collectionCumulusId,
-  });
-  const apiFormattedPostgresGranule
-    = await translatePostgresGranuleToApiGranule({
-      granulePgRecord: postgresRecord,
-      knexOrTransaction: knex,
-    });
-  const esRecord = await esGranulesClient.get(granuleId);
-
-  const expectedGranule = {
-    ...apiFormattedInitialPostgresGranule,
-    // should already be part of apiFormattedInitialPostgresGranule
-    // but setting more explicitly for test transparency
-    // these values and files were not changed so have values from the first write
-    files: files,
-    status: 'completed',
-    cmrLink: 'example.com',
-    productVolume: '15',
-    createdAt: apiFormattedInitialPostgresGranule.createdAt,
-    timestamp: apiFormattedInitialPostgresGranule.timestamp,
-    updatedAt: apiFormattedInitialPostgresGranule.updatedAt,
-  };
-
-  // Files array order is not promised to match between datastores
-  [esRecord, expectedGranule, apiFormattedPostgresGranule].forEach((record) => {
-    record.files.sort((f1, f2) => sortFilesByBuckets(f1, f2));
-  });
-
-  // Translated postgres granule matches expected updatedGranule
-  // minus model defaults
-  t.deepEqual(
-    apiFormattedPostgresGranule,
-    removeNilProperties(expectedGranule)
-  );
-  t.deepEqual(omit(esRecord, ['_id']), removeNilProperties(expectedGranule));
-});
-
-test.serial('writeGranulesFromMessage() on update changing granule status to "queued", with different files and the same execution, does not update the granule values or files in Postgres/ES, so the pre-existing values and files will persist', async (t) => {
-  // a re-write with same values and files accomplishes the same result
-  // as an update with different values
-  // for queued status, there is a difference whether the re-write is with the same execution
-  // or a new one
-  const {
-    collection,
-    collectionCumulusId,
-    cumulusMessage,
-    esGranulesClient,
-    executionCumulusId,
-    files,
-    granulePgModel,
-    knex,
-    providerCumulusId,
-    stepFunctionUtils,
-  } = t.context;
-
-  const completeGranule = fakeGranuleFactoryV2({
-    collectionId: constructCollectionId(collection.name, collection.version),
-    files: files,
-    status: 'completed',
-  });
-
-  const granuleId = completeGranule.granuleId;
-  cumulusMessage.meta.status = 'completed';
-  cumulusMessage.payload.granules[0] = completeGranule;
-
-  await writeGranulesFromMessage({
-    cumulusMessage,
-    executionCumulusId,
-    providerCumulusId,
-    knex,
-    testOverrides: { stepFunctionUtils },
-  });
-
-  t.true(
-    await granulePgModel.exists(knex, {
-      granule_id: completeGranule.granuleId,
-      collection_cumulus_id: collectionCumulusId,
-    })
-  );
-  t.true(await esGranulesClient.exists(completeGranule.granuleId));
-
-  const initialPostgresRecord = await granulePgModel.get(knex, {
-    granule_id: granuleId,
-    collection_cumulus_id: collectionCumulusId,
-  });
-  const apiFormattedInitialPostgresGranule =
-    await translatePostgresGranuleToApiGranule({
-      granulePgRecord: initialPostgresRecord,
-      knexOrTransaction: knex,
-    });
-
-  // Create new files for granule that will not update. These records will exist in database
-  // during subsequent granule write from message
-  const failUpdateFiles = [
-    fakeFileFactory({ size: 5 }),
-    fakeFileFactory({ size: 10 }),
-    fakeFileFactory({ size: 15 }),
-    fakeFileFactory({ size: 20 }),
-  ];
-
-  const failUpdateGranule = {
-    ...completeGranule,
-    files: failUpdateFiles,
-    status: 'queued',
-    cmrLink: 'updatedGranuled.com',
-  };
-  cumulusMessage.meta.status = 'queued';
-  cumulusMessage.payload.granules[0] = failUpdateGranule;
-
-  await writeGranulesFromMessage({
-    cumulusMessage,
-    executionCumulusId,
-    providerCumulusId,
-    knex,
-    testOverrides: { stepFunctionUtils },
-  });
-
-  const postgresRecord = await granulePgModel.get(knex, {
-    granule_id: granuleId,
-    collection_cumulus_id: collectionCumulusId,
-  });
-  const apiFormattedPostgresGranule
-    = await translatePostgresGranuleToApiGranule({
-      granulePgRecord: postgresRecord,
-      knexOrTransaction: knex,
-    });
-  const esRecord = await esGranulesClient.get(granuleId);
-
-  const expectedGranule = {
-    ...apiFormattedInitialPostgresGranule,
-    // should already be part of apiFormattedInitialPostgresGranule
-    // but setting more explicitly for test transparency
-    // these values and files were not changed so have values from the first write
-    files: files,
-    status: 'completed',
-    cmrLink: 'example.com',
-    productVolume: '15',
-    createdAt: apiFormattedInitialPostgresGranule.createdAt,
-    timestamp: apiFormattedInitialPostgresGranule.timestamp,
-    updatedAt: apiFormattedInitialPostgresGranule.updatedAt,
-  };
-
-  // Files array order is not promised to match between datastores
-  [esRecord, expectedGranule, apiFormattedPostgresGranule].forEach((record) => {
-    record.files.sort((f1, f2) => sortFilesByBuckets(f1, f2));
-  });
-
-  // Translated postgres granule matches expected updatedGranule
-  // minus model defaults
-  t.deepEqual(
-    apiFormattedPostgresGranule,
-    removeNilProperties(expectedGranule)
-  );
-  t.deepEqual(omit(esRecord, ['_id']), removeNilProperties(expectedGranule));
-});
-
-test.serial('writeGranulesFromMessage() on update changing granule status to "running", with different files and a new execution, updates only limited granule values to Postgres/ES, and does not persist updates to the files', async (t) => {
-  // a re-write with same values accomplishes the same result as an update with different values
-  // for running status, there is a difference whether the re-write is with the same execution
-  // or a new one
-  const {
-    collection,
-    collectionCumulusId,
-    cumulusMessage,
-    esGranulesClient,
-    executionCumulusId,
-    files,
-    granulePgModel,
-    knex,
-    providerCumulusId,
-    stepFunctionUtils,
-  } = t.context;
-
-  const completeGranule = fakeGranuleFactoryV2({
-    collectionId: constructCollectionId(collection.name, collection.version),
-    files: files,
-    status: 'completed',
-  });
-
-  const granuleId = completeGranule.granuleId;
-  cumulusMessage.meta.status = 'completed';
-  cumulusMessage.payload.granules[0] = completeGranule;
-
-  await writeGranulesFromMessage({
-    cumulusMessage,
-    executionCumulusId,
-    providerCumulusId,
-    knex,
-    testOverrides: { stepFunctionUtils },
-  });
-
-  t.true(
-    await granulePgModel.exists(knex, {
-      granule_id: completeGranule.granuleId,
-      collection_cumulus_id: collectionCumulusId,
-    })
-  );
-  t.true(await esGranulesClient.exists(completeGranule.granuleId));
-
-  const initialPostgresRecord = await granulePgModel.get(knex, {
-    granule_id: granuleId,
-    collection_cumulus_id: collectionCumulusId,
-  });
-  const apiFormattedInitialPostgresGranule =
-    await translatePostgresGranuleToApiGranule({
-      granulePgRecord: initialPostgresRecord,
-      knexOrTransaction: knex,
-    });
-
-  // Create new files for granule that will not update. These records will exist in database
-  // during subsequent granule write from message
-  const failUpdateFiles = [
-    fakeFileFactory({ size: 5 }),
-    fakeFileFactory({ size: 10 }),
-    fakeFileFactory({ size: 15 }),
-    fakeFileFactory({ size: 20 }),
-  ];
-
-  // set new createdAt and start time
-  const newCreatedAt = Date.now();
-  const partialUpdateGranule = {
-    ...completeGranule,
-    files: failUpdateFiles,
-    cmrLink: 'updatedGranuled.com',
-    status: 'running',
-    createdAt: newCreatedAt,
-  };
-
-  // create a new execution for the granule update operation
-  const { executionName, pgExecution, executionUrl } = await createGranuleExecution(t, 'running', t.context.stateMachineName);
-
-  cumulusMessage.cumulus_meta.workflow_start_time = newCreatedAt;
-  cumulusMessage.meta.status = 'running';
-  cumulusMessage.cumulus_meta.execution_name = executionName;
-  cumulusMessage.payload.granules[0] = partialUpdateGranule;
-
-  await writeGranulesFromMessage({
-    cumulusMessage,
-    executionCumulusId: pgExecution.cumulus_id,
-    providerCumulusId,
-    knex,
-    testOverrides: { stepFunctionUtils },
-  });
-
-  const postgresRecord = await granulePgModel.get(knex, {
-    granule_id: granuleId,
-    collection_cumulus_id: collectionCumulusId,
-  });
-  const apiFormattedPostgresGranule
-    = await translatePostgresGranuleToApiGranule({
-      granulePgRecord: postgresRecord,
-      knexOrTransaction: knex,
-    });
-  const esRecord = await esGranulesClient.get(granuleId);
-
-  const expectedGranule = {
-    ...apiFormattedInitialPostgresGranule,
-    // these original values should already be part of apiFormattedInitialPostgresGranule as they
-    // were not updated but setting more explicitly for test transparency
-    files: files,
-    cmrLink: 'example.com',
-    productVolume: '15',
-    duration: apiFormattedInitialPostgresGranule.duration,
-    // these are the only values that are updated in the granule
-    // some of the timestamp values are based on the operation
-    status: 'running',
-    createdAt: newCreatedAt,
-    timestamp: apiFormattedPostgresGranule.timestamp,
-    updatedAt: apiFormattedPostgresGranule.updatedAt,
-    // these values are updated due to the new execution
-    execution: executionUrl,
-  };
-
-  // Files array order is not promised to match between datastores
-  [esRecord, expectedGranule, apiFormattedPostgresGranule].forEach((record) => {
-    record.files.sort((f1, f2) => sortFilesByBuckets(f1, f2));
-  });
-
-  // Translated postgres granule matches expected updatedGranule
-  // minus model defaults
-  t.deepEqual(
-    apiFormattedPostgresGranule,
-    removeNilProperties(expectedGranule)
-  );
-  t.deepEqual(omit(esRecord, ['_id']), removeNilProperties(expectedGranule));
-});
-
-test.serial('writeGranulesFromMessage() on update changing granule status to "queued", with different files and a new execution, does not update the granule values or files in Postgres/ES, so the pre-existing values and files will persist', async (t) => {
-  // a re-write with same values accomplishes the same result as an update with different values
-  // for queued status, there is a difference whether the re-write is with the same execution
-  // or a new one, but only between an existing execution and a non-existing execution
-  const {
-    collection,
-    collectionCumulusId,
-    cumulusMessage,
-    esGranulesClient,
-    executionCumulusId,
-    files,
-    granulePgModel,
-    knex,
-    providerCumulusId,
-    stepFunctionUtils,
-  } = t.context;
-
-  const completeGranule = fakeGranuleFactoryV2({
-    collectionId: constructCollectionId(collection.name, collection.version),
-    files: files,
-    status: 'completed',
-  });
-
-  const granuleId = completeGranule.granuleId;
-  cumulusMessage.meta.status = 'completed';
-  cumulusMessage.payload.granules[0] = completeGranule;
-
-  await writeGranulesFromMessage({
-    cumulusMessage,
-    executionCumulusId,
-    providerCumulusId,
-    knex,
-    testOverrides: { stepFunctionUtils },
-  });
-
-  t.true(
-    await granulePgModel.exists(knex, {
-      granule_id: completeGranule.granuleId,
-      collection_cumulus_id: collectionCumulusId,
-    })
-  );
-  t.true(await esGranulesClient.exists(completeGranule.granuleId));
-
-  const initialPostgresRecord = await granulePgModel.get(knex, {
-    granule_id: granuleId,
-    collection_cumulus_id: collectionCumulusId,
-  });
-  const apiFormattedInitialPostgresGranule =
-    await translatePostgresGranuleToApiGranule({
-      granulePgRecord: initialPostgresRecord,
-      knexOrTransaction: knex,
-    });
-
-  // Create new files for granule that will not update. These records will exist in database
-  // during subsequent granule write from message
-  const failUpdateFiles = [
-    fakeFileFactory({ size: 5 }),
-    fakeFileFactory({ size: 10 }),
-    fakeFileFactory({ size: 15 }),
-    fakeFileFactory({ size: 20 }),
-  ];
-
-  // set new createdAt and start time
-  const newCreatedAt = Date.now();
-  const partialUpdateGranule = {
-    ...completeGranule,
-    files: failUpdateFiles,
-    cmrLink: 'updatedGranuled.com',
-    status: 'queued',
-    createdAt: newCreatedAt,
-  };
-
-  // create a new execution for the granule update operation
-  const { executionName, pgExecution } = await createGranuleExecution(t, 'running', t.context.stateMachineName);
-
-  cumulusMessage.cumulus_meta.workflow_start_time = newCreatedAt;
-  cumulusMessage.meta.status = 'queued';
-  cumulusMessage.cumulus_meta.execution_name = executionName;
-  cumulusMessage.payload.granules[0] = partialUpdateGranule;
-
-  await writeGranulesFromMessage({
-    cumulusMessage,
-    executionCumulusId: pgExecution.cumulus_id,
-    providerCumulusId,
-    knex,
-    testOverrides: { stepFunctionUtils },
-  });
-
-  const postgresRecord = await granulePgModel.get(knex, {
-    granule_id: granuleId,
-    collection_cumulus_id: collectionCumulusId,
-  });
-  const apiFormattedPostgresGranule
-    = await translatePostgresGranuleToApiGranule({
-      granulePgRecord: postgresRecord,
-      knexOrTransaction: knex,
-    });
-  const esRecord = await esGranulesClient.get(granuleId);
-
-  const expectedGranule = {
-    ...apiFormattedInitialPostgresGranule,
-    // should already be part of apiFormattedInitialPostgresGranule
-    // but setting more explicitly for test transparency
-    // these values and files were not changed so have values from the first write
-    files: files,
-    status: 'completed',
-    cmrLink: 'example.com',
-    productVolume: '15',
-    createdAt: apiFormattedInitialPostgresGranule.createdAt,
-    timestamp: apiFormattedInitialPostgresGranule.timestamp,
-    updatedAt: apiFormattedInitialPostgresGranule.updatedAt,
-  };
-
-  // Files array order is not promised to match between datastores
-  [esRecord, expectedGranule, apiFormattedPostgresGranule].forEach((record) => {
-    record.files.sort((f1, f2) => sortFilesByBuckets(f1, f2));
-  });
-
-  // Translated postgres granule matches expected updatedGranule
-  // minus model defaults
-  t.deepEqual(
-    apiFormattedPostgresGranule,
-    removeNilProperties(expectedGranule)
-  );
-  t.deepEqual(omit(esRecord, ['_id']), removeNilProperties(expectedGranule));
-});
-
-test.serial('writeGranulesFromMessage() on update changing granule status to "running", with different files, a new execution, and a stale granule createdAt, does not update the granule values or files in Postgres/ES or to the files, so the pre-existing values and files will persist', async (t) => {
-  // for running status, there is a difference whether the re-write is with the same execution
-  // or a new one
-  const {
-    collection,
-    collectionCumulusId,
-    cumulusMessage,
-    esGranulesClient,
-    executionCumulusId,
-    files,
-    granulePgModel,
-    knex,
-    providerCumulusId,
-    stepFunctionUtils,
-  } = t.context;
-
-  const completeGranule = fakeGranuleFactoryV2({
-    collectionId: constructCollectionId(collection.name, collection.version),
-    files: files,
-    status: 'completed',
-  });
-
-  const granuleId = completeGranule.granuleId;
-  cumulusMessage.meta.status = 'completed';
-  cumulusMessage.payload.granules[0] = completeGranule;
-
-  await writeGranulesFromMessage({
-    cumulusMessage,
-    executionCumulusId,
-    providerCumulusId,
-    knex,
-    testOverrides: { stepFunctionUtils },
-  });
-
-  t.true(
-    await granulePgModel.exists(knex, {
-      granule_id: completeGranule.granuleId,
-      collection_cumulus_id: collectionCumulusId,
-    })
-  );
-  t.true(await esGranulesClient.exists(completeGranule.granuleId));
-
-  const initialPostgresRecord = await granulePgModel.get(knex, {
-    granule_id: granuleId,
-    collection_cumulus_id: collectionCumulusId,
-  });
-  const apiFormattedInitialPostgresGranule =
-    await translatePostgresGranuleToApiGranule({
-      granulePgRecord: initialPostgresRecord,
-      knexOrTransaction: knex,
-    });
-
-  // Create new files for stale granule. These records will exist in database
-  // during subsequent granule write from message
-  const staleUpdateFiles = [
-    fakeFileFactory({ size: 5 }),
-    fakeFileFactory({ size: 10 }),
-    fakeFileFactory({ size: 15 }),
-    fakeFileFactory({ size: 20 }),
-  ];
-  // set up stale createdAt date
-  const staleCreatedAt = Date.now() - 24 * 60 * 60 * 1000;
-  // setup stale granule for update with 'running' status, which should run into writeConstraints
-  const staleUpdateGranule = {
-    ...completeGranule,
-    files: staleUpdateFiles,
-    status: 'running',
-    cmrLink: 'updatedGranuled.com',
-    createdAt: staleCreatedAt,
-  };
-
-  // create a new execution for the granule update operation
-  const { executionName, pgExecution } = await createGranuleExecution(t, 'running', t.context.stateMachineName);
-
-  cumulusMessage.meta.status = 'running';
-  cumulusMessage.cumulus_meta.execution_name = executionName;
-  cumulusMessage.payload.granules[0] = staleUpdateGranule;
-
-  await writeGranulesFromMessage({
-    cumulusMessage,
-    executionCumulusId: pgExecution.cumulus_id,
-    providerCumulusId,
-    knex,
-    testOverrides: { stepFunctionUtils },
-  });
-
-  const postgresRecord = await granulePgModel.get(knex, {
-    granule_id: granuleId,
-    collection_cumulus_id: collectionCumulusId,
-  });
-  const apiFormattedPostgresGranule
-    = await translatePostgresGranuleToApiGranule({
-      granulePgRecord: postgresRecord,
-      knexOrTransaction: knex,
-    });
-  const esRecord = await esGranulesClient.get(granuleId);
-
-  const expectedGranule = {
-    ...apiFormattedInitialPostgresGranule,
-    // should already be part of apiFormattedInitialPostgresGranule
-    // but setting more explicitly for test transparency
-    // these values and files were not changed so have values from the first write
-    files: files,
-    status: 'completed',
-    cmrLink: 'example.com',
-    productVolume: '15',
-    createdAt: apiFormattedInitialPostgresGranule.createdAt,
-    timestamp: apiFormattedInitialPostgresGranule.timestamp,
-    updatedAt: apiFormattedInitialPostgresGranule.updatedAt,
-  };
-
-  // Files array order is not promised to match between datastores
-  [esRecord, expectedGranule, apiFormattedPostgresGranule].forEach((record) => {
-    record.files.sort((f1, f2) => sortFilesByBuckets(f1, f2));
-  });
-
-  // Translated postgres granule matches expected updatedGranule
-  // minus model defaults
-  t.deepEqual(
-    apiFormattedPostgresGranule,
-    removeNilProperties(expectedGranule)
-  );
-  t.deepEqual(omit(esRecord, ['_id']), removeNilProperties(expectedGranule));
-});
-
-test.serial('writeGranulesFromMessage() on update changing granule status to "queued", with different files, a new execution, and a stale granule createdAt, does not update the granule values or files in Postgres/ES or to the files, so the pre-existing values and files will persist', async (t) => {
-  // for queued status, there is a difference whether the re-write is with the same execution
-  // or a new one
-  const {
-    collection,
-    collectionCumulusId,
-    cumulusMessage,
-    esGranulesClient,
-    executionCumulusId,
-    files,
-    granulePgModel,
-    knex,
-    providerCumulusId,
-    stepFunctionUtils,
-  } = t.context;
-
-  const completeGranule = fakeGranuleFactoryV2({
-    collectionId: constructCollectionId(collection.name, collection.version),
-    files: files,
-    status: 'completed',
-  });
-
-  const granuleId = completeGranule.granuleId;
-  cumulusMessage.meta.status = 'completed';
-  cumulusMessage.payload.granules[0] = completeGranule;
-
-  await writeGranulesFromMessage({
-    cumulusMessage,
-    executionCumulusId,
-    providerCumulusId,
-    knex,
-    testOverrides: { stepFunctionUtils },
-  });
-
-  t.true(
-    await granulePgModel.exists(knex, {
-      granule_id: completeGranule.granuleId,
-      collection_cumulus_id: collectionCumulusId,
-    })
-  );
-  t.true(await esGranulesClient.exists(completeGranule.granuleId));
-
-  const initialPostgresRecord = await granulePgModel.get(knex, {
-    granule_id: granuleId,
-    collection_cumulus_id: collectionCumulusId,
-  });
-  const apiFormattedInitialPostgresGranule =
-    await translatePostgresGranuleToApiGranule({
-      granulePgRecord: initialPostgresRecord,
-      knexOrTransaction: knex,
-    });
-
-  // Create new files for stale granule. These records will exist in database
-  // during subsequent granule write from message
-  const staleUpdateFiles = [
-    fakeFileFactory({ size: 5 }),
-    fakeFileFactory({ size: 10 }),
-    fakeFileFactory({ size: 15 }),
-    fakeFileFactory({ size: 20 }),
-  ];
-  // set up stale createdAt date
-  const staleCreatedAt = Date.now() - 24 * 60 * 60 * 1000;
-  // setup stale granule for update with 'running' status, which should run into writeConstraints
-  const staleUpdateGranule = {
-    ...completeGranule,
-    files: staleUpdateFiles,
-    status: 'queued',
-    cmrLink: 'updatedGranuled.com',
-    createdAt: staleCreatedAt,
-  };
-
-  // create a new execution for the granule update operation
-  const { executionName, pgExecution } = await createGranuleExecution(t, 'running', t.context.stateMachineName);
-
-  cumulusMessage.meta.status = 'queued';
-  cumulusMessage.cumulus_meta.execution_name = executionName;
-  cumulusMessage.payload.granules[0] = staleUpdateGranule;
-
-  await writeGranulesFromMessage({
-    cumulusMessage,
-    executionCumulusId: pgExecution.cumulus_id,
-    providerCumulusId,
-    knex,
-    testOverrides: { stepFunctionUtils },
-  });
-
-  const postgresRecord = await granulePgModel.get(knex, {
-    granule_id: granuleId,
-    collection_cumulus_id: collectionCumulusId,
-  });
-  const apiFormattedPostgresGranule
-    = await translatePostgresGranuleToApiGranule({
-      granulePgRecord: postgresRecord,
-      knexOrTransaction: knex,
-    });
-  const esRecord = await esGranulesClient.get(granuleId);
-
-  const expectedGranule = {
-    ...apiFormattedInitialPostgresGranule,
-    // should already be part of apiFormattedInitialPostgresGranule
-    // but setting more explicitly for test transparency
-    // these values and files were not changed so have values from the first write
-    files: files,
-    status: 'completed',
-    cmrLink: 'example.com',
-    productVolume: '15',
-    createdAt: apiFormattedInitialPostgresGranule.createdAt,
-    timestamp: apiFormattedInitialPostgresGranule.timestamp,
-    updatedAt: apiFormattedInitialPostgresGranule.updatedAt,
-  };
-
-  // Files array order is not promised to match between datastores
-  [esRecord, expectedGranule, apiFormattedPostgresGranule].forEach((record) => {
-    record.files.sort((f1, f2) => sortFilesByBuckets(f1, f2));
-  });
-
-  // Translated postgres granule matches expected updatedGranule
-  // minus model defaults
-  t.deepEqual(
-    apiFormattedPostgresGranule,
-    removeNilProperties(expectedGranule)
-  );
-  t.deepEqual(omit(esRecord, ['_id']), removeNilProperties(expectedGranule));
-});
-
-test.serial('writeGranulesFromMessage() on update with "completed" status and stale granule createdAt, does not persist the granule updates to Postgres/ES or to the files', async (t) => {
-  // for completed status, whether the update is with the same execution or a new one
-  // does not make a difference
-  const {
-    collection,
-    collectionCumulusId,
-    cumulusMessage,
-    esGranulesClient,
-    executionCumulusId,
-    files,
-    granulePgModel,
-    knex,
-    providerCumulusId,
-    stepFunctionUtils,
-  } = t.context;
-
-  const completeGranule = fakeGranuleFactoryV2({
-    collectionId: constructCollectionId(collection.name, collection.version),
-    files: files,
-    status: 'completed',
-  });
-
-  const granuleId = completeGranule.granuleId;
-  cumulusMessage.meta.status = 'completed';
-  cumulusMessage.payload.granules[0] = completeGranule;
-
-  await writeGranulesFromMessage({
-    cumulusMessage,
-    executionCumulusId,
-    providerCumulusId,
-    knex,
-    testOverrides: { stepFunctionUtils },
-  });
-
-  t.true(
-    await granulePgModel.exists(knex, {
-      granule_id: completeGranule.granuleId,
-      collection_cumulus_id: collectionCumulusId,
-    })
-  );
-  t.true(await esGranulesClient.exists(completeGranule.granuleId));
-
-  const initialPostgresRecord = await granulePgModel.get(knex, {
-    granule_id: granuleId,
-    collection_cumulus_id: collectionCumulusId,
-  });
-  const apiFormattedInitialPostgresGranule =
-    await translatePostgresGranuleToApiGranule({
-      granulePgRecord: initialPostgresRecord,
-      knexOrTransaction: knex,
-    });
-
-  // Create new files for stale granule. These records will exist in database
-  // during subsequent granule write from message
-  const staleUpdateFiles = [
-    fakeFileFactory({ size: 5 }),
-    fakeFileFactory({ size: 10 }),
-    fakeFileFactory({ size: 15 }),
-    fakeFileFactory({ size: 20 }),
-  ];
-  // set up stale createdAt date
-  const staleCreatedAt = Date.now() - 24 * 60 * 60 * 1000;
-  // setup stale granule for update with 'completed' status, should avoid writeConstraints
-  const staleUpdateGranule = {
-    ...completeGranule,
-    files: staleUpdateFiles,
-    createdAt: staleCreatedAt,
-    status: 'completed',
-    cmrLink: 'updatedGranuled.com',
-  };
-  cumulusMessage.meta.status = 'completed';
-  cumulusMessage.payload.granules[0] = staleUpdateGranule;
-
-  await writeGranulesFromMessage({
-    cumulusMessage,
-    executionCumulusId,
-    providerCumulusId,
-    knex,
-    testOverrides: { stepFunctionUtils },
-  });
-
-  const postgresRecord = await granulePgModel.get(knex, {
-    granule_id: granuleId,
-    collection_cumulus_id: collectionCumulusId,
-  });
-  const apiFormattedPostgresGranule
-    = await translatePostgresGranuleToApiGranule({
-      granulePgRecord: postgresRecord,
-      knexOrTransaction: knex,
-    });
-  const esRecord = await esGranulesClient.get(granuleId);
-
-  const expectedGranule = {
-    ...apiFormattedInitialPostgresGranule,
-    // should already be part of apiFormattedInitialPostgresGranule
-    // but setting more explicitly for test transparency
-    // these values and files were not changed so have values from the first write
-    files: files,
-    status: 'completed',
-    cmrLink: 'example.com',
-    productVolume: '15',
-    createdAt: apiFormattedInitialPostgresGranule.createdAt,
-    timestamp: apiFormattedInitialPostgresGranule.timestamp,
-    updatedAt: apiFormattedInitialPostgresGranule.updatedAt,
-  };
-
-  // Files array order is not promised to match between datastores
-  [esRecord, expectedGranule, apiFormattedPostgresGranule].forEach((record) => {
-    record.files.sort((f1, f2) => sortFilesByBuckets(f1, f2));
-  });
-
-  // Translated postgres granule matches expected updatedGranule
-  // minus model defaults
-  t.deepEqual(
-    apiFormattedPostgresGranule,
-    removeNilProperties(expectedGranule)
-  );
-  t.deepEqual(omit(esRecord, ['_id']), removeNilProperties(expectedGranule));
-});
-
-test.serial('writeGranuleFromApi() removes preexisting granule file from postgres on granule update with disjoint files', async (t) => {
-  const {
-    collectionCumulusId,
-    esClient,
-    filePgModel,
-    granule,
-    granuleId,
-    granulePgModel,
-    knex,
-  } = t.context;
-
-  const snsEventType = 'Create';
-  const pgGranule = await translateApiGranuleToPostgresGranule({
-    dynamoRecord: granule,
-    knexOrTransaction: knex,
-  });
-  const returnedGranule = await granulePgModel.create(knex, pgGranule, '*');
-
-  const [fakeFile] = await filePgModel.create(knex, {
-    granule_cumulus_id: returnedGranule[0].cumulus_id,
-    bucket: 'fake_bucket',
-    key: 'fake_key',
-  }, '*');
-
-  await writeGranuleFromApi({ ...granule, status: 'completed' }, knex, esClient, snsEventType);
-
-  const granuleRecord = await granulePgModel.get(
-    knex,
-    {
-      granule_id: granuleId,
-      collection_cumulus_id: collectionCumulusId,
-    }
-  );
-
-  const granuleFiles = await filePgModel.search(knex, {
-    granule_cumulus_id: granuleRecord.cumulus_id,
-  });
-  t.deepEqual(granuleFiles.filter((file) => file.bucket === fakeFile.bucket), []);
-});
-
-test.serial('writeGranuleFromApi() throws for a granule with no granuleId provided', async (t) => {
   const {
     knex,
     granule,
