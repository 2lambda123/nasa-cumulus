'use strict';

const test = require('ava');
const cryptoRandomString = require('crypto-random-string');
const sinon = require('sinon');
const omit = require('lodash/omit');

const { randomId } = require('@cumulus/common/test-utils');
const { constructCollectionId } = require('@cumulus/message/Collections');
const {
  CollectionPgModel,
  ProviderPgModel,
  ExecutionPgModel,
  GranulesExecutionsPgModel,
  GranulePgModel,
  FilePgModel,
  fakeCollectionRecordFactory,
  fakeExecutionRecordFactory,
  fakeFileRecordFactory,
  fakeGranuleRecordFactory,
  fakeProviderRecordFactory,
  generateLocalTestDb,
  destroyLocalTestDb,
<<<<<<< HEAD
  tableNames,
  translatePostgresGranuleToApiGranule,
  translateApiGranuleToPostgresGranule,
=======
  TableNames,
>>>>>>> 325308f0
  migrationDir,
  createRejectableTransaction,
} = require('@cumulus/db');
const {
  Search,
} = require('@cumulus/es-client/search');
const {
  createTestIndex,
  cleanupTestIndex,
} = require('@cumulus/es-client/testUtils');
const {
  getExecutionUrlFromArn,
} = require('@cumulus/message/Executions');

const {
  generateFilePgRecord,
  getGranuleCumulusIdFromQueryResultOrLookup,
  writeFilesViaTransaction,
  writeGranuleFromApi,
  writeGranulesFromMessage,
<<<<<<< HEAD
  _writeGranule,
=======
  updateGranuleStatusToQueued,
>>>>>>> 325308f0
} = require('../../../lib/writeRecords/write-granules');

const { fakeFileFactory, fakeGranuleFactoryV2 } = require('../../../lib/testUtils');
const Granule = require('../../../models/granules');

test.before(async (t) => {
  process.env.GranulesTable = cryptoRandomString({ length: 10 });

  const fakeFileUtils = {
    buildDatabaseFiles: (params) => Promise.resolve(params.files),
  };
  const fakeStepFunctionUtils = {
    describeExecution: () => Promise.resolve({}),
  };
  const granuleModel = new Granule({
    fileUtils: fakeFileUtils,
    stepFunctionUtils: fakeStepFunctionUtils,
  });
  await granuleModel.createTable();
  t.context.granuleModel = granuleModel;

  t.context.collectionPgModel = new CollectionPgModel();
  t.context.executionPgModel = new ExecutionPgModel();
  t.context.granulePgModel = new GranulePgModel();
  t.context.filePgModel = new FilePgModel();
  t.context.granulesExecutionsPgModel = new GranulesExecutionsPgModel();
  t.context.providerPgModel = new ProviderPgModel();

  t.context.testDbName = `writeGranules_${cryptoRandomString({ length: 10 })}`;

  const { knexAdmin, knex } = await generateLocalTestDb(
    t.context.testDbName,
    migrationDir
  );
  t.context.knexAdmin = knexAdmin;
  t.context.knex = knex;

  const { esIndex, esClient } = await createTestIndex();
  t.context.esIndex = esIndex;
  t.context.esClient = esClient;
  t.context.esGranulesClient = new Search(
    {},
    'granule',
    t.context.esIndex
  );
});

test.beforeEach(async (t) => {
  const stateMachineName = cryptoRandomString({ length: 5 });
  t.context.stateMachineArn = `arn:aws:states:us-east-1:12345:stateMachine:${stateMachineName}`;

  t.context.executionName = cryptoRandomString({ length: 5 });
  t.context.executionArn = `arn:aws:states:us-east-1:12345:execution:${stateMachineName}:${t.context.executionName}`;
  t.context.executionUrl = getExecutionUrlFromArn(t.context.executionArn);
  const execution = fakeExecutionRecordFactory({
    arn: t.context.executionArn,
    url: t.context.executionUrl,
  });

  t.context.collection = fakeCollectionRecordFactory();
  t.context.collectionId = constructCollectionId(
    t.context.collection.name,
    t.context.collection.version
  );
  t.context.provider = fakeProviderRecordFactory();

  t.context.granuleId = cryptoRandomString({ length: 10 });
  t.context.files = [fakeFileFactory({ size: 5 })];
  t.context.granule = fakeGranuleFactoryV2({
    files: t.context.files,
    granuleId: t.context.granuleId,
    collectionId: constructCollectionId(t.context.collection.name, t.context.collection.version),
    execution: execution.url,
  });

  t.context.workflowStartTime = Date.now();
  t.context.cumulusMessage = {
    cumulus_meta: {
      workflow_start_time: t.context.workflowStartTime,
      state_machine: t.context.stateMachineArn,
      execution_name: t.context.executionName,
    },
    meta: {
      status: 'running',
      collection: t.context.collection,
      provider: t.context.provider,
    },
    payload: {
      granules: [t.context.granule],
    },
  };

  const [pgCollection] = await t.context.collectionPgModel.create(
    t.context.knex,
    t.context.collection
  );
  t.context.collectionCumulusId = pgCollection.cumulus_id;

  const [pgExecution] = await t.context.executionPgModel.create(
    t.context.knex,
    execution
  );
  t.context.executionCumulusId = pgExecution.cumulus_id;

  [t.context.providerCumulusId] = await t.context.providerPgModel.create(
    t.context.knex,
    t.context.provider
  );
});

test.afterEach.always(async (t) => {
  await t.context.knex(TableNames.files).del();
  await t.context.knex(TableNames.granulesExecutions).del();
  await t.context.knex(TableNames.granules).del();
});

test.after.always(async (t) => {
  const {
    granuleModel,
  } = t.context;
  await granuleModel.deleteTable();
  await destroyLocalTestDb({
    ...t.context,
  });
  await cleanupTestIndex(t.context);
});

test('generateFilePgRecord() adds granule cumulus ID', (t) => {
  const file = {
    bucket: cryptoRandomString({ length: 3 }),
    key: cryptoRandomString({ length: 3 }),
  };
  const record = generateFilePgRecord({ file, granuleCumulusId: 1 });
  t.is(record.granule_cumulus_id, 1);
});

test('getGranuleCumulusIdFromQueryResultOrLookup() returns cumulus ID from database if query result is empty', async (t) => {
  const granuleRecord = fakeGranuleRecordFactory();
  const fakeGranuleCumulusId = Math.floor(Math.random() * 1000);
  const fakeGranulePgModel = {
    getRecordCumulusId: (_, record) => {
      if (record.granule_id === granuleRecord.granule_id) {
        return Promise.resolve(fakeGranuleCumulusId);
      }
      return Promise.resolve();
    },
  };

  t.is(
    await getGranuleCumulusIdFromQueryResultOrLookup({
      trx: {},
      queryResult: [],
      granuleRecord,
      granulePgModel: fakeGranulePgModel,
    }),
    fakeGranuleCumulusId
  );
});

test('writeFilesViaTransaction() throws error if any writes fail', async (t) => {
  const { knex } = t.context;

  const fileRecords = [
    fakeFileRecordFactory(),
    fakeFileRecordFactory(),
  ];

  const fakeFilePgModel = {
    upsert: sinon.stub()
      .onCall(0)
      .resolves()
      .onCall(1)
      .throws(),
  };

  await t.throwsAsync(
    createRejectableTransaction(
      knex,
      (trx) =>
        writeFilesViaTransaction({
          fileRecords,
          trx,
          filePgModel: fakeFilePgModel,
        })
    )
  );
});

test('_writeGranule will not allow a running status to replace a completed status for same execution', async (t) => {
  const {
    granule,
    executionCumulusId,
    esClient,
    knex,
    granuleModel,
    granuleId,
    collectionCumulusId,
    executionUrl,
  } = t.context;

  const dynamoGranuleRecord = {
    ...granule,
    status: 'completed',
  };
  const postgresGranuleRecord = await translateApiGranuleToPostgresGranule(
    dynamoGranuleRecord,
    knex
  );
  await _writeGranule({
    dynamoGranuleRecord,
    postgresGranuleRecord,
    executionCumulusId,
    granuleModel,
    knex,
    esClient,
  });

  t.like(
    await granuleModel.get({ granuleId }),
    {
      execution: executionUrl,
      status: 'completed',
    }
  );
  const granulePgRecord = await t.context.granulePgModel.get(knex, {
    granule_id: granuleId,
    collection_cumulus_id: collectionCumulusId,
  });
  t.like(
    granulePgRecord,
    {
      status: 'completed',
    }
  );
  t.is(
    (await t.context.granulesExecutionsPgModel.search(
      t.context.knex,
      {
        granule_cumulus_id: granulePgRecord.cumulus_id,
      }
    )).length,
    1
  );
  t.like(
    await t.context.esGranulesClient.get(granuleId),
    {
      execution: executionUrl,
      status: 'completed',
    }
  );

  const updatedDynamoGranuleRecord = {
    ...granule,
    status: 'running',
  };
  const updatedPgGranuleRecord = await translateApiGranuleToPostgresGranule(
    updatedDynamoGranuleRecord,
    knex
  );
  await _writeGranule({
    dynamoGranuleRecord: updatedDynamoGranuleRecord,
    postgresGranuleRecord: updatedPgGranuleRecord,
    executionCumulusId,
    granuleModel,
    knex,
    esClient,
  });

  t.like(
    await granuleModel.get({ granuleId }),
    {
      execution: executionUrl,
      status: 'completed',
    }
  );
  t.like(
    await t.context.granulePgModel.get(knex, {
      granule_id: granuleId,
      collection_cumulus_id: collectionCumulusId,
    }),
    {
      status: 'completed',
    }
  );
  t.like(
    await t.context.esGranulesClient.get(granuleId),
    {
      execution: executionUrl,
      status: 'completed',
    }
  );
});

test.serial('writeGranulesFromMessage() returns undefined if message has no granules', async (t) => {
  const {
    knex,
    executionCumulusId,
    providerCumulusId,
    granuleModel,
  } = t.context;
  const cumulusMessage = {};
  const actual = await writeGranulesFromMessage({
    cumulusMessage,
    executionCumulusId,
    providerCumulusId,
    knex,
    granuleModel,
  });
  t.is(actual, undefined);
});

test.serial('writeGranulesFromMessage() returns undefined if message has empty granule set', async (t) => {
  const {
    knex,
    executionCumulusId,
    providerCumulusId,
    granuleModel,
  } = t.context;
  const cumulusMessage = { granules: [] };
  const actual = await writeGranulesFromMessage({
    cumulusMessage,
    executionCumulusId,
    providerCumulusId,
    knex,
    granuleModel,
  });
  t.is(actual, undefined);
});

test.serial('writeGranulesFromMessage() saves granule records to DynamoDB/PostgreSQL/Elasticsearch if PostgreSQL write is enabled', async (t) => {
  const {
    cumulusMessage,
    granuleModel,
    knex,
    collectionCumulusId,
    executionCumulusId,
    providerCumulusId,
    granuleId,
  } = t.context;

  await writeGranulesFromMessage({
    cumulusMessage,
    executionCumulusId,
    providerCumulusId,
    knex,
    granuleModel,
  });

  t.true(await granuleModel.exists({ granuleId }));
  t.true(await t.context.granulePgModel.exists(
    knex,
    { granule_id: granuleId, collection_cumulus_id: collectionCumulusId }
  ));
  t.true(await t.context.esGranulesClient.exists(granuleId));
});

test.serial('writeGranules() saves the same values to DynamoDB, PostgreSQL and Elasticsearch', async (t) => {
  const {
    collectionCumulusId,
    cumulusMessage,
    granuleModel,
    knex,
    executionCumulusId,
    providerCumulusId,
    granuleId,
  } = t.context;

  // Only test fields that are stored in Postgres on the Granule record.
  // The following fields are populated by separate queries during translation
  // or elasticsearch.
  const omitList = ['files', 'execution', 'pdrName', 'provider', '_id'];

  await writeGranulesFromMessage({
    cumulusMessage,
    executionCumulusId,
    providerCumulusId,
    knex,
    granuleModel,
  });

  const dynamoRecord = await granuleModel.get({ granuleId });
  const granulePgRecord = await t.context.granulePgModel.get(
    knex,
    {
      granule_id: granuleId,
      collection_cumulus_id: collectionCumulusId,
    }
  );

  // translate the PG granule to API granule to directly compare to Dynamo
  const translatedPgRecord = await translatePostgresGranuleToApiGranule({
    granulePgRecord,
    knexOrTransaction: knex,
  });
  t.deepEqual(omit(translatedPgRecord, omitList), omit(dynamoRecord, omitList));

  const esRecord = await t.context.esGranulesClient.get(granuleId);
  t.deepEqual(omit(translatedPgRecord, omitList), omit(esRecord, omitList));
});

test.serial('writeGranulesFromMessage() saves granule records to Dynamo/PostgreSQL/Elasticsearch with same timestamps', async (t) => {
  const {
    cumulusMessage,
    granuleModel,
    knex,
    collectionCumulusId,
    executionCumulusId,
    providerCumulusId,
    granuleId,
  } = t.context;

  await writeGranulesFromMessage({
    cumulusMessage,
    executionCumulusId,
    providerCumulusId,
    knex,
    granuleModel,
  });

  const dynamoRecord = await granuleModel.get({ granuleId });
  const granulePgRecord = await t.context.granulePgModel.get(
    knex,
    {
      granule_id: granuleId,
      collection_cumulus_id: collectionCumulusId,
    }
  );

  const esRecord = await t.context.esGranulesClient.get(granuleId);

  t.is(granulePgRecord.created_at.getTime(), dynamoRecord.createdAt);
  t.is(granulePgRecord.updated_at.getTime(), dynamoRecord.updatedAt);

  t.is(granulePgRecord.created_at.getTime(), esRecord.createdAt);
  t.is(granulePgRecord.updated_at.getTime(), esRecord.updatedAt);
});

test.serial('writeGranulesFromMessage() saves file records to DynamoDB/PostgreSQL if Postgres write is enabled and workflow status is "completed"', async (t) => {
  const {
    collectionCumulusId,
    cumulusMessage,
    executionCumulusId,
    filePgModel,
    granuleId,
    granuleModel,
    granulePgModel,
    knex,
    providerCumulusId,
    files,
  } = t.context;

  cumulusMessage.meta.status = 'completed';

  await writeGranulesFromMessage({
    cumulusMessage,
    executionCumulusId,
    providerCumulusId,
    knex,
    granuleModel,
  });

  const dynamoGranule = await granuleModel.get({ granuleId });
  t.deepEqual(dynamoGranule.files, files);

  const granule = await granulePgModel.get(
    knex,
    {
      granule_id: granuleId,
      collection_cumulus_id: collectionCumulusId,
    }
  );

  const pgFiles = await filePgModel.search(knex, { granule_cumulus_id: granule.cumulus_id });
  files.forEach((file) => {
    const matchingPgFile = pgFiles.find(
      (pgFile) => file.bucket === pgFile.bucket && file.key === pgFile.key
    );
    t.like(
      matchingPgFile,
      {
        bucket: file.bucket,
        key: file.key,
        file_size: `${file.size}`,
      }
    );
  });
});

test.serial('writeGranulesFromMessage() does not persist file records to Postgres if the worflow status is "running"', async (t) => {
  const {
    collectionCumulusId,
    cumulusMessage,
    executionCumulusId,
    filePgModel,
    granuleId,
    granuleModel,
    granulePgModel,
    knex,
    providerCumulusId,
  } = t.context;

  cumulusMessage.meta.status = 'running';

  await writeGranulesFromMessage({
    cumulusMessage,
    executionCumulusId,
    providerCumulusId,
    knex,
    granuleModel,
  });

  const granule = await granulePgModel.get(
    knex,
    {
      granule_id: granuleId,
      collection_cumulus_id: collectionCumulusId,
    }
  );

  t.false(
    await filePgModel.exists(knex, { granule_cumulus_id: granule.cumulus_id })
  );
});

test.serial('writeGranulesFromMessage() handles successful and failing writes independently', async (t) => {
  const {
    cumulusMessage,
    granuleModel,
    knex,
    collectionCumulusId,
    executionCumulusId,
    providerCumulusId,
    granuleId,
  } = t.context;

  const granule2 = {
    // no granule ID should cause failure
  };
  cumulusMessage.payload.granules = [
    ...cumulusMessage.payload.granules,
    granule2,
  ];

  await t.throwsAsync(writeGranulesFromMessage({
    cumulusMessage,
    executionCumulusId,
    providerCumulusId,
    knex,
    granuleModel,
  }));

  t.true(await granuleModel.exists({ granuleId }));
  t.true(
    await t.context.granulePgModel.exists(
      knex,
      { granule_id: granuleId, collection_cumulus_id: collectionCumulusId }
    )
  );
});

test.serial('writeGranulesFromMessage() throws error if any granule writes fail', async (t) => {
  const {
    cumulusMessage,
    knex,
    executionCumulusId,
    providerCumulusId,
    granuleModel,
  } = t.context;

  cumulusMessage.payload.granules = [
    ...cumulusMessage.payload.granules,
    // this object is not a valid granule, so its write should fail
    {},
  ];

  await t.throwsAsync(writeGranulesFromMessage({
    cumulusMessage,
    executionCumulusId,
    providerCumulusId,
    knex,
    granuleModel,
  }));
});

test.serial('writeGranulesFromMessage() does not persist records to DynamoDB/PostgreSQL/Elasticsearch if Dynamo write fails', async (t) => {
  const {
    cumulusMessage,
    granuleModel,
    knex,
    collectionCumulusId,
    executionCumulusId,
    providerCumulusId,
    granuleId,
  } = t.context;

  const fakeGranuleModel = {
    generateGranuleRecord: () => t.context.granule,
    storeGranule: () => {
      throw new Error('Granules dynamo error');
    },
    describeGranuleExecution: () => Promise.resolve({}),
    delete: () => Promise.resolve(),
  };

  const [error] = await t.throwsAsync(
    writeGranulesFromMessage({
      cumulusMessage,
      executionCumulusId,
      providerCumulusId,
      knex,
      granuleModel: fakeGranuleModel,
    })
  );

  t.true(error.message.includes('Granules dynamo error'));
  t.false(await granuleModel.exists({ granuleId }));
  t.false(
    await t.context.granulePgModel.exists(
      knex,
      { granule_id: granuleId, collection_cumulus_id: collectionCumulusId }
    )
  );
  t.false(await t.context.esGranulesClient.exists(granuleId));
});

test.serial('writeGranulesFromMessage() does not persist records to DynamoDB/PostgreSQL/Elasticsearch if Postgres write fails', async (t) => {
  const {
    cumulusMessage,
    granuleModel,
    knex,
    executionCumulusId,
    providerCumulusId,
    granuleId,
    collectionCumulusId,
  } = t.context;

  const testGranulePgModel = {
    upsert: () => {
      throw new Error('Granules PostgreSQL error');
    },
  };

  const [error] = await t.throwsAsync(writeGranulesFromMessage({
    cumulusMessage,
    executionCumulusId,
    providerCumulusId,
    knex,
    granuleModel,
    granulePgModel: testGranulePgModel,
  }));

  t.true(error.message.includes('Granules PostgreSQL error'));
  t.false(await granuleModel.exists({ granuleId }));
  t.false(
    await t.context.granulePgModel.exists(knex, {
      granule_id: granuleId,
      collection_cumulus_id: collectionCumulusId,
    })
  );
  t.false(await t.context.esGranulesClient.exists(granuleId));
});

test.serial('writeGranulesFromMessage() does not persist records to DynamoDB/PostgreSQL/Elasticsearch if Elasticsearch write fails', async (t) => {
  const {
    cumulusMessage,
    granuleModel,
    knex,
    collectionCumulusId,
    executionCumulusId,
    providerCumulusId,
    granuleId,
  } = t.context;

  const fakeEsClient = {
    update: () => {
      throw new Error('Granules ES error');
    },
    delete: () => Promise.resolve(),
  };

  const [error] = await t.throwsAsync(writeGranulesFromMessage({
    cumulusMessage,
    collectionCumulusId,
    executionCumulusId,
    providerCumulusId,
    knex,
    granuleModel,
    esClient: fakeEsClient,
  }));

  t.true(error.message.includes('Granules ES error'));
  t.false(await granuleModel.exists({ granuleId }));
  t.false(
    await t.context.granulePgModel.exists(
      knex,
      { granule_id: granuleId, collection_cumulus_id: collectionCumulusId }
    )
  );
  t.false(await t.context.esGranulesClient.exists(granuleId));
});

test.serial('writeGranulesFromMessage() writes a granule and marks as failed if any file writes fail', async (t) => {
  const {
    cumulusMessage,
    knex,
    collectionCumulusId,
    executionCumulusId,
    providerCumulusId,
    granuleModel,
    granuleId,
  } = t.context;

  cumulusMessage.meta.status = 'completed';

  cumulusMessage.payload.granules[0].files[0].bucket = undefined;
  cumulusMessage.payload.granules[0].files[0].key = undefined;

  await writeGranulesFromMessage({
    cumulusMessage,
    executionCumulusId,
    providerCumulusId,
    knex,
    granuleModel,
  });

  const dynamoGranule = await granuleModel.get({ granuleId });
  t.is(dynamoGranule.status, 'failed');
  t.deepEqual(dynamoGranule.error.Error, 'Failed writing files to PostgreSQL.');

  const pgGranule = await t.context.granulePgModel.get(knex, {
    granule_id: granuleId,
    collection_cumulus_id: collectionCumulusId,
  });
  t.is(pgGranule.status, 'failed');
  t.deepEqual(pgGranule.error.Error, 'Failed writing files to PostgreSQL.');
});

test.serial('writeGranulesFromMessage() writes all valid files if any non-valid file fails', async (t) => {
  const {
    cumulusMessage,
    knex,
    executionCumulusId,
    providerCumulusId,
    granuleModel,
    filePgModel,
    granulePgModel,
  } = t.context;

  cumulusMessage.meta.status = 'completed';

  const invalidFiles = [
    fakeFileFactory({ bucket: undefined }),
    fakeFileFactory({ bucket: undefined }),
  ];

  const existingFiles = cumulusMessage.payload.granules[0].files;
  cumulusMessage.payload.granules[0].files = existingFiles.concat(invalidFiles);

  const validFiles = 10;
  for (let i = 0; i < validFiles; i += 1) {
    cumulusMessage.payload.granules[0].files.push(fakeFileFactory());
  }
  const validFileCount = cumulusMessage.payload.granules[0].files.length - invalidFiles.length;

  await writeGranulesFromMessage({
    cumulusMessage,
    executionCumulusId,
    providerCumulusId,
    knex,
    granuleModel,
  });

  t.false(await filePgModel.exists(knex, { key: invalidFiles[0].key }));
  t.false(await filePgModel.exists(knex, { key: invalidFiles[1].key }));

  const granuleCumulusId = await granulePgModel.getRecordCumulusId(
    knex,
    { granule_id: cumulusMessage.payload.granules[0].granuleId }
  );
  const fileRecords = await filePgModel.search(knex, { granule_cumulus_id: granuleCumulusId });
  t.is(fileRecords.length, validFileCount);
});

test.serial('writeGranulesFromMessage() stores error on granule if any file fails', async (t) => {
  const {
    cumulusMessage,
    knex,
    collectionCumulusId,
    executionCumulusId,
    providerCumulusId,
    granuleId,
    granuleModel,
  } = t.context;

  cumulusMessage.meta.status = 'completed';

  const invalidFiles = [
    fakeFileFactory({ bucket: undefined }),
    fakeFileFactory({ bucket: undefined }),
  ];

  const existingFiles = cumulusMessage.payload.granules[0].files;
  cumulusMessage.payload.granules[0].files = existingFiles.concat(invalidFiles);

  const validFiles = 10;
  for (let i = 0; i < validFiles; i += 1) {
    cumulusMessage.payload.granules[0].files.push(fakeFileFactory());
  }

  await writeGranulesFromMessage({
    cumulusMessage,
    executionCumulusId,
    providerCumulusId,
    knex,
    granuleModel,
  });

  const pgGranule = await t.context.granulePgModel.get(
    knex,
    { granule_id: granuleId, collection_cumulus_id: collectionCumulusId }
  );
  t.is(pgGranule.error.Error, 'Failed writing files to PostgreSQL.');
  t.true(pgGranule.error.Cause.includes('AggregateError'));
});

test.serial('writeGranuleFromApi() throws for a granule with no granuleId provided', async (t) => {
  const {
    knex,
    granule,
  } = t.context;

  await t.throwsAsync(
    writeGranuleFromApi({ ...granule, granuleId: undefined }, knex),
    { message: 'Could not create granule record, invalid granuleId: undefined' }
  );
});

test.serial('writeGranuleFromApi() throws for a granule with an invalid collectionId', async (t) => {
  const {
    granule,
    knex,
  } = t.context;

  await t.throwsAsync(
    writeGranuleFromApi({ ...granule, collectionId: 'wrong___collection' }, knex),
    { message: 'Record in collections with identifiers {"name":"wrong","version":"collection"} does not exist.' }
  );
});

test.serial('writeGranuleFromApi() throws for a granule with no collectionId provided', async (t) => {
  const {
    knex,
    granule,
  } = t.context;

  await t.throwsAsync(
    writeGranuleFromApi({ ...granule, collectionId: undefined }, knex),
    { message: 'collectionId required to generate a granule record' }
  );
});

test.serial('writeGranuleFromApi() throws for a granule with an invalid collectionId provided', async (t) => {
  const {
    knex,
    granule,
  } = t.context;
  const badCollectionId = `collectionId${cryptoRandomString({ length: 5 })}`;
  await t.throwsAsync(
    writeGranuleFromApi({ ...granule, collectionId: badCollectionId }, knex),
    { message: `invalid collectionId: ${badCollectionId}` }
  );
});

test.serial('writeGranuleFromApi() writes a granule to PostgreSQL and DynamoDB.', async (t) => {
  const {
    collectionCumulusId,
    granule,
    granuleId,
    granuleModel,
    granulePgModel,
    knex,
  } = t.context;

  const result = await writeGranuleFromApi({ ...granule }, knex);

  t.is(result, `Wrote Granule ${granuleId}`);

  t.true(await granuleModel.exists({ granuleId }));
  t.true(await granulePgModel.exists(
    knex,
    { granule_id: granuleId, collection_cumulus_id: collectionCumulusId }
  ));
});

test.serial('writeGranuleFromApi() writes a granule without an execution to PostgreSQL and DynamoDB.', async (t) => {
  const {
    collectionCumulusId,
    granule,
    granuleId,
    granuleModel,
    granulePgModel,
    knex,
  } = t.context;

  await writeGranuleFromApi({ ...granule, execution: undefined }, knex);

  t.true(await granuleModel.exists({ granuleId }));
  t.true(await granulePgModel.exists(
    knex,
    { granule_id: granuleId, collection_cumulus_id: collectionCumulusId }
  ));
});

test.serial('writeGranuleFromApi() can write a granule with no files associated with it', async (t) => {
  const {
    knex,
    granule,
    granuleId,
    granuleModel,
    granulePgModel,
    collectionCumulusId,
  } = t.context;

  await writeGranuleFromApi({ ...granule, files: [] }, knex);
  t.true(await granuleModel.exists({ granuleId }));
  t.true(await granulePgModel.exists(
    knex,
    { granule_id: granuleId, collection_cumulus_id: collectionCumulusId }
  ));
});

test.serial('writeGranuleFromApi() throws with granule with an execution url that does not exist.', async (t) => {
  const {
    knex,
    granule,
  } = t.context;
  const execution = `execution${cryptoRandomString({ length: 5 })}`;
  await t.throwsAsync(
    writeGranuleFromApi({ ...granule, execution }, knex),
    { message: `Could not find execution in PostgreSQL database with url ${execution}` }
  );
});

test.serial('writeGranuleFromApi() saves granule records to Dynamo and Postgres with same timestamps.', async (t) => {
  const {
    knex,
    collectionCumulusId,
    granule,
    granuleId,
    granuleModel,
    granulePgModel,
  } = t.context;

  const result = await writeGranuleFromApi({ ...granule }, knex);

  t.is(result, `Wrote Granule ${granuleId}`);

  const dynamoRecord = await granuleModel.get({ granuleId });
  const postgresRecord = await granulePgModel.get(
    knex,
    { granule_id: granuleId, collection_cumulus_id: collectionCumulusId }
  );
  t.is(postgresRecord.created_at.getTime(), dynamoRecord.createdAt);
  t.is(postgresRecord.updated_at.getTime(), dynamoRecord.updatedAt);
});

test.serial('writeGranuleFromApi() saves file records to Postgres if Postgres write is enabled and workflow status is "completed"', async (t) => {
  const {
    collectionCumulusId,
    filePgModel,
    granule,
    granuleId,
    granulePgModel,
    knex,
  } = t.context;

  await writeGranuleFromApi({ ...granule, status: 'completed' }, knex);

  const granuleRecord = await granulePgModel.get(
    knex,
    {
      granule_id: granuleId,
      collection_cumulus_id: collectionCumulusId,
    }
  );

  t.true(
    await filePgModel.exists(knex, { granule_cumulus_id: granuleRecord.cumulus_id })
  );
});

test.serial('writeGranuleFromApi() does not persist file records to Postgres if workflow status is "running"', async (t) => {
  const {
    collectionCumulusId,
    filePgModel,
    granule,
    granuleId,
    granulePgModel,
    knex,
  } = t.context;

  await writeGranuleFromApi({ ...granule, status: 'running' }, knex);

  const granuleRecord = await granulePgModel.get(
    knex,
    {
      granule_id: granuleId,
      collection_cumulus_id: collectionCumulusId,
    }
  );

  t.false(
    await filePgModel.exists(knex, { granule_cumulus_id: granuleRecord.cumulus_id })
  );
});

test.serial('writeGranuleFromApi() does not persist records to Dynamo or Postgres if Dynamo write fails', async (t) => {
  const {
    collectionCumulusId,
    granule,
    granuleId,
    granuleModel,
    knex,
  } = t.context;

  const fakeGranuleModel = {
    storeGranule: () => {
      throw new Error('Granules dynamo error');
    },
    delete: () => Promise.resolve({}),
  };

  const error = await t.throwsAsync(
    writeGranuleFromApi({ ...granule, granuleModel: fakeGranuleModel }, knex)
  );

  t.true(error.message.includes('Granules dynamo error'));
  t.false(await granuleModel.exists({ granuleId }));
  t.false(
    await t.context.granulePgModel.exists(
      knex,
      { granule_id: granuleId, collection_cumulus_id: collectionCumulusId }
    )
  );
});

test.serial('writeGranuleFromApi() does not persist records to Dynamo or Postgres if Postgres write fails', async (t) => {
  const {
    collectionCumulusId,
    granule,
    granuleModel,
    knex,
    granuleId,
  } = t.context;

  const testGranulePgModel = {
    upsert: () => {
      throw new Error('Granules Postgres error');
    },
  };

  const error = await t.throwsAsync(writeGranuleFromApi(
    { ...granule, granulePgModel: testGranulePgModel },
    knex
  ));

  t.true(error.message.includes('Granules Postgres error'));
  t.false(await granuleModel.exists({ granuleId }));
  t.false(
    await t.context.granulePgModel.exists(
      knex,
      { granule_id: granuleId, collection_cumulus_id: collectionCumulusId }
    )
  );
});

test.serial('writeGranuleFromApi() writes all valid files if any non-valid file fails', async (t) => {
  const {
    filePgModel,
    granulePgModel,
    granule,
    knex,
  } = t.context;

  const invalidFiles = [
    fakeFileFactory({ bucket: undefined }),
    fakeFileFactory({ bucket: undefined }),
  ];
  const allfiles = [...t.context.files].concat(invalidFiles);

  const validFiles = 10;
  for (let i = 0; i < validFiles; i += 1) {
    allfiles.push(fakeFileFactory());
  }
  const validFileCount = allfiles.length - invalidFiles.length;

  await writeGranuleFromApi({ ...granule, files: allfiles }, knex);

  t.false(await filePgModel.exists(knex, { key: invalidFiles[0].key }));
  t.false(await filePgModel.exists(knex, { key: invalidFiles[1].key }));

  const granuleCumulusId = await granulePgModel.getRecordCumulusId(
    knex,
    { granule_id: granule.granuleId }
  );
  const fileRecords = await filePgModel.search(knex, { granule_cumulus_id: granuleCumulusId });
  t.is(fileRecords.length, validFileCount);
});

test.serial('writeGranuleFromApi() stores error on granule if any file fails', async (t) => {
  const {
    collectionCumulusId,
    granule,
    knex,
    granuleId,
  } = t.context;

  const invalidFiles = [
    fakeFileFactory({ bucket: undefined }),
    fakeFileFactory({ bucket: undefined }),
  ];

  const existingFiles = [...t.context.files];
  const files = existingFiles.concat(invalidFiles);

  const validFiles = 10;
  for (let i = 0; i < validFiles; i += 1) {
    files.push(fakeFileFactory());
  }

  await writeGranuleFromApi(
    { ...granule, status: 'completed', files },
    knex
  );

  const pgGranule = await t.context.granulePgModel.get(
    knex, { granule_id: granuleId, collection_cumulus_id: collectionCumulusId }
  );
  t.is(pgGranule.error.Error, 'Failed writing files to PostgreSQL.');
  t.true(pgGranule.error.Cause.includes('AggregateError'));
});

test.serial('updateGranuleStatusToQueued() updates granule status in the database', async (t) => {
  const {
    knex,
    collectionCumulusId,
    granule,
    granuleId,
    granuleModel,
    granulePgModel,
  } = t.context;

  await writeGranuleFromApi({ ...granule }, knex);
  const dynamoRecord = await granuleModel.get({ granuleId });
  const postgresRecord = await granulePgModel.get(
    knex,
    { granule_id: granuleId, collection_cumulus_id: collectionCumulusId }
  );

  await updateGranuleStatusToQueued({ granule: dynamoRecord, knex });
  const updatedDynamoRecord = await granuleModel.get({ granuleId });
  const updatedPostgresRecord = await granulePgModel.get(
    knex,
    { granule_id: granuleId, collection_cumulus_id: collectionCumulusId }
  );
  const omitList = ['execution', 'status', 'updatedAt', 'updated_at'];
  t.falsy(updatedDynamoRecord.execution);
  t.is(updatedDynamoRecord.status, 'queued');
  t.is(updatedPostgresRecord.status, 'queued');
  t.deepEqual(omit(dynamoRecord, omitList), omit(updatedDynamoRecord, omitList));
  t.deepEqual(omit(postgresRecord, omitList), omit(updatedPostgresRecord, omitList));
});

test.serial('updateGranuleStatusToQueued() throws error if record does not exist in pg', async (t) => {
  const {
    knex,
    granule,
    granuleId,
  } = t.context;

  await writeGranuleFromApi({ ...granule }, knex);

  const name = randomId('name');
  const version = randomId('version');
  const badGranule = fakeGranuleFactoryV2({
    granuleId,
    collectionId: constructCollectionId(name, version),
  });
  await t.throwsAsync(
    updateGranuleStatusToQueued({ granule: badGranule, knex }),
    {
      name: 'RecordDoesNotExist',
      message: `Record in collections with identifiers {"name":"${name}","version":"${version}"} does not exist.`,
    }
  );
});<|MERGE_RESOLUTION|>--- conflicted
+++ resolved
@@ -21,13 +21,9 @@
   fakeProviderRecordFactory,
   generateLocalTestDb,
   destroyLocalTestDb,
-<<<<<<< HEAD
   tableNames,
   translatePostgresGranuleToApiGranule,
   translateApiGranuleToPostgresGranule,
-=======
-  TableNames,
->>>>>>> 325308f0
   migrationDir,
   createRejectableTransaction,
 } = require('@cumulus/db');
@@ -48,11 +44,7 @@
   writeFilesViaTransaction,
   writeGranuleFromApi,
   writeGranulesFromMessage,
-<<<<<<< HEAD
   _writeGranule,
-=======
-  updateGranuleStatusToQueued,
->>>>>>> 325308f0
 } = require('../../../lib/writeRecords/write-granules');
 
 const { fakeFileFactory, fakeGranuleFactoryV2 } = require('../../../lib/testUtils');
