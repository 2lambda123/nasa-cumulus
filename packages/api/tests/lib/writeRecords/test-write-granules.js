--- conflicted
+++ resolved
@@ -1646,15 +1646,9 @@
   });
 
   // Files were removed from all datastores
-<<<<<<< HEAD
   t.is(apiGranule.files, undefined);
   t.deepEqual(dynamoGranule.files, undefined);
   t.deepEqual(esGranule.files, undefined); // TODO - team
-=======
-  t.deepEqual(apiGranule.files, []);
-  t.deepEqual(dynamoGranule.files, []);
-  t.deepEqual(esGranule.files, []);
->>>>>>> 0885c1d5
 });
 
 test.serial('writeGranulesFromMessage() given a null files key will throw an error', async (t) => {
@@ -3145,15 +3139,10 @@
   });
 
   // Files were removed from all datastores
-<<<<<<< HEAD
   t.is(apiGranule.files, undefined);
   t.deepEqual(dynamoGranule.files, undefined);
   // TODO talk to TEAM about this -- should we have [] or undefined for null/[] provided
   t.deepEqual(esGranule.files, undefined);
-=======
-  t.deepEqual(apiGranule.files, []);
-  t.deepEqual(dynamoGranule.files, []);
-  t.deepEqual(esGranule.files, []);
 });
 
 test.serial('writeGranuleFromApi() given a null files key will throw an error', async (t) => {
@@ -3217,7 +3206,6 @@
     updateGranule(t, updateGranulePayload),
     { message: 'granule.files must not be null' }
   );
->>>>>>> 0885c1d5
 });
 
 test.serial('writeGranuleFromApi() writes a full granule without an execution to PostgreSQL and DynamoDB.', async (t) => {
