'use strict';

const test = require('ava');
const cryptoRandomString = require('crypto-random-string');
const sinon = require('sinon');
const uuidv4 = require('uuid/v4');
const omit = require('lodash/omit');

const {
  ExecutionPgModel,
  generateLocalTestDb,
  destroyLocalTestDb,
  migrationDir,
  translatePostgresExecutionToApiExecution,
} = require('@cumulus/db');
const { Search } = require('@cumulus/es-client/search');
const {
  createTestIndex,
  cleanupTestIndex,
} = require('@cumulus/es-client/testUtils');
const { sns, sqs } = require('@cumulus/aws-client/services');
const { generateExecutionApiRecordFromMessage } = require('@cumulus/message/Executions');

const {
  buildExecutionRecord,
  shouldWriteExecutionToPostgres,
  writeExecutionRecordFromMessage,
  writeExecutionRecordFromApi,
} = require('../../../lib/writeRecords/write-execution');

test.before(async (t) => {
  t.context.testDbName = `writeExecutions_${cryptoRandomString({ length: 10 })}`;

  const { knexAdmin, knex } = await generateLocalTestDb(
    t.context.testDbName,
    migrationDir
  );
  t.context.knexAdmin = knexAdmin;
  t.context.knex = knex;

  t.context.executionPgModel = new ExecutionPgModel();

  const { esIndex, esClient } = await createTestIndex();
  t.context.esIndex = esIndex;
  t.context.esClient = esClient;
  t.context.esExecutionsClient = new Search(
    {},
    'execution',
    t.context.esIndex
  );
  t.context.postRDSDeploymentVersion = '9.0.0';
});

test.beforeEach(async (t) => {
  const topicName = cryptoRandomString({ length: 10 });
  const { TopicArn } = await sns().createTopic({ Name: topicName });
  process.env.execution_sns_topic_arn = TopicArn;
  t.context.TopicArn = TopicArn;

  const QueueName = cryptoRandomString({ length: 10 });
  const { QueueUrl } = await sqs().createQueue({ QueueName }).promise();
  t.context.QueueUrl = QueueUrl;
  const getQueueAttributesResponse = await sqs().getQueueAttributes({
    QueueUrl,
    AttributeNames: ['QueueArn'],
  }).promise();
  const QueueArn = getQueueAttributesResponse.Attributes.QueueArn;

  const { SubscriptionArn } = await sns().subscribe({
    TopicArn,
    Protocol: 'sqs',
    Endpoint: QueueArn,
  });

<<<<<<< HEAD
  await sns().confirmSubscription({
    TopicArn,
    Token: SubscriptionArn,
  });
=======
  t.context.SubscriptionArn = SubscriptionArn;
>>>>>>> 04978d1f

  const stateMachineName = cryptoRandomString({ length: 5 });
  t.context.stateMachineArn = `arn:aws:states:us-east-1:12345:stateMachine:${stateMachineName}`;

  t.context.executionName = cryptoRandomString({ length: 5 });
  t.context.executionArn = `arn:aws:states:us-east-1:12345:execution:${stateMachineName}:${t.context.executionName}`;

  t.context.workflowStartTime = Date.now();
  t.context.workflowTasks = {
    task1: {
      key: 'value',
    },
  };
  t.context.workflowName = 'TestWorkflow';

  t.context.asyncOperationId = uuidv4();
  t.context.collectionNameVersion = {
    name: cryptoRandomString({ length: 5 }),
    version: '0.0.0',
  };
  t.context.parentExecutionArn = `arn${cryptoRandomString({ length: 5 })}`;

  t.context.cumulusMessage = {
    cumulus_meta: {
      workflow_start_time: t.context.workflowStartTime,
      cumulus_version: t.context.postRDSDeploymentVersion,
      state_machine: t.context.stateMachineArn,
      execution_name: t.context.executionName,
    },
    meta: {
      status: 'running',
      workflow_name: t.context.workflowName,
      workflow_tasks: t.context.workflowTasks,
    },
    payload: {
      foo: 'bar',
    },
  };
});

test.afterEach(async (t) => {
  const { QueueUrl, TopicArn } = t.context;
  await sqs().deleteQueue({ QueueUrl }).promise();
  await sns().deleteTopic({ TopicArn });
});

test.after.always(async (t) => {
  await destroyLocalTestDb({
    ...t.context,
  });
  await cleanupTestIndex(t.context);
});

test('shouldWriteExecutionToPostgres() returns false if collection from message is not found in Postgres', async (t) => {
  const {
    collectionNameVersion,
  } = t.context;

  await t.false(
    shouldWriteExecutionToPostgres({
      messageCollectionNameVersion: collectionNameVersion,
      collectionCumulusId: undefined,
    })
  );
});

test('shouldWriteExecutionToPostgres() returns false if async operation from message is not found in Postgres', (t) => {
  const {
    asyncOperationId,
  } = t.context;

  t.false(
    shouldWriteExecutionToPostgres({
      messageAsyncOperationId: asyncOperationId,
      asyncOperationCumulusId: undefined,
    })
  );
});

test('shouldWriteExecutionToPostgres() returns false if parent execution from message is not found in Postgres', (t) => {
  const {
    parentExecutionArn,
  } = t.context;

  t.false(
    shouldWriteExecutionToPostgres({
      messageParentExecutionArn: parentExecutionArn,
      parentExecutionCumulusId: undefined,
    })
  );
});

test('buildExecutionRecord builds correct record for "running" execution', (t) => {
  const {
    cumulusMessage,
    executionArn,
    postRDSDeploymentVersion,
    workflowName,
    workflowTasks,
  } = t.context;

  const now = new Date();
  const updatedAt = Date.now();
  const record = buildExecutionRecord({
    cumulusMessage,
    now,
    updatedAt,
    asyncOperationCumulusId: 1,
    collectionCumulusId: 2,
    parentExecutionCumulusId: 3,
  });

  t.deepEqual(
    record,
    {
      arn: executionArn,
      cumulus_version: postRDSDeploymentVersion,
      duration: 0,
      original_payload: cumulusMessage.payload,
      status: 'running',
      tasks: workflowTasks,
      url: `https://console.aws.amazon.com/states/home?region=us-east-1#/executions/details/${executionArn}`,
      workflow_name: workflowName,
      error: {},
      async_operation_cumulus_id: 1,
      collection_cumulus_id: 2,
      parent_cumulus_id: 3,
      created_at: new Date(cumulusMessage.cumulus_meta.workflow_start_time),
      timestamp: now,
      updated_at: new Date(updatedAt),
    }
  );
});

test('buildExecutionRecord returns record with correct payload for non-running execution', (t) => {
  const {
    cumulusMessage,
  } = t.context;

  cumulusMessage.meta.status = 'completed';

  const record = buildExecutionRecord({
    cumulusMessage,
  });

  t.is(record.status, 'completed');
  t.is(record.original_payload, undefined);
  t.deepEqual(record.final_payload, cumulusMessage.payload);
});

test('buildExecutionRecord returns record with duration', (t) => {
  const {
    cumulusMessage,
    workflowStartTime,
  } = t.context;

  cumulusMessage.meta.status = 'completed';
  cumulusMessage.cumulus_meta.workflow_stop_time = workflowStartTime + 5000;

  const record = buildExecutionRecord({
    cumulusMessage,
  });

  t.is(record.duration, 5);
});

test('buildExecutionRecord returns record with error', (t) => {
  const {
    cumulusMessage,
  } = t.context;

  cumulusMessage.meta.status = 'failed';
  const exception = {
    Error: new Error('fake error'),
    Cause: 'an error occurred',
  };
  cumulusMessage.exception = exception;

  const record = buildExecutionRecord({
    cumulusMessage,
  });

  t.deepEqual(record.error, exception);
});

test.serial('writeExecutionRecordFromMessage() saves execution to RDS/Elasticsearch if write to RDS is enabled', async (t) => {
  const {
    cumulusMessage,
    knex,
    executionArn,
    executionPgModel,
  } = t.context;

  await writeExecutionRecordFromMessage({ cumulusMessage, knex });

  t.true(await executionPgModel.exists(knex, { arn: executionArn }));
  t.true(await t.context.esExecutionsClient.exists(executionArn));
});

test.serial('writeExecutionRecordFromMessage() saves execution to RDS/Elasticsearch with same timestamps', async (t) => {
  const {
    cumulusMessage,
    knex,
    executionArn,
    executionPgModel,
  } = t.context;

  await writeExecutionRecordFromMessage({ cumulusMessage, knex });

  const pgRecord = await executionPgModel.get(knex, { arn: executionArn });
  const esRecord = await t.context.esExecutionsClient.get(executionArn);

  t.is(pgRecord.created_at.getTime(), esRecord.createdAt);
  t.is(pgRecord.updated_at.getTime(), esRecord.updatedAt);
});

test.serial('writeExecutionRecordFromMessage() properly sets originalPayload on initial write and finalPayload on subsequent write', async (t) => {
  const {
    cumulusMessage,
    knex,
    executionArn,
    executionPgModel,
  } = t.context;

  cumulusMessage.meta.status = 'running';
  const originalPayload = {
    testId: cryptoRandomString({ length: 10 }),
  };
  cumulusMessage.payload = originalPayload;

  await writeExecutionRecordFromMessage({ cumulusMessage, knex });

  const pgRecord = await executionPgModel.get(knex, { arn: executionArn });
  const esRecord = await t.context.esExecutionsClient.get(executionArn);

  t.deepEqual(pgRecord.original_payload, originalPayload);
  t.deepEqual(esRecord.originalPayload, originalPayload);

  cumulusMessage.meta.status = 'completed';
  const finalPayload = {
    testId: cryptoRandomString({ length: 10 }),
  };
  cumulusMessage.payload = finalPayload;
  await writeExecutionRecordFromMessage({ cumulusMessage, knex });

  const updatedPgRecord = await executionPgModel.get(knex, { arn: executionArn });
  const updatedEsRecord = await t.context.esExecutionsClient.get(executionArn);

  t.deepEqual(updatedPgRecord.original_payload, originalPayload);
  t.deepEqual(updatedEsRecord.originalPayload, originalPayload);
  t.deepEqual(updatedPgRecord.final_payload, finalPayload);
  t.deepEqual(updatedEsRecord.finalPayload, finalPayload);
});

test.serial('writeExecutionRecordFromMessage() properly handles out of order writes and correctly preserves originalPayload/finalPayload', async (t) => {
  const {
    cumulusMessage,
    knex,
    executionArn,
    executionPgModel,
  } = t.context;

  cumulusMessage.meta.status = 'completed';
  const finalPayload = {
    key: cryptoRandomString({ length: 5 }),
  };
  cumulusMessage.payload = finalPayload;

  await writeExecutionRecordFromMessage({ cumulusMessage, knex });

  const pgRecord = await executionPgModel.get(knex, { arn: executionArn });
  const esRecord = await t.context.esExecutionsClient.get(executionArn);

  t.like(pgRecord, {
    status: 'completed',
    final_payload: finalPayload,
  });
  t.like(esRecord, {
    status: 'completed',
    finalPayload,
  });

  cumulusMessage.meta.status = 'running';
  const originalPayload = {
    key: cryptoRandomString({ length: 5 }),
  };
  cumulusMessage.payload = originalPayload;
  await writeExecutionRecordFromMessage({ cumulusMessage, knex });

  const updatedPgRecord = await executionPgModel.get(knex, { arn: executionArn });
  const updatedEsRecord = await t.context.esExecutionsClient.get(executionArn);

  t.like(updatedPgRecord, {
    status: 'completed',
    final_payload: finalPayload,
    original_payload: originalPayload,
  });
  t.like(updatedEsRecord, {
    status: 'completed',
    finalPayload,
    originalPayload,
  });
});

test.serial('writeExecutionRecordFromMessage() does not write record to Elasticsearch if RDS write fails', async (t) => {
  const {
    cumulusMessage,
    knex,
    executionArn,
    executionPgModel,
  } = t.context;

  const fakeTrxCallback = (cb) => {
    const fakeTrx = sinon.stub().returns({
      insert: () => {
        throw new Error('execution RDS error');
      },
    });
    return cb(fakeTrx);
  };
  const trxStub = sinon.stub(knex, 'transaction').callsFake(fakeTrxCallback);
  t.teardown(() => trxStub.restore());

  await t.throwsAsync(
    writeExecutionRecordFromMessage({ cumulusMessage, knex }),
    { message: 'execution RDS error' }
  );
  t.false(await executionPgModel.exists(knex, { arn: executionArn }));
  t.false(await t.context.esExecutionsClient.exists(executionArn));
});

test.serial('writeExecutionRecordFromMessage() does not write record to RDS if Elasticsearch write fails', async (t) => {
  const {
    cumulusMessage,
    knex,
    executionArn,
    executionPgModel,
  } = t.context;

  const fakeEsClient = {
    update: () => {
      throw new Error('ES error');
    },
  };

  await t.throwsAsync(
    writeExecutionRecordFromMessage({
      cumulusMessage,
      knex,
      esClient: fakeEsClient,
    }),
    { message: 'ES error' }
  );
  t.false(await executionPgModel.exists(knex, { arn: executionArn }));
  t.false(await t.context.esExecutionsClient.exists(executionArn));
});

test.serial('writeExecutionRecordFromMessage() correctly sets both original_payload and final_payload in postgres when execution records are run in sequence', async (t) => {
  const {
    cumulusMessage,
    knex,
    executionArn,
    executionPgModel,
  } = t.context;

  const originalPayload = { original: 'payload' };
  const finalPayload = { final: 'payload' };

  cumulusMessage.meta.status = 'running';
  cumulusMessage.payload = originalPayload;
  await writeExecutionRecordFromMessage({ cumulusMessage, knex });

  cumulusMessage.meta.status = 'completed';
  cumulusMessage.payload = finalPayload;
  await writeExecutionRecordFromMessage({ cumulusMessage, knex });

  const pgRecord = await executionPgModel.get(knex, { arn: executionArn });
  t.deepEqual(pgRecord.original_payload, originalPayload);
  t.deepEqual(pgRecord.final_payload, finalPayload);
});

test.serial('writeExecutionRecordFromApi() saves execution to RDS/Elasticsearch with same timestamps', async (t) => {
  const {
    cumulusMessage,
    knex,
    executionArn,
    executionPgModel,
  } = t.context;

  const apiRecord = generateExecutionApiRecordFromMessage(cumulusMessage);
  await writeExecutionRecordFromApi({
    record: apiRecord,
    knex,
  });

  const pgRecord = await executionPgModel.get(knex, { arn: executionArn });
  const esRecord = await t.context.esExecutionsClient.get(executionArn);
  t.is(pgRecord.created_at.getTime(), esRecord.createdAt);
  t.is(pgRecord.updated_at.getTime(), esRecord.updatedAt);
});

test.serial('writeExecutionRecordFromMessage() does not allow a running execution to replace a completed execution due to write constraints', async (t) => {
  const {
    cumulusMessage,
    knex,
    executionArn,
    executionPgModel,
  } = t.context;

  const originalPayload = { original: 'payload' };
  const updatedOriginalPayload = { updatedOriginal: 'updatedPayload' };
  const finalPayload = { final: 'payload' };
  const tasks = { tasks: 'taskabc' };

  cumulusMessage.meta.status = 'running';
  cumulusMessage.meta.workflow_tasks = tasks;
  cumulusMessage.payload = originalPayload;
  await writeExecutionRecordFromMessage({ cumulusMessage, knex });

  cumulusMessage.meta.status = 'completed';
  cumulusMessage.payload = finalPayload;
  await writeExecutionRecordFromMessage({ cumulusMessage, knex });
  let pgRecord = await executionPgModel.get(knex, { arn: executionArn });
  t.deepEqual(pgRecord.original_payload, originalPayload);
  t.deepEqual(pgRecord.final_payload, finalPayload);
  t.deepEqual(pgRecord.tasks, tasks);

  let esRecord = await t.context.esExecutionsClient.get(executionArn);
  t.deepEqual(esRecord.originalPayload, originalPayload);
  t.deepEqual(esRecord.finalPayload, finalPayload);
  t.deepEqual(esRecord.tasks, tasks);

  // writeConstraints apply, status is not updated in data stores
  cumulusMessage.meta.status = 'running';
  cumulusMessage.payload = updatedOriginalPayload;
  cumulusMessage.meta.workflow_tasks = null;
  await writeExecutionRecordFromMessage({ cumulusMessage, knex });

  pgRecord = await executionPgModel.get(knex, { arn: executionArn });
  t.deepEqual(pgRecord.original_payload, updatedOriginalPayload);
  t.deepEqual(pgRecord.final_payload, finalPayload);
  t.deepEqual(pgRecord.tasks, tasks);
  t.is(pgRecord.status, 'completed');

  const translatedExecution = await translatePostgresExecutionToApiExecution(pgRecord, knex);
  esRecord = await t.context.esExecutionsClient.get(executionArn);
  t.deepEqual(omit(esRecord, ['_id']), translatedExecution);
});

test.serial('writeExecutionRecordFromMessage() on re-write saves execution with expected values nullified', async (t) => {
  const {
    cumulusMessage,
    knex,
    executionArn,
    executionPgModel,
  } = t.context;

  const originalPayload = { original: 'payload' };
  const finalPayload = { final: 'payload' };
  const tasks = { tasks: 'taskabc' };

  cumulusMessage.meta.status = 'running';
  cumulusMessage.meta.workflow_tasks = tasks;
  cumulusMessage.payload = originalPayload;
  await writeExecutionRecordFromMessage({ cumulusMessage, knex });

  cumulusMessage.meta.status = 'completed';
  cumulusMessage.payload = finalPayload;
  await writeExecutionRecordFromMessage({ cumulusMessage, knex });
  let pgRecord = await executionPgModel.get(knex, { arn: executionArn });
  t.deepEqual(pgRecord.original_payload, originalPayload);
  t.deepEqual(pgRecord.final_payload, finalPayload);
  t.deepEqual(pgRecord.tasks, tasks);

  let esRecord = await t.context.esExecutionsClient.get(executionArn);
  t.deepEqual(esRecord.originalPayload, originalPayload);
  t.deepEqual(esRecord.finalPayload, finalPayload);
  t.deepEqual(esRecord.tasks, tasks);

  cumulusMessage.meta.status = 'failed';
  cumulusMessage.payload = null;
  cumulusMessage.meta.workflow_tasks = null;
  await writeExecutionRecordFromMessage({ cumulusMessage, knex });

  pgRecord = await executionPgModel.get(knex, { arn: executionArn });
  t.deepEqual(pgRecord.original_payload, originalPayload);
  t.is(pgRecord.status, 'failed');
  t.is(pgRecord.final_payload, null);
  t.is(pgRecord.tasks, null);

  const translatedExecution = await translatePostgresExecutionToApiExecution(pgRecord, knex);
  esRecord = await t.context.esExecutionsClient.get(executionArn);
  t.deepEqual(omit(esRecord, ['_id']), translatedExecution);
});

test.serial('writeExecutionRecordFromApi() allows a running execution to replace a completed execution', async (t) => {
  const {
    cumulusMessage,
    knex,
    executionArn,
    executionPgModel,
  } = t.context;

  const originalPayload = { original: 'payload' };
  const updatedOriginalPayload = { updatedOriginal: 'updatedPayload' };
  const finalPayload = { final: 'payload' };
  const tasks = { tasks: 'taskabc' };

  cumulusMessage.meta.status = 'running';
  cumulusMessage.meta.workflow_tasks = tasks;
  cumulusMessage.payload = originalPayload;
  let apiRecord = generateExecutionApiRecordFromMessage(cumulusMessage);
  await writeExecutionRecordFromApi({ record: apiRecord, knex });

  cumulusMessage.meta.status = 'completed';
  cumulusMessage.payload = finalPayload;
  apiRecord = generateExecutionApiRecordFromMessage(cumulusMessage);
  await writeExecutionRecordFromApi({ record: apiRecord, knex });
  let pgRecord = await executionPgModel.get(knex, { arn: executionArn });
  t.deepEqual(pgRecord.original_payload, originalPayload);
  t.deepEqual(pgRecord.final_payload, finalPayload);
  t.deepEqual(pgRecord.tasks, tasks);

  let esRecord = await t.context.esExecutionsClient.get(executionArn);
  t.deepEqual(esRecord.originalPayload, originalPayload);
  t.deepEqual(esRecord.finalPayload, finalPayload);
  t.deepEqual(esRecord.tasks, tasks);

  // writeConstraints do not apply, status is updated in data stores,
  // null fields are removed
  cumulusMessage.meta.status = 'running';
  cumulusMessage.payload = updatedOriginalPayload;
  cumulusMessage.meta.workflow_tasks = null;

  apiRecord = generateExecutionApiRecordFromMessage(cumulusMessage);
  await writeExecutionRecordFromApi({ record: apiRecord, knex });
  pgRecord = await executionPgModel.get(knex, { arn: executionArn });
  t.deepEqual(pgRecord.original_payload, updatedOriginalPayload);
  t.deepEqual(pgRecord.final_payload, finalPayload);
  t.deepEqual(pgRecord.tasks, null);
  t.is(pgRecord.status, cumulusMessage.meta.status);

  const translatedExecution = await translatePostgresExecutionToApiExecution(pgRecord, knex);
  esRecord = await t.context.esExecutionsClient.get(executionArn);
  t.deepEqual(omit(esRecord, ['_id']), translatedExecution);
});

test.serial('writeExecutionRecordFromApi() on re-write saves execution with expected values nullified', async (t) => {
  const {
    cumulusMessage,
    knex,
    executionArn,
    executionPgModel,
  } = t.context;

  const originalPayload = { original: 'payload' };
  const finalPayload = { final: 'payload' };
  const tasks = { tasks: 'taskabc' };

  cumulusMessage.meta.status = 'running';
  cumulusMessage.meta.workflow_tasks = tasks;
  cumulusMessage.payload = originalPayload;
  let apiRecord = generateExecutionApiRecordFromMessage(cumulusMessage);
  await writeExecutionRecordFromApi({ record: apiRecord, knex });

  cumulusMessage.meta.status = 'completed';
  cumulusMessage.payload = finalPayload;
  apiRecord = generateExecutionApiRecordFromMessage(cumulusMessage);
  await writeExecutionRecordFromApi({ record: apiRecord, knex });
  let pgRecord = await executionPgModel.get(knex, { arn: executionArn });
  t.deepEqual(pgRecord.original_payload, originalPayload);
  t.deepEqual(pgRecord.final_payload, finalPayload);
  t.deepEqual(pgRecord.tasks, tasks);

  let esRecord = await t.context.esExecutionsClient.get(executionArn);
  t.deepEqual(esRecord.originalPayload, originalPayload);
  t.deepEqual(esRecord.finalPayload, finalPayload);
  t.deepEqual(esRecord.tasks, tasks);

  cumulusMessage.meta.status = 'failed';
  cumulusMessage.payload = null;
  cumulusMessage.meta.workflow_tasks = null;
  apiRecord = generateExecutionApiRecordFromMessage(cumulusMessage);
  await writeExecutionRecordFromApi({ record: apiRecord, knex });

  pgRecord = await executionPgModel.get(knex, { arn: executionArn });
  t.deepEqual(pgRecord.original_payload, originalPayload);
  t.is(pgRecord.status, 'failed');
  t.is(pgRecord.final_payload, null);
  t.is(pgRecord.tasks, null);

  const translatedExecution = await translatePostgresExecutionToApiExecution(pgRecord, knex);
  esRecord = await t.context.esExecutionsClient.get(executionArn);
  t.deepEqual(omit(esRecord, ['_id']), translatedExecution);
});

test.serial('writeExecutionRecordFromMessage() successfully publishes an SNS message', async (t) => {
  const {
    cumulusMessage,
    executionArn,
    executionPgModel,
    knex,
    QueueUrl,
  } = t.context;

  await writeExecutionRecordFromMessage({ cumulusMessage, knex });

  const { Messages } = await sqs().receiveMessage({ QueueUrl, WaitTimeSeconds: 10 }).promise();

  t.is(Messages.length, 1);

  const snsMessage = JSON.parse(Messages[0].Body);
  const executionRecord = JSON.parse(snsMessage.Message);
  const pgRecord = await executionPgModel.get(knex, { arn: executionArn });
  const translatedExecution = await translatePostgresExecutionToApiExecution(
    pgRecord,
    knex
  );

  t.is(executionRecord.arn, executionArn);
  t.is(executionRecord.status, cumulusMessage.meta.status);
  t.deepEqual(executionRecord, translatedExecution);
});

test.serial('writeExecutionRecordFromApi() successfully publishes an SNS message', async (t) => {
  const {
    cumulusMessage,
    executionArn,
    executionPgModel,
    knex,
    QueueUrl,
  } = t.context;

  const apiRecord = generateExecutionApiRecordFromMessage(cumulusMessage);
  await writeExecutionRecordFromApi({
    record: apiRecord,
    knex,
  });

  const { Messages } = await sqs().receiveMessage({ QueueUrl, WaitTimeSeconds: 10 }).promise();

  t.is(Messages.length, 1);

  const snsMessage = JSON.parse(Messages[0].Body);
  const executionRecord = JSON.parse(snsMessage.Message);
  const pgRecord = await executionPgModel.get(knex, { arn: executionArn });
  const translatedExecution = await translatePostgresExecutionToApiExecution(
    pgRecord,
    knex
  );

  t.is(executionRecord.arn, executionArn);
  t.is(executionRecord.status, cumulusMessage.meta.status);
  t.deepEqual(executionRecord, translatedExecution);
});<|MERGE_RESOLUTION|>--- conflicted
+++ resolved
@@ -72,14 +72,7 @@
     Endpoint: QueueArn,
   });
 
-<<<<<<< HEAD
-  await sns().confirmSubscription({
-    TopicArn,
-    Token: SubscriptionArn,
-  });
-=======
   t.context.SubscriptionArn = SubscriptionArn;
->>>>>>> 04978d1f
 
   const stateMachineName = cryptoRandomString({ length: 5 });
   t.context.stateMachineArn = `arn:aws:states:us-east-1:12345:stateMachine:${stateMachineName}`;
