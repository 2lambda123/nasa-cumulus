'use strict';

const test = require('ava');
const cryptoRandomString = require('crypto-random-string');
const sinon = require('sinon');
const uuidv4 = require('uuid/v4');
const omit = require('lodash/omit');

const {
  ExecutionPgModel,
  generateLocalTestDb,
  destroyLocalTestDb,
  migrationDir,
  translatePostgresExecutionToApiExecution,
} = require('@cumulus/db');
const { Search } = require('@cumulus/es-client/search');
const {
  createTestIndex,
  cleanupTestIndex,
} = require('@cumulus/es-client/testUtils');
const { sns, sqs } = require('@cumulus/aws-client/services');
const { generateExecutionApiRecordFromMessage } = require('@cumulus/message/Executions');

const {
  buildExecutionRecord,
  shouldWriteExecutionToPostgres,
  writeExecutionRecordFromMessage,
  writeExecutionRecordFromApi,
} = require('../../../lib/writeRecords/write-execution');

test.before(async (t) => {
<<<<<<< HEAD
  process.env.ExecutionsTable = cryptoRandomString({ length: 10 });

=======
>>>>>>> 0dabdc36
  t.context.testDbName = `writeExecutions_${cryptoRandomString({ length: 10 })}`;

  const { knexAdmin, knex } = await generateLocalTestDb(
    t.context.testDbName,
    migrationDir
  );
  t.context.knexAdmin = knexAdmin;
  t.context.knex = knex;

  t.context.executionPgModel = new ExecutionPgModel();

  const { esIndex, esClient } = await createTestIndex();
  t.context.esIndex = esIndex;
  t.context.esClient = esClient;
  t.context.esExecutionsClient = new Search(
    {},
    'execution',
    t.context.esIndex
  );
  t.context.postRDSDeploymentVersion = '9.0.0';
});

test.beforeEach(async (t) => {
  const topicName = cryptoRandomString({ length: 10 });
  const { TopicArn } = await sns().createTopic({ Name: topicName }).promise();
  process.env.execution_sns_topic_arn = TopicArn;
  t.context.TopicArn = TopicArn;

  const QueueName = cryptoRandomString({ length: 10 });
  const { QueueUrl } = await sqs().createQueue({ QueueName }).promise();
  t.context.QueueUrl = QueueUrl;
  const getQueueAttributesResponse = await sqs().getQueueAttributes({
    QueueUrl,
    AttributeNames: ['QueueArn'],
  }).promise();
  const QueueArn = getQueueAttributesResponse.Attributes.QueueArn;

  const { SubscriptionArn } = await sns().subscribe({
    TopicArn,
    Protocol: 'sqs',
    Endpoint: QueueArn,
  }).promise();

  await sns().confirmSubscription({
    TopicArn,
    Token: SubscriptionArn,
  }).promise();

  const stateMachineName = cryptoRandomString({ length: 5 });
  t.context.stateMachineArn = `arn:aws:states:us-east-1:12345:stateMachine:${stateMachineName}`;

  t.context.executionName = cryptoRandomString({ length: 5 });
  t.context.executionArn = `arn:aws:states:us-east-1:12345:execution:${stateMachineName}:${t.context.executionName}`;

  t.context.workflowStartTime = Date.now();
  t.context.workflowTasks = {
    task1: {
      key: 'value',
    },
  };
  t.context.workflowName = 'TestWorkflow';

  t.context.asyncOperationId = uuidv4();
  t.context.collectionNameVersion = {
    name: cryptoRandomString({ length: 5 }),
    version: '0.0.0',
  };
  t.context.parentExecutionArn = `arn${cryptoRandomString({ length: 5 })}`;

  t.context.cumulusMessage = {
    cumulus_meta: {
      workflow_start_time: t.context.workflowStartTime,
      cumulus_version: t.context.postRDSDeploymentVersion,
      state_machine: t.context.stateMachineArn,
      execution_name: t.context.executionName,
    },
    meta: {
      status: 'running',
      workflow_name: t.context.workflowName,
      workflow_tasks: t.context.workflowTasks,
    },
    payload: {
      foo: 'bar',
    },
  };
});

test.afterEach(async (t) => {
  const { QueueUrl, TopicArn } = t.context;
  await sqs().deleteQueue({ QueueUrl }).promise();
  await sns().deleteTopic({ TopicArn }).promise();
});

test.after.always(async (t) => {
  await destroyLocalTestDb({
    ...t.context,
  });
  await cleanupTestIndex(t.context);
});

test('shouldWriteExecutionToPostgres() returns false if collection from message is not found in Postgres', async (t) => {
  const {
    collectionNameVersion,
  } = t.context;

  await t.false(
    shouldWriteExecutionToPostgres({
      messageCollectionNameVersion: collectionNameVersion,
      collectionCumulusId: undefined,
    })
  );
});

test('shouldWriteExecutionToPostgres() returns false if async operation from message is not found in Postgres', (t) => {
  const {
    asyncOperationId,
  } = t.context;

  t.false(
    shouldWriteExecutionToPostgres({
      messageAsyncOperationId: asyncOperationId,
      asyncOperationCumulusId: undefined,
    })
  );
});

test('shouldWriteExecutionToPostgres() returns false if parent execution from message is not found in Postgres', (t) => {
  const {
    parentExecutionArn,
  } = t.context;

  t.false(
    shouldWriteExecutionToPostgres({
      messageParentExecutionArn: parentExecutionArn,
      parentExecutionCumulusId: undefined,
    })
  );
});

test('buildExecutionRecord builds correct record for "running" execution', (t) => {
  const {
    cumulusMessage,
    executionArn,
    postRDSDeploymentVersion,
    workflowName,
    workflowTasks,
  } = t.context;

  const now = new Date();
  const updatedAt = Date.now();
  const record = buildExecutionRecord({
    cumulusMessage,
    now,
    updatedAt,
    asyncOperationCumulusId: 1,
    collectionCumulusId: 2,
    parentExecutionCumulusId: 3,
  });

  t.deepEqual(
    record,
    {
      arn: executionArn,
      cumulus_version: postRDSDeploymentVersion,
      duration: 0,
      original_payload: cumulusMessage.payload,
      status: 'running',
      tasks: workflowTasks,
      url: `https://console.aws.amazon.com/states/home?region=us-east-1#/executions/details/${executionArn}`,
      workflow_name: workflowName,
      error: {},
      async_operation_cumulus_id: 1,
      collection_cumulus_id: 2,
      parent_cumulus_id: 3,
      created_at: new Date(cumulusMessage.cumulus_meta.workflow_start_time),
      timestamp: now,
      updated_at: new Date(updatedAt),
    }
  );
});

test('buildExecutionRecord returns record with correct payload for non-running execution', (t) => {
  const {
    cumulusMessage,
  } = t.context;

  cumulusMessage.meta.status = 'completed';

  const record = buildExecutionRecord({
    cumulusMessage,
  });

  t.is(record.status, 'completed');
  t.is(record.original_payload, undefined);
  t.deepEqual(record.final_payload, cumulusMessage.payload);
});

test('buildExecutionRecord returns record with duration', (t) => {
  const {
    cumulusMessage,
    workflowStartTime,
  } = t.context;

  cumulusMessage.meta.status = 'completed';
  cumulusMessage.cumulus_meta.workflow_stop_time = workflowStartTime + 5000;

  const record = buildExecutionRecord({
    cumulusMessage,
  });

  t.is(record.duration, 5);
});

test('buildExecutionRecord returns record with error', (t) => {
  const {
    cumulusMessage,
  } = t.context;

  cumulusMessage.meta.status = 'failed';
  const exception = {
    Error: new Error('fake error'),
    Cause: 'an error occurred',
  };
  cumulusMessage.exception = exception;

  const record = buildExecutionRecord({
    cumulusMessage,
  });

  t.deepEqual(record.error, exception);
});

test.serial('writeExecutionRecordFromMessage() saves execution to RDS/Elasticsearch if write to RDS is enabled', async (t) => {
  const {
    cumulusMessage,
    knex,
    executionArn,
    executionPgModel,
  } = t.context;

  await writeExecutionRecordFromMessage({ cumulusMessage, knex });

  t.true(await executionPgModel.exists(knex, { arn: executionArn }));
  t.true(await t.context.esExecutionsClient.exists(executionArn));
});

test.serial('writeExecutionRecordFromMessage() saves execution to RDS/Elasticsearch with same timestamps', async (t) => {
  const {
    cumulusMessage,
    knex,
    executionArn,
    executionPgModel,
  } = t.context;

  await writeExecutionRecordFromMessage({ cumulusMessage, knex });

  const pgRecord = await executionPgModel.get(knex, { arn: executionArn });
  const esRecord = await t.context.esExecutionsClient.get(executionArn);

  t.is(pgRecord.created_at.getTime(), esRecord.createdAt);
  t.is(pgRecord.updated_at.getTime(), esRecord.updatedAt);
});

test.serial('writeExecutionRecordFromMessage() properly sets originalPayload on initial write and finalPayload on subsequent write', async (t) => {
  const {
    cumulusMessage,
    knex,
    executionArn,
    executionPgModel,
  } = t.context;

  cumulusMessage.meta.status = 'running';
  const originalPayload = {
    testId: cryptoRandomString({ length: 10 }),
  };
  cumulusMessage.payload = originalPayload;

  await writeExecutionRecordFromMessage({ cumulusMessage, knex });

  const pgRecord = await executionPgModel.get(knex, { arn: executionArn });
  const esRecord = await t.context.esExecutionsClient.get(executionArn);

  t.deepEqual(pgRecord.original_payload, originalPayload);
  t.deepEqual(esRecord.originalPayload, originalPayload);

  cumulusMessage.meta.status = 'completed';
  const finalPayload = {
    testId: cryptoRandomString({ length: 10 }),
  };
  cumulusMessage.payload = finalPayload;
  await writeExecutionRecordFromMessage({ cumulusMessage, knex });

  const updatedPgRecord = await executionPgModel.get(knex, { arn: executionArn });
  const updatedEsRecord = await t.context.esExecutionsClient.get(executionArn);

  t.deepEqual(updatedPgRecord.original_payload, originalPayload);
  t.deepEqual(updatedEsRecord.originalPayload, originalPayload);
  t.deepEqual(updatedPgRecord.final_payload, finalPayload);
  t.deepEqual(updatedEsRecord.finalPayload, finalPayload);
});

test.serial('writeExecutionRecordFromMessage() properly handles out of order writes and correctly preserves originalPayload/finalPayload', async (t) => {
  const {
    cumulusMessage,
    knex,
    executionArn,
    executionPgModel,
  } = t.context;

  cumulusMessage.meta.status = 'completed';
  const finalPayload = {
    key: cryptoRandomString({ length: 5 }),
  };
  cumulusMessage.payload = finalPayload;

  await writeExecutionRecordFromMessage({ cumulusMessage, knex });

  const pgRecord = await executionPgModel.get(knex, { arn: executionArn });
  const esRecord = await t.context.esExecutionsClient.get(executionArn);

  t.like(pgRecord, {
    status: 'completed',
    final_payload: finalPayload,
  });
  t.like(esRecord, {
    status: 'completed',
    finalPayload,
  });

  cumulusMessage.meta.status = 'running';
  const originalPayload = {
    key: cryptoRandomString({ length: 5 }),
  };
  cumulusMessage.payload = originalPayload;
  await writeExecutionRecordFromMessage({ cumulusMessage, knex });

  const updatedPgRecord = await executionPgModel.get(knex, { arn: executionArn });
  const updatedEsRecord = await t.context.esExecutionsClient.get(executionArn);

  t.like(updatedPgRecord, {
    status: 'completed',
    final_payload: finalPayload,
    original_payload: originalPayload,
  });
  t.like(updatedEsRecord, {
    status: 'completed',
    finalPayload,
    originalPayload,
  });
});

test.serial('writeExecutionRecordFromMessage() does not write record to Elasticsearch if RDS write fails', async (t) => {
  const {
    cumulusMessage,
    knex,
    executionArn,
    executionPgModel,
  } = t.context;

  const fakeTrxCallback = (cb) => {
    const fakeTrx = sinon.stub().returns({
      insert: () => {
        throw new Error('execution RDS error');
      },
    });
    return cb(fakeTrx);
  };
  const trxStub = sinon.stub(knex, 'transaction').callsFake(fakeTrxCallback);
  t.teardown(() => trxStub.restore());

  await t.throwsAsync(
    writeExecutionRecordFromMessage({ cumulusMessage, knex }),
    { message: 'execution RDS error' }
  );
  t.false(await executionPgModel.exists(knex, { arn: executionArn }));
  t.false(await t.context.esExecutionsClient.exists(executionArn));
});

test.serial('writeExecutionRecordFromMessage() does not write record to RDS if Elasticsearch write fails', async (t) => {
  const {
    cumulusMessage,
    knex,
    executionArn,
    executionPgModel,
  } = t.context;

  const fakeEsClient = {
    update: () => {
      throw new Error('ES error');
    },
  };

  await t.throwsAsync(
    writeExecutionRecordFromMessage({
      cumulusMessage,
      knex,
      esClient: fakeEsClient,
    }),
    { message: 'ES error' }
  );
  t.false(await executionPgModel.exists(knex, { arn: executionArn }));
  t.false(await t.context.esExecutionsClient.exists(executionArn));
});

test.serial('writeExecutionRecordFromMessage() correctly sets both original_payload and final_payload in postgres when execution records are run in sequence', async (t) => {
  const {
    cumulusMessage,
    knex,
    executionArn,
    executionPgModel,
  } = t.context;

  const originalPayload = { original: 'payload' };
  const finalPayload = { final: 'payload' };

  cumulusMessage.meta.status = 'running';
  cumulusMessage.payload = originalPayload;
  await writeExecutionRecordFromMessage({ cumulusMessage, knex });

  cumulusMessage.meta.status = 'completed';
  cumulusMessage.payload = finalPayload;
  await writeExecutionRecordFromMessage({ cumulusMessage, knex });

  const pgRecord = await executionPgModel.get(knex, { arn: executionArn });
  t.deepEqual(pgRecord.original_payload, originalPayload);
  t.deepEqual(pgRecord.final_payload, finalPayload);
});

test.serial('writeExecutionRecordFromApi() saves execution to RDS/Elasticsearch with same timestamps', async (t) => {
  const {
    cumulusMessage,
    knex,
    executionArn,
    executionPgModel,
  } = t.context;

  const apiRecord = generateExecutionApiRecordFromMessage(cumulusMessage);
  await writeExecutionRecordFromApi({
    record: apiRecord,
    knex,
  });

  const pgRecord = await executionPgModel.get(knex, { arn: executionArn });
  const esRecord = await t.context.esExecutionsClient.get(executionArn);
  t.is(pgRecord.created_at.getTime(), esRecord.createdAt);
  t.is(pgRecord.updated_at.getTime(), esRecord.updatedAt);
});

test.serial('writeExecutionRecordFromMessage() does not allow a running execution to replace a completed execution due to write constraints', async (t) => {
  const {
    cumulusMessage,
    knex,
    executionArn,
    executionPgModel,
  } = t.context;

  const originalPayload = { original: 'payload' };
  const updatedOriginalPayload = { updatedOriginal: 'updatedPayload' };
  const finalPayload = { final: 'payload' };
  const tasks = { tasks: 'taskabc' };

  cumulusMessage.meta.status = 'running';
  cumulusMessage.meta.workflow_tasks = tasks;
  cumulusMessage.payload = originalPayload;
  await writeExecutionRecordFromMessage({ cumulusMessage, knex });

  cumulusMessage.meta.status = 'completed';
  cumulusMessage.payload = finalPayload;
  await writeExecutionRecordFromMessage({ cumulusMessage, knex });
  let pgRecord = await executionPgModel.get(knex, { arn: executionArn });
  t.deepEqual(pgRecord.original_payload, originalPayload);
  t.deepEqual(pgRecord.final_payload, finalPayload);
  t.deepEqual(pgRecord.tasks, tasks);

  let esRecord = await t.context.esExecutionsClient.get(executionArn);
  t.deepEqual(esRecord.originalPayload, originalPayload);
  t.deepEqual(esRecord.finalPayload, finalPayload);
  t.deepEqual(esRecord.tasks, tasks);

  // writeConstraints apply, status is not updated in data stores
  cumulusMessage.meta.status = 'running';
  cumulusMessage.payload = updatedOriginalPayload;
  cumulusMessage.meta.workflow_tasks = null;
  await writeExecutionRecordFromMessage({ cumulusMessage, knex });

  pgRecord = await executionPgModel.get(knex, { arn: executionArn });
  t.deepEqual(pgRecord.original_payload, updatedOriginalPayload);
  t.deepEqual(pgRecord.final_payload, finalPayload);
  t.deepEqual(pgRecord.tasks, tasks);
  t.is(pgRecord.status, 'completed');

  const translatedExecution = await translatePostgresExecutionToApiExecution(pgRecord, knex);
  esRecord = await t.context.esExecutionsClient.get(executionArn);
  t.deepEqual(omit(esRecord, ['_id']), translatedExecution);
});

test.serial('writeExecutionRecordFromMessage() on re-write saves execution with expected values nullified', async (t) => {
  const {
    cumulusMessage,
    knex,
    executionArn,
    executionPgModel,
  } = t.context;

  const originalPayload = { original: 'payload' };
  const finalPayload = { final: 'payload' };
  const tasks = { tasks: 'taskabc' };

  cumulusMessage.meta.status = 'running';
  cumulusMessage.meta.workflow_tasks = tasks;
  cumulusMessage.payload = originalPayload;
  await writeExecutionRecordFromMessage({ cumulusMessage, knex });

  cumulusMessage.meta.status = 'completed';
  cumulusMessage.payload = finalPayload;
  await writeExecutionRecordFromMessage({ cumulusMessage, knex });
  let pgRecord = await executionPgModel.get(knex, { arn: executionArn });
  t.deepEqual(pgRecord.original_payload, originalPayload);
  t.deepEqual(pgRecord.final_payload, finalPayload);
  t.deepEqual(pgRecord.tasks, tasks);

  let esRecord = await t.context.esExecutionsClient.get(executionArn);
  t.deepEqual(esRecord.originalPayload, originalPayload);
  t.deepEqual(esRecord.finalPayload, finalPayload);
  t.deepEqual(esRecord.tasks, tasks);

  cumulusMessage.meta.status = 'failed';
  cumulusMessage.payload = null;
  cumulusMessage.meta.workflow_tasks = null;
  await writeExecutionRecordFromMessage({ cumulusMessage, knex });

  pgRecord = await executionPgModel.get(knex, { arn: executionArn });
  t.deepEqual(pgRecord.original_payload, originalPayload);
  t.is(pgRecord.status, 'failed');
  t.is(pgRecord.final_payload, null);
  t.is(pgRecord.tasks, null);

  const translatedExecution = await translatePostgresExecutionToApiExecution(pgRecord, knex);
  esRecord = await t.context.esExecutionsClient.get(executionArn);
  t.deepEqual(omit(esRecord, ['_id']), translatedExecution);
});

test.serial('writeExecutionRecordFromApi() allows a running execution to replace a completed execution', async (t) => {
  const {
    cumulusMessage,
    knex,
    executionArn,
    executionPgModel,
  } = t.context;

  const originalPayload = { original: 'payload' };
  const updatedOriginalPayload = { updatedOriginal: 'updatedPayload' };
  const finalPayload = { final: 'payload' };
  const tasks = { tasks: 'taskabc' };

  cumulusMessage.meta.status = 'running';
  cumulusMessage.meta.workflow_tasks = tasks;
  cumulusMessage.payload = originalPayload;
  let apiRecord = generateExecutionApiRecordFromMessage(cumulusMessage);
  await writeExecutionRecordFromApi({ record: apiRecord, knex });

  cumulusMessage.meta.status = 'completed';
  cumulusMessage.payload = finalPayload;
  apiRecord = generateExecutionApiRecordFromMessage(cumulusMessage);
  await writeExecutionRecordFromApi({ record: apiRecord, knex });
  let pgRecord = await executionPgModel.get(knex, { arn: executionArn });
  t.deepEqual(pgRecord.original_payload, originalPayload);
  t.deepEqual(pgRecord.final_payload, finalPayload);
  t.deepEqual(pgRecord.tasks, tasks);

  let esRecord = await t.context.esExecutionsClient.get(executionArn);
  t.deepEqual(esRecord.originalPayload, originalPayload);
  t.deepEqual(esRecord.finalPayload, finalPayload);
  t.deepEqual(esRecord.tasks, tasks);

  // writeConstraints do not apply, status is updated in data stores,
  // null fields are removed
  cumulusMessage.meta.status = 'running';
  cumulusMessage.payload = updatedOriginalPayload;
  cumulusMessage.meta.workflow_tasks = null;

  apiRecord = generateExecutionApiRecordFromMessage(cumulusMessage);
  await writeExecutionRecordFromApi({ record: apiRecord, knex });
  pgRecord = await executionPgModel.get(knex, { arn: executionArn });
  t.deepEqual(pgRecord.original_payload, updatedOriginalPayload);
  t.deepEqual(pgRecord.final_payload, finalPayload);
  t.deepEqual(pgRecord.tasks, null);
  t.is(pgRecord.status, cumulusMessage.meta.status);

  const translatedExecution = await translatePostgresExecutionToApiExecution(pgRecord, knex);
  esRecord = await t.context.esExecutionsClient.get(executionArn);
  t.deepEqual(omit(esRecord, ['_id']), translatedExecution);
});

test.serial('writeExecutionRecordFromApi() on re-write saves execution with expected values nullified', async (t) => {
  const {
    cumulusMessage,
    knex,
    executionArn,
    executionPgModel,
  } = t.context;

  const originalPayload = { original: 'payload' };
  const finalPayload = { final: 'payload' };
  const tasks = { tasks: 'taskabc' };

  cumulusMessage.meta.status = 'running';
  cumulusMessage.meta.workflow_tasks = tasks;
  cumulusMessage.payload = originalPayload;
  let apiRecord = generateExecutionApiRecordFromMessage(cumulusMessage);
  await writeExecutionRecordFromApi({ record: apiRecord, knex });

  cumulusMessage.meta.status = 'completed';
  cumulusMessage.payload = finalPayload;
  apiRecord = generateExecutionApiRecordFromMessage(cumulusMessage);
  await writeExecutionRecordFromApi({ record: apiRecord, knex });
  let pgRecord = await executionPgModel.get(knex, { arn: executionArn });
  t.deepEqual(pgRecord.original_payload, originalPayload);
  t.deepEqual(pgRecord.final_payload, finalPayload);
  t.deepEqual(pgRecord.tasks, tasks);

  let esRecord = await t.context.esExecutionsClient.get(executionArn);
  t.deepEqual(esRecord.originalPayload, originalPayload);
  t.deepEqual(esRecord.finalPayload, finalPayload);
  t.deepEqual(esRecord.tasks, tasks);

  cumulusMessage.meta.status = 'failed';
  cumulusMessage.payload = null;
  cumulusMessage.meta.workflow_tasks = null;
  apiRecord = generateExecutionApiRecordFromMessage(cumulusMessage);
  await writeExecutionRecordFromApi({ record: apiRecord, knex });

  pgRecord = await executionPgModel.get(knex, { arn: executionArn });
  t.deepEqual(pgRecord.original_payload, originalPayload);
  t.is(pgRecord.status, 'failed');
  t.is(pgRecord.final_payload, null);
  t.is(pgRecord.tasks, null);

  const translatedExecution = await translatePostgresExecutionToApiExecution(pgRecord, knex);
  esRecord = await t.context.esExecutionsClient.get(executionArn);
  t.deepEqual(omit(esRecord, ['_id']), translatedExecution);
});

test.serial('writeExecutionRecordFromMessage() successfully publishes an SNS message', async (t) => {
  const {
    cumulusMessage,
    executionArn,
    executionPgModel,
    knex,
    QueueUrl,
  } = t.context;

  await writeExecutionRecordFromMessage({ cumulusMessage, knex });

  const { Messages } = await sqs().receiveMessage({ QueueUrl, WaitTimeSeconds: 10 }).promise();

  t.is(Messages.length, 1);

  const snsMessage = JSON.parse(Messages[0].Body);
  const executionRecord = JSON.parse(snsMessage.Message);
  const pgRecord = await executionPgModel.get(knex, { arn: executionArn });
  const translatedExecution = await translatePostgresExecutionToApiExecution(
    pgRecord,
    knex
  );

  t.is(executionRecord.arn, executionArn);
  t.is(executionRecord.status, cumulusMessage.meta.status);
  t.deepEqual(executionRecord, translatedExecution);
});

test.serial('writeExecutionRecordFromApi() successfully publishes an SNS message', async (t) => {
  const {
    cumulusMessage,
    executionArn,
    executionPgModel,
    knex,
    QueueUrl,
  } = t.context;

  const apiRecord = generateExecutionApiRecordFromMessage(cumulusMessage);
  await writeExecutionRecordFromApi({
    record: apiRecord,
    knex,
  });

  const { Messages } = await sqs().receiveMessage({ QueueUrl, WaitTimeSeconds: 10 }).promise();

  t.is(Messages.length, 1);

  const snsMessage = JSON.parse(Messages[0].Body);
  const executionRecord = JSON.parse(snsMessage.Message);
  const pgRecord = await executionPgModel.get(knex, { arn: executionArn });
  const translatedExecution = await translatePostgresExecutionToApiExecution(
    pgRecord,
    knex
  );

  t.is(executionRecord.arn, executionArn);
  t.is(executionRecord.status, cumulusMessage.meta.status);
  t.deepEqual(executionRecord, translatedExecution);
});<|MERGE_RESOLUTION|>--- conflicted
+++ resolved
@@ -29,11 +29,6 @@
 } = require('../../../lib/writeRecords/write-execution');
 
 test.before(async (t) => {
-<<<<<<< HEAD
-  process.env.ExecutionsTable = cryptoRandomString({ length: 10 });
-
-=======
->>>>>>> 0dabdc36
   t.context.testDbName = `writeExecutions_${cryptoRandomString({ length: 10 })}`;
 
   const { knexAdmin, knex } = await generateLocalTestDb(
