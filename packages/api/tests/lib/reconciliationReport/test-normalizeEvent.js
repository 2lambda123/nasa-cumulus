--- conflicted
+++ resolved
@@ -11,11 +11,7 @@
     stackName: 'stackName',
     startTimestamp: new Date().toISOString(),
     endTimestamp: new Date().toISOString(),
-<<<<<<< HEAD
     reportType: 'Inventory',
-=======
-    reportType: 'anytype',
->>>>>>> c781084d
     collectionId: 'someCollection___version',
   };
   const expect = { ...inputEvent, collectionIds: ['someCollection___version'] };
@@ -30,11 +26,7 @@
     stackName: 'stackName',
     startTimestamp: new Date().toISOString(),
     endTimestamp: new Date().toISOString(),
-<<<<<<< HEAD
     reportType: 'Inventory',
-=======
-    reportType: 'anytype',
->>>>>>> c781084d
     collectionId: ['someCollection___version', 'secondcollection___version'],
   };
   const expect = {
@@ -65,11 +57,7 @@
     stackName: 'stackName',
     startTimestamp: new Date().toISOString(),
     endTimestamp: new Date().toISOString(),
-<<<<<<< HEAD
     reportType: 'Inventory',
-=======
-    reportType: 'anytype',
->>>>>>> c781084d
     granuleId: 'someGranule',
   };
   const expect = {
@@ -87,11 +75,7 @@
     stackName: 'stackName',
     startTimestamp: new Date().toISOString(),
     endTimestamp: new Date().toISOString(),
-<<<<<<< HEAD
     reportType: 'Inventory',
-=======
-    reportType: 'anytype',
->>>>>>> c781084d
     granuleId: ['someGranule', 'someGranule2'],
   };
 
