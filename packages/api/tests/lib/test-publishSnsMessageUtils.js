--- conflicted
+++ resolved
@@ -64,11 +64,8 @@
     publishSnsMessageByDataType(newExecution, 'execution'),
     { message: 'The execution_sns_topic_arn environment variable must be set' }
   );
-<<<<<<< HEAD
+
   const { Messages } = await sqs().receiveMessage({ QueueUrl, WaitTimeSeconds: 10 });
-=======
-  const { Messages } = await sqs().receiveMessage({ QueueUrl, WaitTimeSeconds: 10 }).promise();
->>>>>>> 04978d1f
   t.is(Messages.length, 0);
 });
 
@@ -109,11 +106,7 @@
     { message: 'The collection_sns_topic_arn environment variable must be set' }
   );
 
-<<<<<<< HEAD
   const { Messages } = await sqs().receiveMessage({ QueueUrl, WaitTimeSeconds: 10 });
-=======
-  const { Messages } = await sqs().receiveMessage({ QueueUrl, WaitTimeSeconds: 10 }).promise();
->>>>>>> 04978d1f
   t.is(Messages.length, 0);
 });
 
@@ -226,11 +219,7 @@
     { message: 'The pdr_sns_topic_arn environment variable must be set' }
   );
 
-<<<<<<< HEAD
   const { Messages } = await sqs().receiveMessage({ QueueUrl, WaitTimeSeconds: 10 });
-=======
-  const { Messages } = await sqs().receiveMessage({ QueueUrl, WaitTimeSeconds: 10 }).promise();
->>>>>>> 04978d1f
   t.is(Messages.length, 0);
 });
 
