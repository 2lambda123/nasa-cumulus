--- conflicted
+++ resolved
@@ -54,98 +54,6 @@
 process.env.system_bucket = randomId('systembucket');
 process.env.TOKEN_SECRET = randomId('secret');
 
-<<<<<<< HEAD
-/**
- * Helper for creating a granule, and files belonging to that granule
- * @param {Knex} dbClient - Knex client
- * @param {number} collectionCumulusId - cumulus_id for the granule's parent collection
- * @param {boolean} published - if the granule should be marked published to CMR
- * @returns {Object} PG and Dynamo granules, files
- */
-async function createGranuleAndFiles(dbClient, collectionCumulusId, published) {
-  const s3Buckets = {
-    protected: {
-      name: randomId('protected'),
-      type: 'protected',
-    },
-    public: {
-      name: randomId('public'),
-      type: 'public',
-    },
-  };
-  const granuleId = randomId('granule');
-  const files = [
-    {
-      bucket: s3Buckets.protected.name,
-      fileName: `${granuleId}.hdf`,
-      key: `${randomString(10)}/${granuleId}.hdf`,
-    },
-    {
-      bucket: s3Buckets.protected.name,
-      fileName: `${granuleId}.cmr.xml`,
-      key: `${randomString(10)}/${granuleId}.cmr.xml`,
-    },
-    {
-      bucket: s3Buckets.public.name,
-      fileName: `${granuleId}.jpg`,
-      key: `${randomString(10)}/${granuleId}.jpg`,
-    },
-  ];
-
-  const newGranule = fakeGranuleFactoryV2({ granuleId: granuleId, status: 'failed' });
-  newGranule.published = published;
-  newGranule.files = files;
-
-  await createS3Buckets([
-    s3Buckets.protected.name,
-    s3Buckets.public.name,
-  ]);
-
-  // Add files to S3
-  await Promise.all(newGranule.files.map((file) => s3PutObject({
-    Bucket: file.bucket,
-    Key: file.key,
-    Body: `test data ${randomString()}`,
-  })));
-
-  // create a new Dynamo granule
-  await granuleModel.create(newGranule);
-
-  // create a new PG granule
-  const newPGGranule = fakeGranuleRecordFactory(
-    {
-      granule_id: granuleId,
-      status: 'failed',
-      collection_cumulus_id: collectionCumulusId,
-    }
-  );
-  newPGGranule.published = published;
-  const [granuleCumulusId] = await granulePgModel.create(dbClient, newPGGranule);
-
-  // create PG files
-  await Promise.all(
-    files.map((f) => {
-      const pgFile = {
-        granule_cumulus_id: granuleCumulusId,
-        bucket: f.bucket,
-        file_name: f.fileName,
-        key: f.key,
-      };
-
-      return filePgModel.create(dbClient, pgFile);
-    })
-  );
-
-  return {
-    newPgGranule: await granulePgModel.get(dbClient, { cumulus_id: granuleCumulusId }),
-    newDynamoGranule: await granuleModel.get({ granuleId: newGranule.granuleId }),
-    files: files,
-    s3Buckets: s3Buckets,
-  };
-}
-
-=======
->>>>>>> e1a442e2
 test.before(async (t) => {
   process.env = {
     ...process.env,
