const test = require('ava');
const cryptoRandomString = require('crypto-random-string');

const { sns, sqs } = require('@cumulus/aws-client/services');
const {
<<<<<<< HEAD
  sns,
  sqs,
} = require('@cumulus/aws-client/services');
const { createSnsTopic } = require('@cumulus/aws-client/SNS');

const { recordNotFoundString } = require('@cumulus/es-client/search');

=======
  SubscribeCommand,
  DeleteTopicCommand,
} = require('@aws-sdk/client-sns');
const { createSnsTopic } = require('@cumulus/aws-client/SNS');
>>>>>>> 8098923c
const {
  createBucket,
  deleteS3Buckets,
  s3ObjectExists,
} = require('@cumulus/aws-client/S3');
const { randomId, randomString } = require('@cumulus/common/test-utils');
const {
  CollectionPgModel,
  FilePgModel,
  generateLocalTestDb,
  destroyLocalTestDb,
  GranulePgModel,
  localStackConnectionEnv,
  migrationDir,
  fakeGranuleRecordFactory,
  translateApiCollectionToPostgresCollection,
} = require('@cumulus/db');
const { DeletePublishedGranule } = require('@cumulus/errors');
const { constructCollectionId } = require('@cumulus/message/Collections');

// Dynamo mock data factories
const {
  fakeCollectionFactory,
} = require('../../lib/testUtils');

const { deleteGranuleAndFiles } = require('../../src/lib/granule-delete');
const { createGranuleAndFiles } = require('../helpers/create-test-data');

const testDbName = `granules_${cryptoRandomString({ length: 10 })}`;

let filePgModel;
let granulePgModel;

process.env.stackName = randomId('stackname');
process.env.system_bucket = randomId('bucket');
process.env.TOKEN_SECRET = randomId('secret');

test.before(async (t) => {
  process.env = {
    ...process.env,
    ...localStackConnectionEnv,
    PG_DATABASE: testDbName,
  };

  // create a fake bucket
  await createBucket(process.env.system_bucket);

  granulePgModel = new GranulePgModel();
  filePgModel = new FilePgModel();

  const { knex, knexAdmin } = await generateLocalTestDb(testDbName, migrationDir);
  t.context.knex = knex;
  t.context.knexAdmin = knexAdmin;

  // Create a Dynamo collection
  // we need this because a granule has a fk referring to collections
  t.context.testCollection = fakeCollectionFactory({
    name: 'fakeCollection',
    version: 'v1',
    duplicateHandling: 'error',
  });
  t.context.collectionId = constructCollectionId(
    t.context.testCollection.name,
    t.context.testCollection.version
  );

  // Create a PostgreSQL Collection
  const collectionPgModel = new CollectionPgModel();
  const testPgCollection = translateApiCollectionToPostgresCollection(
    t.context.testCollection
  );
  const [pgCollection] = await collectionPgModel.create(
    t.context.knex,
    testPgCollection
  );
  t.context.collectionCumulusId = pgCollection.cumulus_id;
});

test.beforeEach(async (t) => {
  const topicName = randomString();
  const { TopicArn } = await createSnsTopic(topicName);
  process.env.granule_sns_topic_arn = TopicArn;
  t.context.TopicArn = TopicArn;

  const QueueName = randomString();
  const { QueueUrl } = await sqs().createQueue({ QueueName });
  t.context.QueueUrl = QueueUrl;
  const getQueueAttributesResponse = await sqs().getQueueAttributes({
    QueueUrl,
    AttributeNames: ['QueueArn'],
  });
  const QueueArn = getQueueAttributesResponse.Attributes.QueueArn;

  const { SubscriptionArn } = await sns().send(new SubscribeCommand({
    TopicArn,
    Protocol: 'sqs',
    Endpoint: QueueArn,
  }));

  t.context.SubscriptionArn = SubscriptionArn;
});

test.afterEach(async (t) => {
  const { QueueUrl, TopicArn } = t.context;
  await sqs().deleteQueue({ QueueUrl });
  await sns().send(new DeleteTopicCommand({ TopicArn }));
});

test.after.always(async (t) => {
  await destroyLocalTestDb({
    knex: t.context.knex,
    knexAdmin: t.context.knexAdmin,
    testDbName,
  });
});

test.serial('deleteGranuleAndFiles() throws an error if the granule is published', async (t) => {
  const { newPgGranule, s3Buckets } = await createGranuleAndFiles({
    dbClient: t.context.knex,
    collectionId: t.context.collectionId,
    collectionCumulusId: t.context.collectionCumulusId,
    granuleParams: { published: true },
  });

  await t.throwsAsync(
    deleteGranuleAndFiles({
      knex: t.context.knex,
      pgGranule: newPgGranule,
    }),
    { instanceOf: DeletePublishedGranule }
  );

  // Check RDS. The granule should still exist.
  t.true(await granulePgModel.exists(
    t.context.knex,
    {
      granule_id: newPgGranule.granule_id,
      collection_cumulus_id: newPgGranule.collection_cumulus_id,
    }
  ));

  t.teardown(() => deleteS3Buckets([
    s3Buckets.protected.name,
    s3Buckets.public.name,
  ]));
});

test.serial('deleteGranuleAndFiles() removes granules from PostgreSQL and files from PostgreSQL/S3', async (t) => {
  const { collectionId, collectionCumulusId, knex } = t.context;

  const {
    apiGranule,
    newPgGranule,
    files,
    s3Buckets,
  } = await createGranuleAndFiles({
    dbClient: knex,
    collectionId,
    collectionCumulusId,
    granuleParams: { published: false },
  });

  t.true(await granulePgModel.exists(knex, {
    granule_id: newPgGranule.granule_id,
    collection_cumulus_id: collectionCumulusId,
  }));
  await Promise.all(
    files.map(async (file) => {
      t.true(await s3ObjectExists({ Bucket: file.bucket, Key: file.key }));
      t.true(await filePgModel.exists(knex, { bucket: file.bucket, key: file.key }));
    })
  );

  const details = await deleteGranuleAndFiles({
    knex: knex,
    pgGranule: newPgGranule,
  });

  t.truthy(details.deletionTime);
  t.like(details, {
    collection: t.context.collectionId,
    deletedGranuleId: apiGranule.granuleId,
  });
  t.is(details.deletedFiles.length, apiGranule.files.length);

  t.false(await granulePgModel.exists(
    knex,
    {
      granule_id: newPgGranule.granule_id,
      collection_cumulus_id: newPgGranule.collection_cumulus_id,
    }
  ));

  // Verify files were deleted from S3 and Postgres
  await Promise.all(
    files.map(async (file) => {
      t.false(await s3ObjectExists({ Bucket: file.bucket, Key: file.key }));
      t.false(await filePgModel.exists(knex, { bucket: file.bucket, key: file.key }));
    })
  );

  t.teardown(() => deleteS3Buckets([
    s3Buckets.protected.name,
    s3Buckets.public.name,
  ]));
});

test.serial('deleteGranuleAndFiles() succeeds if a file is not present in S3', async (t) => {
  const granuleId = randomId('granule');
  // create Postgres granule
  const fakePGGranule = fakeGranuleRecordFactory(
    {
      granule_id: granuleId,
      status: 'failed',
      collection_cumulus_id: t.context.collectionCumulusId,
    }
  );
  fakePGGranule.published = false;
  const [pgGranule] = await granulePgModel.create(t.context.knex, fakePGGranule);

  const file = {
    granule_cumulus_id: pgGranule.cumulus_id,
    bucket: process.env.system_bucket,
    file_name: `${granuleId}.hdf`,
    key: randomString(),
  };
  await filePgModel.create(t.context.knex, file);
  const newPgGranule = await granulePgModel.get(t.context.knex, {
    cumulus_id: pgGranule.cumulus_id,
  });

  const details = await deleteGranuleAndFiles({
    knex: t.context.knex,
    pgGranule: newPgGranule,
  });

  t.truthy(details.deletionTime);
  t.like(details, {
    collection: t.context.collectionId,
    deletedGranuleId: newPgGranule.granule_id,
  });
  t.is(details.deletedFiles.length, 1);

  t.false(await granulePgModel.exists(
    t.context.knex,
    {
      granule_id: newPgGranule.granule_id,
      collection_cumulus_id: newPgGranule.collection_cumulus_id,
    }
  ));
});

test.serial('deleteGranuleAndFiles() will not delete S3 Files if the PostgreSQL granule delete fails', async (t) => {
  const {
    newPgGranule,
    files,
    s3Buckets,
  } = await createGranuleAndFiles({
    dbClient: t.context.knex,
    collectionId: t.context.collectionId,
    collectionCumulusId: t.context.collectionCumulusId,
    granuleParams: { published: false },
  });

  const mockGranuleModel = {
    tableName: 'granules',
    delete: () => {
      throw new Error('PG delete failed');
    },
  };

  await t.throwsAsync(
    deleteGranuleAndFiles({
      knex: t.context.knex,
      pgGranule: newPgGranule,
      granulePgModel: mockGranuleModel,
    }),
    { message: 'PG delete failed' }
  );

  // granule should still exist in PostgreSQL
  t.true(await granulePgModel.exists(
    t.context.knex,
    {
      granule_id: newPgGranule.granule_id,
      collection_cumulus_id: newPgGranule.collection_cumulus_id,
    }
  ));

  // Files will still exist in S3 and PostgreSQL.
  await Promise.all(
    files.map(async (file) => {
      t.true(await s3ObjectExists({ Bucket: file.bucket, Key: file.key }));
      t.true(await filePgModel.exists(t.context.knex, { bucket: file.bucket, key: file.key }));
    })
  );

  t.teardown(() => deleteS3Buckets([
    s3Buckets.protected.name,
    s3Buckets.public.name,
  ]));
});<|MERGE_RESOLUTION|>--- conflicted
+++ resolved
@@ -3,20 +3,10 @@
 
 const { sns, sqs } = require('@cumulus/aws-client/services');
 const {
-<<<<<<< HEAD
-  sns,
-  sqs,
-} = require('@cumulus/aws-client/services');
-const { createSnsTopic } = require('@cumulus/aws-client/SNS');
-
-const { recordNotFoundString } = require('@cumulus/es-client/search');
-
-=======
   SubscribeCommand,
   DeleteTopicCommand,
 } = require('@aws-sdk/client-sns');
 const { createSnsTopic } = require('@cumulus/aws-client/SNS');
->>>>>>> 8098923c
 const {
   createBucket,
   deleteS3Buckets,
