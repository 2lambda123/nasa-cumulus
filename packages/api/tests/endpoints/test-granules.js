'use strict';

const fs = require('fs');
const request = require('supertest');
const path = require('path');
const sinon = require('sinon');
const test = require('ava');
const omit = require('lodash/omit');
const cryptoRandomString = require('crypto-random-string');
const {
  CollectionPgModel,
<<<<<<< HEAD
  ExecutionPgModel,
=======
  destroyLocalTestDb,
  ExecutionPgModel,
  fakeCollectionRecordFactory,
  fakeExecutionRecordFactory,
  fakeGranuleRecordFactory,
>>>>>>> a40c205c
  FilePgModel,
  GranulePgModel,
  GranulesExecutionsPgModel,
  destroyLocalTestDb,
  generateLocalTestDb,
  localStackConnectionEnv,
<<<<<<< HEAD
  migrationDir,
  translateApiExecutionToPostgresExecution,
  translateApiFiletoPostgresFile,
  translateApiGranuleToPostgresGranule,
=======
  translateApiFiletoPostgresFile,
  translateApiGranuleToPostgresGranule,
  translatePostgresGranuleToApiGranule,
  upsertGranuleWithExecutionJoinRecord,
  migrationDir,
  getUniqueGranuleByGranuleId,
>>>>>>> a40c205c
} = require('@cumulus/db');

const {
  createTestIndex,
  cleanupTestIndex,
} = require('@cumulus/es-client/testUtils');

const {
  buildS3Uri,
  createBucket,
  createS3Buckets,
  deleteS3Buckets,
  recursivelyDeleteS3Bucket,
  s3ObjectExists,
  s3PutObject,
} = require('@cumulus/aws-client/S3');

const {
  secretsManager,
  sfn,
  s3,
} = require('@cumulus/aws-client/services');
const { CMR } = require('@cumulus/cmr-client');
const {
  metadataObjectFromCMRFile,
} = require('@cumulus/cmrjs/cmr-utils');
const indexer = require('@cumulus/es-client/indexer');
const { Search } = require('@cumulus/es-client/search');
const launchpad = require('@cumulus/launchpad-auth');
const { randomString, randomId } = require('@cumulus/common/test-utils');
const { getDistributionBucketMapKey } = require('@cumulus/distribution-utils');
const { constructCollectionId } = require('@cumulus/message/Collections');
const { getExecutionUrlFromArn } = require('@cumulus/message/Executions');

const { put } = require('../../endpoints/granules');
const assertions = require('../../lib/assertions');
const { createGranuleAndFiles } = require('../helpers/create-test-data');
const models = require('../../models');

// Dynamo mock data factories
const {
  createFakeJwtAuthToken,
  fakeAccessTokenFactory,
  fakeCollectionFactory,
  fakeGranuleFactoryV2,
  setAuthorizedOAuthUsers,
  fakeExecutionFactoryV2,
} = require('../../lib/testUtils');
const {
  createJwtToken,
} = require('../../lib/token');

const {
  generateMoveGranuleTestFilesAndEntries,
  getFileNameFromKey,
  getPgFilesFromGranuleCumulusId,
} = require('./granules/helpers');
const { buildFakeExpressResponse } = require('./utils');

const testDbName = `granules_${cryptoRandomString({ length: 10 })}`;

let accessTokenModel;
let collectionModel;
let executionModel;
let executionPgModel;
let filePgModel;
let granuleModel;
let granulePgModel;
let granulesExecutionsPgModel;
let jwtAuthToken;

process.env.AccessTokensTable = randomId('token');
process.env.AsyncOperationsTable = randomId('async');
process.env.ExecutionsTable = randomId('executions');
process.env.CollectionsTable = randomId('collection');
process.env.GranulesTable = randomId('granules');
process.env.stackName = randomId('stackname');
process.env.system_bucket = randomId('systembucket');
process.env.TOKEN_SECRET = randomId('secret');

// import the express app after setting the env variables
const { app } = require('../../app');

async function runTestUsingBuckets(buckets, testFunction) {
  try {
    await createS3Buckets(buckets);
    await testFunction();
  } finally {
    await Promise.all(buckets.map(recursivelyDeleteS3Bucket));
  }
}

/**
 * Helper for creating and uploading bucket configuration for 'move' tests.
 * @returns {Object} with keys of internalBucket, and publicBucket.
 */
async function setupBucketsConfig() {
  const systemBucket = process.env.system_bucket;
  const buckets = {
    protected: {
      name: systemBucket,
      type: 'protected',
    },
    public: {
      name: randomId('public'),
      type: 'public',
    },
  };

  process.env.DISTRIBUTION_ENDPOINT = 'http://example.com/';
  await s3PutObject({
    Bucket: systemBucket,
    Key: `${process.env.stackName}/workflows/buckets.json`,
    Body: JSON.stringify(buckets),
  });
  await createBucket(buckets.public.name);
  // Create the required bucket map configuration file
  await s3PutObject({
    Bucket: systemBucket,
    Key: getDistributionBucketMapKey(process.env.stackName),
    Body: JSON.stringify({
      [systemBucket]: systemBucket,
      [buckets.public.name]: buckets.public.name,
    }),
  });
  return { internalBucket: systemBucket, publicBucket: buckets.public.name };
}

test.before(async (t) => {
  process.env.CMR_ENVIRONMENT = 'SIT';
  process.env = {
    ...process.env,
    ...localStackConnectionEnv,
    PG_DATABASE: testDbName,
  };

  // create a fake bucket
  await createBucket(process.env.system_bucket);

  // create a workflow template file
  const tKey = `${process.env.stackName}/workflow_template.json`;
  await s3PutObject({ Bucket: process.env.system_bucket, Key: tKey, Body: '{}' });

  // create fake Collections table
  collectionModel = new models.Collection();
  await collectionModel.createTable();

  // create fake execution table
  executionModel = new models.Execution();
  await executionModel.createTable();
  executionPgModel = new ExecutionPgModel();

  // create fake Granules table
  granuleModel = new models.Granule();
  await granuleModel.createTable();
  t.context.granuleModel = granuleModel;

  granulePgModel = new GranulePgModel();
  t.context.granulePgModel = granulePgModel;
  filePgModel = new FilePgModel();
  granulesExecutionsPgModel = new GranulesExecutionsPgModel();

  const username = randomString();
  await setAuthorizedOAuthUsers([username]);

  accessTokenModel = new models.AccessToken();
  await accessTokenModel.createTable();

  jwtAuthToken = await createFakeJwtAuthToken({ accessTokenModel, username });

  // Store the CMR password
  process.env.cmr_password_secret_name = randomString();
  await secretsManager().createSecret({
    Name: process.env.cmr_password_secret_name,
    SecretString: randomString(),
  }).promise();

  // Store the Launchpad passphrase
  process.env.launchpad_passphrase_secret_name = randomString();
  await secretsManager().createSecret({
    Name: process.env.launchpad_passphrase_secret_name,
    SecretString: randomString(),
  }).promise();

  // Generate a local test postGres database

  const { knex, knexAdmin } = await generateLocalTestDb(testDbName, migrationDir);
  t.context.knex = knex;
  t.context.knexAdmin = knexAdmin;

  const { esIndex, esClient } = await createTestIndex();
  t.context.esIndex = esIndex;
  t.context.esClient = esClient;

  t.context.esGranulesClient = new Search(
    {},
    'granule',
    process.env.ES_INDEX
  );

  // Create collections in Dynamo and Postgres
  // we need this because a granule has a foreign key referring to collections
  const collectionName = 'fakeCollection';
  const collectionVersion = 'v1';

  t.context.testCollection = fakeCollectionFactory({
    name: collectionName,
    version: collectionVersion,
    duplicateHandling: 'error',
  });
  t.context.collectionId = constructCollectionId(
    collectionName,
    collectionVersion
  );

  const testPgCollection = fakeCollectionRecordFactory({
    name: collectionName,
    version: collectionVersion,
  });
  const collectionPgModel = new CollectionPgModel();
  const [pgCollection] = await collectionPgModel.create(
    t.context.knex,
    testPgCollection
  );

  // Create execution in Dynamo/Postgres
  // we need this as granules *should have* a related execution

  t.context.testExecution = fakeExecutionRecordFactory();
  const executionPgModel = new ExecutionPgModel();
  const [testExecution] = (
    await executionPgModel.create(t.context.knex, t.context.testExecution)
  );
  t.context.testExecutionCumulusId = testExecution.cumulus_id;
  t.context.collectionCumulusId = pgCollection.cumulus_id;

  const newExecution = fakeExecutionFactoryV2({
    arn: 'arn3',
    status: 'completed',
    name: 'test_execution',
  });

  await executionModel.create(newExecution);
  const executionPgRecord = await translateApiExecutionToPostgresExecution(
    newExecution,
    knex
  );
  const [pgExecution] = await executionPgModel.create(knex, executionPgRecord);
  t.context.executionUrl = pgExecution.url;
  t.context.executionArn = pgExecution.arn;
});

test.beforeEach(async (t) => {
<<<<<<< HEAD
  const granuleId1 = cryptoRandomString({ length: 6 });
  const granuleId2 = cryptoRandomString({ length: 6 });
  const granuleId3 = cryptoRandomString({ length: 6 });

  // create fake Dynamo granule records
  t.context.fakeGranules = [
    fakeGranuleFactoryV2({ granuleId: granuleId1, status: 'completed', execution: t.context.executionUrl }),
    fakeGranuleFactoryV2({ granuleId: granuleId2, status: 'failed' }),
    fakeGranuleFactoryV2({ granuleId: granuleId3, status: 'running', execution: t.context.executionUrl }),
=======
  const granuleId1 = `${cryptoRandomString({ length: 7 })}.${cryptoRandomString({ length: 20 })}.hdf`;
  const granuleId2 = `${cryptoRandomString({ length: 7 })}.${cryptoRandomString({ length: 20 })}.hdf`;

  // create fake Dynamo granule records
  t.context.fakeGranules = [
    fakeGranuleFactoryV2({
      granuleId: granuleId1,
      status: 'completed',
      execution: getExecutionUrlFromArn(t.context.testExecution.arn),
      duration: 47.125,
    }),
    fakeGranuleFactoryV2({
      granuleId: granuleId2,
      status: 'failed',
      execution: getExecutionUrlFromArn(t.context.testExecution.arn),
      duration: 52.235,
    }),
>>>>>>> a40c205c
  ];

  await Promise.all(t.context.fakeGranules.map((granule) =>
    granuleModel.create(granule)
      .then((record) => indexer.indexGranule(t.context.esClient, record, t.context.esIndex))));

  // create fake Postgres granule records
  t.context.fakePGGranules = [
    fakeGranuleRecordFactory(
      {
        granule_id: granuleId1,
        status: 'completed',
        collection_cumulus_id: t.context.collectionCumulusId,
        published: true,
        cmr_link: 'https://cmr.uat.earthdata.nasa.gov/search/granules.json?concept_id=A123456789-TEST_A',
        duration: 47.125,
        timestamp: new Date(Date.now()),
      }
    ),
    fakeGranuleRecordFactory(
      {
        granule_id: granuleId2,
        status: 'failed',
        collection_cumulus_id: t.context.collectionCumulusId,
        duration: 52.235,
        timestamp: new Date(Date.now()),
      }
    ),
    fakeGranuleRecordFactory(
      {
        granule_id: granuleId3,
        status: 'running',
        collection_cumulus_id: t.context.collectionCumulusId,
      }
    ),
  ];

  await Promise.all(
    t.context.fakePGGranules.map((granule) =>
      upsertGranuleWithExecutionJoinRecord(
        t.context.knex,
        granule,
        t.context.testExecutionCumulusId,
        t.context.granulePgModel
      ))
  );
});

test.after.always(async (t) => {
  await granuleModel.deleteTable();
  await executionModel.deleteTable();
  await accessTokenModel.deleteTable();
  await recursivelyDeleteS3Bucket(process.env.system_bucket);
  await secretsManager().deleteSecret({
    SecretId: process.env.cmr_password_secret_name,
    ForceDeleteWithoutRecovery: true,
  }).promise();
  await secretsManager().deleteSecret({
    SecretId: process.env.launchpad_passphrase_secret_name,
    ForceDeleteWithoutRecovery: true,
  }).promise();

  await destroyLocalTestDb({
    knex: t.context.knex,
    knexAdmin: t.context.knexAdmin,
    testDbName,
  });
  await cleanupTestIndex(t.context);
});

test.serial('default returns list of granules', async (t) => {
  const response = await request(app)
    .get('/granules')
    .set('Accept', 'application/json')
    .set('Authorization', `Bearer ${jwtAuthToken}`)
    .expect(200);

  const { meta, results } = response.body;
  t.is(results.length, 3);
  t.is(meta.stack, process.env.stackName);
  t.is(meta.table, 'granule');
<<<<<<< HEAD
  t.is(meta.count, 3);
  const granuleIds = t.context.fakeGranules.map((i) => i.granuleId);
=======
  t.is(meta.count, 2);
  const granuleIds = t.context.fakePGGranules.map((i) => i.granule_id);
>>>>>>> a40c205c
  results.forEach((r) => {
    t.true(granuleIds.includes(r.granuleId));
  });
});

test.serial('CUMULUS-911 GET without pathParameters and without an Authorization header returns an Authorization Missing response', async (t) => {
  const response = await request(app)
    .get('/granules')
    .set('Accept', 'application/json')
    .expect(401);

  assertions.isAuthorizationMissingResponse(t, response);
});

test.serial('CUMULUS-911 GET with pathParameters.granuleName set and without an Authorization header returns an Authorization Missing response', async (t) => {
  const response = await request(app)
    .get('/granules/asdf')
    .set('Accept', 'application/json')
    .expect(401);

  assertions.isAuthorizationMissingResponse(t, response);
});

test.serial('CUMULUS-911 PUT with pathParameters.granuleName set and without an Authorization header returns an Authorization Missing response', async (t) => {
  const response = await request(app)
    .put('/granules/asdf')
    .set('Accept', 'application/json')
    .expect(401);

  assertions.isAuthorizationMissingResponse(t, response);
});

test.serial('CUMULUS-911 DELETE with pathParameters.granuleName set and without an Authorization header returns an Authorization Missing response', async (t) => {
  const response = await request(app)
    .delete('/granules/asdf')
    .set('Accept', 'application/json')
    .expect(401);

  assertions.isAuthorizationMissingResponse(t, response);
});

test.serial('CUMULUS-912 GET without pathParameters and with an invalid access token returns an unauthorized response', async (t) => {
  const response = await request(app)
    .get('/granules/asdf')
    .set('Accept', 'application/json')
    .set('Authorization', 'Bearer ThisIsAnInvalidAuthorizationToken')
    .expect(401);

  assertions.isInvalidAccessTokenResponse(t, response);
});

test.serial('CUMULUS-912 GET without pathParameters and with an unauthorized user returns an unauthorized response', async (t) => {
  const accessTokenRecord = fakeAccessTokenFactory();
  await accessTokenModel.create(accessTokenRecord);
  const jwtToken = createJwtToken(accessTokenRecord);

  const response = await request(app)
    .get('/granules')
    .set('Accept', 'application/json')
    .set('Authorization', `Bearer ${jwtToken}`)
    .expect(401);

  assertions.isUnauthorizedUserResponse(t, response);
});

test.serial('CUMULUS-912 GET with pathParameters.granuleName set and with an invalid access token returns an unauthorized response', async (t) => {
  const response = await request(app)
    .get('/granules/asdf')
    .set('Accept', 'application/json')
    .set('Authorization', 'Bearer ThisIsAnInvalidAuthorizationToken')
    .expect(401);

  assertions.isInvalidAccessTokenResponse(t, response);
});

test.todo('CUMULUS-912 GET with pathParameters.granuleName set and with an unauthorized user returns an unauthorized response');

test.serial('CUMULUS-912 PUT with pathParameters.granuleName set and with an invalid access token returns an unauthorized response', async (t) => {
  const response = await request(app)
    .put('/granules/asdf')
    .set('Accept', 'application/json')
    .set('Authorization', 'Bearer ThisIsAnInvalidAuthorizationToken')
    .expect(401);

  assertions.isInvalidAccessTokenResponse(t, response);
});

test.todo('CUMULUS-912 PUT with pathParameters.granuleName set and with an unauthorized user returns an unauthorized response');

test.serial('CUMULUS-912 DELETE with pathParameters.granuleName set and with an unauthorized user returns an unauthorized response', async (t) => {
  const accessTokenRecord = fakeAccessTokenFactory();
  await accessTokenModel.create(accessTokenRecord);
  const jwtToken = createJwtToken(accessTokenRecord);

  const response = await request(app)
    .delete('/granules/adsf')
    .set('Accept', 'application/json')
    .set('Authorization', `Bearer ${jwtToken}`)
    .expect(401);

  assertions.isUnauthorizedUserResponse(t, response);
});

test.serial('GET returns the expected existing granule', async (t) => {
  const {
    knex,
    fakePGGranules,
  } = t.context;

  const response = await request(app)
    .get(`/granules/${t.context.fakePGGranules[0].granule_id}`)
    .set('Accept', 'application/json')
    .set('Authorization', `Bearer ${jwtAuthToken}`)
    .expect(200);

  const pgGranule = await granulePgModel.get(knex, {
    granule_id: fakePGGranules[0].granule_id,
    collection_cumulus_id: fakePGGranules[0].collection_cumulus_id,
  });

  const expectedGranule = await translatePostgresGranuleToApiGranule({
    granulePgRecord: pgGranule,
    knexOrTransaction: knex,
  });

  t.deepEqual(response.body, expectedGranule);
});

test.serial('GET returns a 404 response if the granule is not found', async (t) => {
  const response = await request(app)
    .get('/granules/unknownGranule')
    .set('Accept', 'application/json')
    .set('Authorization', `Bearer ${jwtAuthToken}`)
    .expect(404);

  t.is(response.status, 404);
  const { message } = response.body;
  t.is(message, 'Granule not found');
});

test.serial('PUT fails if action is not supported', async (t) => {
  const response = await request(app)
    .put(`/granules/${t.context.fakePGGranules[0].granule_id}`)
    .set('Accept', 'application/json')
    .set('Authorization', `Bearer ${jwtAuthToken}`)
    .send({ action: 'someUnsupportedAction' })
    .expect(400);

  t.is(response.status, 400);
  const { message } = response.body;
  t.true(message.includes('Action is not supported'));
});

test.serial('PUT without a body, fails to update granule.', async (t) => {
  const response = await request(app)
    .put(`/granules/${t.context.fakeGranules[0].granuleId}`)
    .set('Accept', 'application/json')
    .set('Authorization', `Bearer ${jwtAuthToken}`)
    .expect(400);

  t.is(response.status, 400);
  const { message } = response.body;
  t.is(message, `input :granuleName (${t.context.fakeGranules[0].granuleId}) must match body's granuleId (undefined)`);
});

// This needs to be serial because it is stubbing aws.sfn's responses
test.serial('reingest a granule', async (t) => {
  const fakeDescribeExecutionResult = {
    input: JSON.stringify({
      meta: {
        workflow_name: 'IngestGranule',
      },
      payload: {},
    }),
  };

  // fake workflow
  const message = JSON.parse(fakeDescribeExecutionResult.input);
  const wKey = `${process.env.stackName}/workflows/${message.meta.workflow_name}.json`;
  await s3PutObject({ Bucket: process.env.system_bucket, Key: wKey, Body: '{}' });

  const stub = sinon.stub(sfn(), 'describeExecution').returns({
    promise: () => Promise.resolve(fakeDescribeExecutionResult),
  });
  t.teardown(() => stub.restore());

  const response = await request(app)
    .put(`/granules/${t.context.fakePGGranules[0].granule_id}`)
    .set('Accept', 'application/json')
    .set('Authorization', `Bearer ${jwtAuthToken}`)
    .send({ action: 'reingest' })
    .expect(200);

  const body = response.body;
  t.is(body.status, 'SUCCESS');
  t.is(body.action, 'reingest');
  t.true(body.warning.includes('overwritten'));

  const updatedPgGranule = await getUniqueGranuleByGranuleId(
    t.context.knex,
    t.context.fakePGGranules[0].granule_id
  );
  const updatedDynamoGranule = await granuleModel.get(
    { granuleId: t.context.fakeGranules[0].granuleId }
  );

  t.is(updatedPgGranule.status, 'running');
  t.is(updatedDynamoGranule.status, 'running');
});

// This needs to be serial because it is stubbing aws.sfn's responses
test.serial('apply an in-place workflow to an existing granule', async (t) => {
  const fakeSFResponse = {
    execution: {
      input: JSON.stringify({
        meta: {
          workflow_name: 'inPlaceWorkflow',
        },
        payload: {},
      }),
    },
  };

  //fake in-place workflow
  const message = JSON.parse(fakeSFResponse.execution.input);
  const wKey = `${process.env.stackName}/workflows/${message.meta.workflow_name}.json`;
  await s3PutObject({ Bucket: process.env.system_bucket, Key: wKey, Body: '{}' });

  const fakeDescribeExecutionResult = {
    output: JSON.stringify({
      meta: {
        workflow_name: 'IngestGranule',
      },
      payload: {},
    }),
  };

  const stub = sinon.stub(sfn(), 'describeExecution').returns({
    promise: () => Promise.resolve(fakeDescribeExecutionResult),
  });
  t.teardown(() => stub.restore());

  const response = await request(app)
    .put(`/granules/${t.context.fakePGGranules[0].granule_id}`)
    .set('Accept', 'application/json')
    .set('Authorization', `Bearer ${jwtAuthToken}`)
    .send({
      action: 'applyWorkflow',
      workflow: 'inPlaceWorkflow',
      messageSource: 'output',
    })
    .expect(200);

  const body = response.body;
  t.is(body.status, 'SUCCESS');
  t.is(body.action, 'applyWorkflow inPlaceWorkflow');

  const updatedPgGranule = await getUniqueGranuleByGranuleId(
    t.context.knex,
    t.context.fakePGGranules[0].granule_id
  );
  const updatedDynamoGranule = await granuleModel.get(
    { granuleId: t.context.fakeGranules[0].granuleId }
  );

  t.is(updatedPgGranule.status, 'running');
  t.is(updatedDynamoGranule.status, 'running');
});

test.serial('remove a granule from CMR', async (t) => {
  const {
    s3Buckets,
    newPgGranule,
  } = await createGranuleAndFiles({
    dbClient: t.context.knex,
    esClient: t.context.esClient,
    granuleParams: { published: true },
  });

  const granuleId = newPgGranule.granule_id;

  sinon.stub(
    CMR.prototype,
    'deleteGranule'
  ).callsFake(() => Promise.resolve());

  sinon.stub(
    CMR.prototype,
    'getGranuleMetadata'
  ).callsFake(() => Promise.resolve({ title: granuleId }));

  try {
    const response = await request(app)
      .put(`/granules/${granuleId}`)
      .set('Accept', 'application/json')
      .set('Authorization', `Bearer ${jwtAuthToken}`)
      .send({ action: 'removeFromCmr' })
      .expect(200);

    const body = response.body;
    t.is(body.status, 'SUCCESS');
    t.is(body.action, 'removeFromCmr');

    // Should have updated the Dynamo granule
    const updatedDynamoGranule = await granuleModel.get({ granuleId });
    t.is(updatedDynamoGranule.published, false);
    t.is(updatedDynamoGranule.cmrLink, undefined);

    // Should have updated the Postgres granule
    const updatedPgGranule = await getUniqueGranuleByGranuleId(
      t.context.knex,
      granuleId
    );
    t.is(updatedPgGranule.published, false);
    t.is(updatedPgGranule.cmrLink, undefined);
  } finally {
    CMR.prototype.deleteGranule.restore();
    CMR.prototype.getGranuleMetadata.restore();
  }

  t.teardown(() => deleteS3Buckets([
    s3Buckets.protected.name,
    s3Buckets.public.name,
  ]));
});

test.serial('remove a granule from CMR with launchpad authentication', async (t) => {
  process.env.cmr_oauth_provider = 'launchpad';
  const launchpadStub = sinon.stub(launchpad, 'getLaunchpadToken').callsFake(() => randomString());

  sinon.stub(
    CMR.prototype,
    'deleteGranule'
  ).callsFake(() => Promise.resolve());

  sinon.stub(
    CMR.prototype,
    'getGranuleMetadata'
  ).callsFake(() => Promise.resolve({ title: t.context.fakePGGranules[0].granule_id }));

  try {
    const response = await request(app)
      .put(`/granules/${t.context.fakePGGranules[0].granule_id}`)
      .set('Accept', 'application/json')
      .set('Authorization', `Bearer ${jwtAuthToken}`)
      .send({ action: 'removeFromCmr' })
      .expect(200);

    const body = response.body;
    t.is(body.status, 'SUCCESS');
    t.is(body.action, 'removeFromCmr');

    const updatedGranule = await granuleModel.get({
      granuleId: t.context.fakePGGranules[0].granule_id,
    });
    t.is(updatedGranule.published, false);
    t.is(updatedGranule.cmrLink, undefined);

    t.is(launchpadStub.calledOnce, true);
  } finally {
    process.env.cmr_oauth_provider = 'earthdata';
    launchpadStub.restore();
    CMR.prototype.deleteGranule.restore();
    CMR.prototype.getGranuleMetadata.restore();
  }
});

test.serial('DELETE returns 404 if granule does not exist', async (t) => {
  const granuleId = randomString();
  const response = await request(app)
    .delete(`/granules/${granuleId}`)
    .set('Accept', 'application/json')
    .set('Authorization', `Bearer ${jwtAuthToken}`)
    .expect(404);
  t.true(response.body.message.includes('No record found'));
});

test.serial('DELETE deleting an existing granule that is published will fail and not delete records', async (t) => {
  const {
    s3Buckets,
    newDynamoGranule,
    newPgGranule: { collection_cumulus_id: collectionCumulusId },
  } = await createGranuleAndFiles({
    dbClient: t.context.knex,
    granuleParams: { published: true },
    esClient: t.context.esClient,
  });

  const granuleId = newDynamoGranule.granuleId;

  const response = await request(app)
    .delete(`/granules/${granuleId}`)
    .set('Accept', 'application/json')
    .set('Authorization', `Bearer ${jwtAuthToken}`)
    .expect(400);

  t.is(response.status, 400);
  const { message } = response.body;
  t.is(
    message,
    'You cannot delete a granule that is published to CMR. Remove it from CMR first'
  );

  // granule should still exist in Dynamo and Postgres
  t.true(await granulePgModel.exists(
    t.context.knex,
    { granule_id: granuleId, collection_cumulus_id: collectionCumulusId }
  ));
  t.true(await granuleModel.exists({ granuleId }));

  // Verify files still exist in S3 and Postgres
  await Promise.all(
    newDynamoGranule.files.map(async (file) => {
      t.true(await s3ObjectExists({ Bucket: file.bucket, Key: file.key }));
      t.true(await filePgModel.exists(t.context.knex, { bucket: file.bucket, key: file.key }));
    })
  );

  t.teardown(() => deleteS3Buckets([
    s3Buckets.protected.name,
    s3Buckets.public.name,
  ]));
});

test.serial('DELETE deleting an existing unpublished granule', async (t) => {
  const {
    s3Buckets,
    newDynamoGranule,
    newPgGranule: { collection_cumulus_id: collectionCumulusId },
  } = await createGranuleAndFiles({
    dbClient: t.context.knex,
    granuleParams: { published: false },
    esClient: t.context.esClient,
  });

  const response = await request(app)
    .delete(`/granules/${newDynamoGranule.granuleId}`)
    .set('Accept', 'application/json')
    .set('Authorization', `Bearer ${jwtAuthToken}`)
    .expect(200);

  t.is(response.status, 200);
  const { detail } = response.body;
  t.is(detail, 'Record deleted');

  const granuleId = newDynamoGranule.granuleId;

  // granule have been deleted from Postgres and Dynamo
  t.false(await granulePgModel.exists(
    t.context.knex,
    { granule_id: granuleId, collection_cumulus_id: collectionCumulusId }
  ));
  t.false(await granuleModel.exists({ granuleId }));

  // verify the files are deleted from S3 and Postgres
  await Promise.all(
    newDynamoGranule.files.map(async (file) => {
      t.false(await s3ObjectExists({ Bucket: file.bucket, Key: file.key }));
      t.false(await filePgModel.exists(t.context.knex, { bucket: file.bucket, key: file.key }));
    })
  );

  t.teardown(() => deleteS3Buckets([
    s3Buckets.protected.name,
    s3Buckets.public.name,
  ]));
});

test.serial('DELETE deleting a granule that exists in Dynamo but not Postgres', async (t) => {
  // Create a granule in Dynamo only
  const s3Buckets = {
    protected: {
      name: randomId('protected'),
      type: 'protected',
    },
    public: {
      name: randomId('public'),
      type: 'public',
    },
  };
  const granuleId = randomId('granule');
  const files = [
    {
      bucket: s3Buckets.protected.name,
      fileName: `${granuleId}.hdf`,
      key: `${randomString(5)}/${granuleId}.hdf`,
    },
    {
      bucket: s3Buckets.protected.name,
      fileName: `${granuleId}.cmr.xml`,
      key: `${randomString(5)}/${granuleId}.cmr.xml`,
    },
    {
      bucket: s3Buckets.public.name,
      fileName: `${granuleId}.jpg`,
      key: `${randomString(5)}/${granuleId}.jpg`,
    },
  ];

  const newGranule = fakeGranuleFactoryV2(
    {
      granuleId: granuleId,
      status: 'failed',
      published: false,
      files: files,
    }
  );

  await createS3Buckets([
    s3Buckets.protected.name,
    s3Buckets.public.name,
  ]);

  // Add files to S3
  await Promise.all(newGranule.files.map((file) => s3PutObject({
    Bucket: file.bucket,
    Key: file.key,
    Body: `test data ${randomString()}`,
  })));

  // create a new Dynamo granule
  await granuleModel.create(newGranule);

  const response = await request(app)
    .delete(`/granules/${newGranule.granuleId}`)
    .set('Accept', 'application/json')
    .set('Authorization', `Bearer ${jwtAuthToken}`)
    .expect(200);

  t.is(response.status, 200);
  const { detail } = response.body;
  t.is(detail, 'Record deleted');

  // granule have been deleted from Dynamo
  t.false(await granuleModel.exists({ granuleId }));

  // Verify files were removed from S3
  await Promise.all(
    newGranule.files.map(async (file) => {
      t.false(await s3ObjectExists({ Bucket: file.bucket, Key: file.key }));
    })
  );

  t.teardown(() => deleteS3Buckets([
    s3Buckets.protected.name,
    s3Buckets.public.name,
  ]));
});

test.serial('DELETE throws an error if the Postgres get query fails', async (t) => {
  const {
    s3Buckets,
    newDynamoGranule,
    newPgGranule: { collection_cumulus_id: collectionCumulusId },
  } = await createGranuleAndFiles({
    dbClient: t.context.knex,
    granuleParams: { published: true },
    esClient: t.context.esClient,
  });

  sinon
    .stub(GranulePgModel.prototype, 'get')
    .throws(new Error('Error message'));

  try {
    const response = await request(app)
      .delete(`/granules/${newDynamoGranule.granuleId}`)
      .set('Accept', 'application/json')
      .set('Authorization', `Bearer ${jwtAuthToken}`);
    t.is(response.status, 400);
  } finally {
    GranulePgModel.prototype.get.restore();
  }

  const granuleId = newDynamoGranule.granuleId;

  // granule not have been deleted from Postgres or Dynamo
  t.true(await granulePgModel.exists(
    t.context.knex,
    { granule_id: granuleId, collection_cumulus_id: collectionCumulusId }
  ));
  t.true(await granuleModel.exists({ granuleId }));

  // verify the files still exist in S3 and Postgres
  await Promise.all(
    newDynamoGranule.files.map(async (file) => {
      t.true(await s3ObjectExists({ Bucket: file.bucket, Key: file.key }));
      t.true(await filePgModel.exists(t.context.knex, { bucket: file.bucket, key: file.key }));
    })
  );

  t.teardown(() => deleteS3Buckets([
    s3Buckets.protected.name,
    s3Buckets.public.name,
  ]));
});

test.serial('move a granule with no .cmr.xml file', async (t) => {
  const bucket = process.env.system_bucket;
  const secondBucket = randomId('second');
  const thirdBucket = randomId('third');

  await runTestUsingBuckets(
    [secondBucket, thirdBucket],
    async () => {
      // Generate Granule/Files, S3 objects and database entries
      const granuleFileName = randomId('granuleFileName');
      const {
        newGranule,
        postgresGranuleCumulusId,
      } = await generateMoveGranuleTestFilesAndEntries({
        t,
        bucket,
        secondBucket,
        granulePgModel,
        filePgModel,
        granuleModel,
        granuleFileName,
      });

      const destinationFilepath = `${process.env.stackName}/granules_moved`;
      const destinations = [
        {
          regex: '.*.txt$',
          bucket,
          filepath: destinationFilepath,
        },
        {
          regex: '.*.md$',
          bucket: thirdBucket,
          filepath: destinationFilepath,
        },
        {
          regex: '.*.jpg$',
          bucket,
          filepath: destinationFilepath,
        },
      ];

      const response = await request(app)
        .put(`/granules/${newGranule.granuleId}`)
        .set('Accept', 'application/json')
        .set('Authorization', `Bearer ${jwtAuthToken}`)
        .send({
          action: 'move',
          destinations,
        })
        .expect(200);

      const body = response.body;
      t.is(body.status, 'SUCCESS');
      t.is(body.action, 'move');

      // Validate S3 Objects are where they should be
      const bucketObjects = await s3().listObjects({
        Bucket: bucket,
        Prefix: destinationFilepath,
      }).promise();

      t.is(bucketObjects.Contents.length, 2);
      bucketObjects.Contents.forEach((item) => {
        t.is(item.Key.indexOf(`${destinationFilepath}/${granuleFileName}`), 0);
      });

      const thirdBucketObjects = await s3().listObjects({
        Bucket: thirdBucket,
        Prefix: destinationFilepath,
      }).promise();

      t.is(thirdBucketObjects.Contents.length, 1);
      t.is(thirdBucketObjects.Contents[0].Key, `${destinationFilepath}/${granuleFileName}.md`);

      // check the granule in dynamoDb is updated and files are replaced
      const updatedGranule = await granuleModel.get({ granuleId: newGranule.granuleId });

      updatedGranule.files.forEach((file) => {
        t.true(file.key.startsWith(`${destinationFilepath}/${granuleFileName}`));
        const destination = destinations.find((dest) => file.fileName.match(dest.regex));
        t.is(destination.bucket, file.bucket);
      });

      // check the granule in postgres is updated
      const pgFiles = await getPgFilesFromGranuleCumulusId(
        t.context.knex,
        filePgModel,
        postgresGranuleCumulusId
      );

      t.is(pgFiles.length, 3);

      for (let i = 0; i < pgFiles.length; i += 1) {
        const destination = destinations.find((dest) => pgFiles[i].file_name.match(dest.regex));
        const fileName = pgFiles[i].file_name;

        t.is(destination.bucket, pgFiles[i].bucket);
        t.like(pgFiles[i], {
          ...omit(newGranule.files[i], ['fileName', 'size', 'createdAt', 'updatedAt']),
          key: `${destinationFilepath}/${fileName}`,
          bucket: destination.bucket,
        });
      }
    }
  );
});

test.serial('When a move granule request fails to move a file correctly, it records the expected granule files in postgres and dynamo', async (t) => {
  const bucket = process.env.system_bucket;
  const secondBucket = randomId('second');
  const thirdBucket = randomId('third');
  const fakeBucket = 'TotallyNotARealBucket';

  await runTestUsingBuckets(
    [secondBucket, thirdBucket],
    async () => {
      // Generate Granule/Files, S3 objects and database entries
      const granuleFileName = randomId('granuleFileName');
      const {
        newGranule,
        postgresGranuleCumulusId,
      } = await generateMoveGranuleTestFilesAndEntries({
        t,
        bucket,
        secondBucket,
        granulePgModel,
        filePgModel,
        granuleModel,
        granuleFileName,
      });

      // Create 'destination' objects
      const destinationFilepath = `${process.env.stackName}/granules_fail_1`;
      const destinations = [
        {
          regex: '.*.txt$',
          bucket,
          filepath: destinationFilepath,
        },
        {
          regex: '.*.md$',
          bucket: thirdBucket,
          filepath: destinationFilepath,
        },
        {
          regex: '.*.jpg$',
          bucket: fakeBucket,
          filepath: destinationFilepath,
        },
      ];

      const response = await request(app)
        .put(`/granules/${newGranule.granuleId}`)
        .set('Accept', 'application/json')
        .set('Authorization', `Bearer ${jwtAuthToken}`)
        .send({
          action: 'move',
          destinations,
        })
        .expect(400);

      const message = JSON.parse(response.body.message);

      message.granule.files = message.granule.files.sort(
        (a, b) => (a.key < b.key ? -1 : 1)
      );
      newGranule.files = newGranule.files.sort(
        (a, b) => (a.key < b.key ? -1 : 1)
      );

      const fileWithInvalidDestination = newGranule.files[0];

      t.is(message.reason, 'Failed to move granule');
      t.deepEqual(message.granule, newGranule);
      t.is(message.errors.length, 1);
      t.is(message.errors[0].code, 'NoSuchBucket');

      const actualGranuleFileRecord = message.granuleFilesRecords.sort(
        (a, b) => (a.key < b.key ? -1 : 1)
      );
      const expectedGranuleFileRecord = [
        {
          bucket: thirdBucket,
          key: `${destinationFilepath}/${granuleFileName}.md`,
          fileName: `${granuleFileName}.md`,
        },
        {
          bucket,
          key: `${destinationFilepath}/${granuleFileName}.txt`,
          fileName: `${granuleFileName}.txt`,
        },
        {
          bucket: fileWithInvalidDestination.bucket,
          key: fileWithInvalidDestination.key,
          fileName: `${granuleFileName}.jpg`,
        },
      ];

      t.deepEqual(expectedGranuleFileRecord, actualGranuleFileRecord);

      // Validate S3 Objects are where they should be
      const bucketObjects = await s3().listObjects({
        Bucket: bucket,
        Prefix: destinationFilepath,
      }).promise();
      t.is(bucketObjects.Contents.length, 1);
      t.is(bucketObjects.Contents[0].Key, `${destinationFilepath}/${granuleFileName}.txt`);

      const failedBucketObjects = await s3().listObjects({
        Bucket: secondBucket,
        Prefix: `${process.env.stackName}/original_filepath`,
      }).promise();
      t.is(failedBucketObjects.Contents.length, 1);
      t.is(failedBucketObjects.Contents[0].Key,
        (`${process.env.stackName}/original_filepath/${granuleFileName}.jpg`));

      const thirdBucketObjects = await s3().listObjects({
        Bucket: thirdBucket,
        Prefix: destinationFilepath,
      }).promise();
      t.is(thirdBucketObjects.Contents.length, 1);
      t.is(thirdBucketObjects.Contents[0].Key, `${destinationFilepath}/${granuleFileName}.md`);

      // check the granule in dynamoDb is updated and files are replaced
      const updatedGranule = await granuleModel.get({ granuleId: newGranule.granuleId });
      const updatedFiles = updatedGranule.files.sort((a, b) => (a.key < b.key ? -1 : 1));

      t.true(updatedFiles[0].key.startsWith(`${destinationFilepath}/${granuleFileName}`));
      t.like(newGranule.files[0], omit(updatedFiles[0], ['fileName', 'key', 'bucket']));
      t.is(updatedFiles[0].bucket, destinations.find(
        (dest) => updatedFiles[0].fileName.match(dest.regex)
      ).bucket);

      t.true(
        updatedFiles[1].key.startsWith(`${destinationFilepath}/${granuleFileName}`),
        `updatedFile[1] ${updatedFiles[1].key}, did not start with ${destinationFilepath}/${granuleFileName}`
      );
      t.like(newGranule.files[1], omit(updatedFiles[1], ['fileName', 'key', 'bucket']));
      t.is(updatedFiles[1].bucket, destinations.find(
        (dest) => updatedFiles[1].fileName.match(dest.regex)
      ).bucket);

      t.deepEqual({
        bucket: fileWithInvalidDestination.bucket,
        key: fileWithInvalidDestination.key,
        size: fileWithInvalidDestination.size,
        fileName: `${granuleFileName}.jpg`,
      }, updatedFiles[2]);

      // Check that the postgres granules are in the correct state
      const pgFiles = await getPgFilesFromGranuleCumulusId(
        t.context.knex,
        filePgModel,
        postgresGranuleCumulusId
      );

      // Sort by only the filename because the paths will have changed
      const sortedPgFiles = pgFiles.sort(
        (a, b) => (getFileNameFromKey(a.key) < getFileNameFromKey(b.key) ? -1 : 1)
      );

      // The .jpg at index 0 should fail and have the original object values as
      // it's assigned `fakeBucket`
      t.like(sortedPgFiles[0], {
        ...omit(newGranule.files[0], ['fileName', 'size', 'createdAt', 'updatedAt']),
      });

      for (let i = 1; i <= 2; i += 1) {
        const fileName = sortedPgFiles[i].file_name;
        const destination = destinations.find((dest) => fileName.match(dest.regex));

        t.is(destination.bucket, sortedPgFiles[i].bucket);
        t.like(sortedPgFiles[i], {
          ...omit(newGranule.files[i], ['fileName', 'size', 'createdAt', 'updatedAt']),
          key: `${destinationFilepath}/${fileName}`,
          bucket: destination.bucket,
        });
      }
    }
  );
});

test.serial('move a file and update ECHO10 xml metadata', async (t) => {
  const { internalBucket, publicBucket } = await setupBucketsConfig();
  const newGranule = fakeGranuleFactoryV2({ collectionId: t.context.collectionId });

  newGranule.files = [
    {
      bucket: internalBucket,
      fileName: `${newGranule.granuleId}.txt`,
      key: `${process.env.stackName}/original_filepath/${newGranule.granuleId}.txt`,
    },
    {
      bucket: publicBucket,
      fileName: `${newGranule.granuleId}.cmr.xml`,
      key: `${process.env.stackName}/original_filepath/${newGranule.granuleId}.cmr.xml`,
    },
  ];

  await granuleModel.create(newGranule);

  const postgresNewGranule = await translateApiGranuleToPostgresGranule(
    newGranule,
    t.context.knex
  );
  postgresNewGranule.collection_cumulus_id = t.context.collectionCumulusId;

  const [postgresGranuleCumulusId] = await granulePgModel.create(
    t.context.knex, postgresNewGranule
  );
  const postgresNewGranuleFiles = newGranule.files.map((file) => {
    const translatedFile = translateApiFiletoPostgresFile(file);
    translatedFile.granule_cumulus_id = postgresGranuleCumulusId;
    return translatedFile;
  });
  await Promise.all(
    postgresNewGranuleFiles.map((file) =>
      filePgModel.create(t.context.knex, file))
  );
  await granuleModel.create(newGranule, t.context.knex);

  await s3PutObject({
    Bucket: newGranule.files[0].bucket,
    Key: newGranule.files[0].key,
    Body: 'test data',
  });

  await s3PutObject({
    Bucket: newGranule.files[1].bucket,
    Key: newGranule.files[1].key,
    Body: fs.createReadStream(path.resolve(__dirname, '../data/meta.xml')),
  });

  const originalXML = await metadataObjectFromCMRFile(
    buildS3Uri(newGranule.files[1].bucket, newGranule.files[1].key)
  );

  const destinationFilepath = `${process.env.stackName}/moved_granules`;
  const destinations = [
    {
      regex: '.*.txt$',
      bucket: internalBucket,
      filepath: destinationFilepath,
    },
  ];

  sinon.stub(
    CMR.prototype,
    'ingestGranule'
  ).returns({ result: { 'concept-id': 'id204842' } });

  const response = await request(app)
    .put(`/granules/${newGranule.granuleId}`)
    .set('Accept', 'application/json')
    .set('Authorization', `Bearer ${jwtAuthToken}`)
    .send({
      action: 'move',
      destinations,
    })
    .expect(200);

  const body = response.body;

  t.is(body.status, 'SUCCESS');
  t.is(body.action, 'move');

  const list = await s3().listObjects({
    Bucket: internalBucket,
    Prefix: destinationFilepath,
  }).promise();
  t.is(list.Contents.length, 1);
  t.is(list.Contents[0].Key.indexOf(destinationFilepath), 0);

  const list2 = await s3().listObjects({
    Bucket: publicBucket,
    Prefix: `${process.env.stackName}/original_filepath`,
  }).promise();
  t.is(list2.Contents.length, 1);
  t.is(newGranule.files[1].key, list2.Contents[0].Key);

  const xmlObject = await metadataObjectFromCMRFile(
    buildS3Uri(newGranule.files[1].bucket, newGranule.files[1].key)
  );

  const newUrls = xmlObject.Granule.OnlineAccessURLs.OnlineAccessURL.map((obj) => obj.URL);
  const newDestination = `${process.env.DISTRIBUTION_ENDPOINT}${destinations[0].bucket}/${destinations[0].filepath}/${newGranule.files[0].fileName}`;
  t.true(newUrls.includes(newDestination));

  // All original URLs are unchanged (because they weren't involved in the granule move)
  const originalURLObjects = originalXML.Granule.OnlineAccessURLs.OnlineAccessURL;
  const originalURLs = originalURLObjects.map((urlObj) => urlObj.URL);
  originalURLs.forEach((originalURL) => {
    t.true(newUrls.includes(originalURL));
  });

  CMR.prototype.ingestGranule.restore();
  await recursivelyDeleteS3Bucket(publicBucket);
});

test.serial('move a file and update its UMM-G JSON metadata', async (t) => {
  const { internalBucket, publicBucket } = await setupBucketsConfig();

  const newGranule = fakeGranuleFactoryV2({ collectionId: t.context.collectionId });
  const ummgMetadataString = fs.readFileSync(path.resolve(__dirname, '../data/ummg-meta.json'));
  const originalUMMG = JSON.parse(ummgMetadataString);

  newGranule.files = [
    {
      bucket: internalBucket,
      fileName: `${newGranule.granuleId}.txt`,
      key: `${process.env.stackName}/original_filepath/${newGranule.granuleId}.txt`,
    },
    {
      bucket: publicBucket,
      fileName: `${newGranule.granuleId}.cmr.json`,
      key: `${process.env.stackName}/original_filepath/${newGranule.granuleId}.cmr.json`,
    },
  ];

  const postgresNewGranule = await translateApiGranuleToPostgresGranule(
    newGranule,
    t.context.knex
  );
  postgresNewGranule.collection_cumulus_id = t.context.collectionCumulusId;

  const [postgresGranuleCumulusId] = await granulePgModel.create(
    t.context.knex, postgresNewGranule
  );
  const postgresNewGranuleFiles = newGranule.files.map((file) => {
    const translatedFile = translateApiFiletoPostgresFile(file);
    translatedFile.granule_cumulus_id = postgresGranuleCumulusId;
    return translatedFile;
  });
  await Promise.all(
    postgresNewGranuleFiles.map((file) =>
      filePgModel.create(t.context.knex, file))
  );
  await granuleModel.create(newGranule);

  await Promise.all(newGranule.files.map((file) => {
    if (file.name === `${newGranule.granuleId}.txt`) {
      return s3PutObject({ Bucket: file.bucket, Key: file.key, Body: 'test data' });
    }
    return s3PutObject({ Bucket: file.bucket, Key: file.key, Body: ummgMetadataString });
  }));

  const destinationFilepath = `${process.env.stackName}/moved_granules/${randomString()}`;
  const destinations = [
    {
      regex: '.*.txt$',
      bucket: internalBucket,
      filepath: destinationFilepath,
    },
  ];

  sinon.stub(
    CMR.prototype,
    'ingestUMMGranule'
  ).returns({ result: { 'concept-id': 'id204842' } });

  const response = await request(app)
    .put(`/granules/${newGranule.granuleId}`)
    .set('Accept', 'application/json')
    .set('Authorization', `Bearer ${jwtAuthToken}`)
    .send({
      action: 'move',
      destinations,
    })
    .expect(200);

  const body = response.body;

  t.is(body.status, 'SUCCESS');
  t.is(body.action, 'move');

  // text file has moved to correct location
  const list = await s3().listObjects({
    Bucket: internalBucket,
    Prefix: destinationFilepath,
  }).promise();
  t.is(list.Contents.length, 1);
  t.is(list.Contents[0].Key.indexOf(destinationFilepath), 0);

  // CMR JSON  is in same location.
  const list2 = await s3().listObjects({
    Bucket: publicBucket,
    Prefix: `${process.env.stackName}/original_filepath`,
  }).promise();
  t.is(list2.Contents.length, 1);
  t.is(newGranule.files[1].key, list2.Contents[0].Key);

  // CMR UMMG JSON has been updated with the location of the moved file.
  const ummgObject = await metadataObjectFromCMRFile(
    buildS3Uri(newGranule.files[1].bucket, newGranule.files[1].key)
  );
  const updatedURLs = ummgObject.RelatedUrls.map((urlObj) => urlObj.URL);
  const newDestination = `${process.env.DISTRIBUTION_ENDPOINT}${destinations[0].bucket}/${destinations[0].filepath}/${newGranule.files[0].fileName}`;
  t.true(updatedURLs.includes(newDestination));

  // Original metadata is also unchanged.
  const origURLs = originalUMMG.RelatedUrls.map((urlObj) => urlObj.URL);
  origURLs.forEach((origURL) => {
    t.true(updatedURLs.includes(origURL));
  });

  CMR.prototype.ingestUMMGranule.restore();
  await recursivelyDeleteS3Bucket(publicBucket);
});

test.serial('PUT with action move returns failure if one granule file exists', async (t) => {
  const filesExistingStub = sinon.stub(models.Granule.prototype, 'getFilesExistingAtLocation').returns([{ fileName: 'file1' }]);

  const granule = t.context.fakeGranules[0];

  await granuleModel.create(granule);

  const body = {
    action: 'move',
    destinations: [{
      regex: '.*.hdf$',
      bucket: 'fake-bucket',
      filepath: 'fake-destination',
    }],
  };

  const response = await request(app)
    .put(`/granules/${granule.granuleId}`)
    .set('Accept', 'application/json')
    .set('Authorization', `Bearer ${jwtAuthToken}`)
    .send(body)
    .expect(409);

  const responseBody = response.body;
  t.is(response.status, 409);
  t.is(responseBody.message,
    'Cannot move granule because the following files would be overwritten at the destination location: file1. Delete the existing files or reingest the source files.');

  filesExistingStub.restore();
});

test.serial('PUT with action move returns failure if more than one granule file exists', async (t) => {
  const filesExistingStub = sinon.stub(models.Granule.prototype, 'getFilesExistingAtLocation').returns([
    { fileName: 'file1' },
    { fileName: 'file2' },
    { fileName: 'file3' },
  ]);
  const granule = t.context.fakeGranules[0];

  await granuleModel.create(granule);

  const body = {
    action: 'move',
    destinations: [{
      regex: '.*.hdf$',
      bucket: 'fake-bucket',
      filepath: 'fake-destination',
    }],
  };

  const response = await request(app)
    .put(`/granules/${granule.granuleId}`)
    .set('Accept', 'application/json')
    .set('Authorization', `Bearer ${jwtAuthToken}`)
    .send(body)
    .expect(409);

  const responseBody = response.body;
  t.is(response.statusCode, 409);
  t.is(responseBody.message,
    'Cannot move granule because the following files would be overwritten at the destination location: file1, file2, file3. Delete the existing files or reingest the source files.');

  filesExistingStub.restore();
});

test.serial('create (POST) creates new granule without an execution in dynamoDB and postgres', async (t) => {
  const newGranule = fakeGranuleFactoryV2({
    collectionId: t.context.collectionId,
    execution: undefined,
  });

  const response = await request(app)
    .post('/granules')
    .set('Authorization', `Bearer ${jwtAuthToken}`)
    .set('Accept', 'application/json')
    .send(newGranule)
    .expect(200);

  const fetchedDynamoRecord = await granuleModel.get({
    granuleId: newGranule.granuleId,
  });

  const fetchedPostgresRecord = await granulePgModel.get(
    t.context.knex,
    {
      granule_id: newGranule.granuleId,
      collection_cumulus_id: t.context.collectionCumulusId,
    }
  );

  t.deepEqual(
    JSON.parse(response.text),
    { message: `Successfully wrote granule with Granule Id: ${newGranule.granuleId}` }
  );
  t.is(fetchedDynamoRecord.granuleId, newGranule.granuleId);
  t.is(fetchedPostgresRecord.granule_id, newGranule.granuleId);
});

test.serial('create (POST) creates new granule with associated execution in dynamoDB and postgres', async (t) => {
  const newGranule = fakeGranuleFactoryV2({
    collectionId: t.context.collectionId,
    execution: t.context.executionUrl,
  });

  const response = await request(app)
    .post('/granules')
    .set('Authorization', `Bearer ${jwtAuthToken}`)
    .set('Accept', 'application/json')
    .send(newGranule)
    .expect(200);

  const fetchedDynamoRecord = await granuleModel.get({
    granuleId: newGranule.granuleId,
  });

  const fetchedPostgresRecord = await granulePgModel.get(
    t.context.knex,
    {
      granule_id: newGranule.granuleId,
      collection_cumulus_id: t.context.collectionCumulusId,
    }
  );

  t.deepEqual(
    JSON.parse(response.text),
    { message: `Successfully wrote granule with Granule Id: ${newGranule.granuleId}` }
  );
  t.is(fetchedDynamoRecord.granuleId, newGranule.granuleId);
  t.is(fetchedPostgresRecord.granule_id, newGranule.granuleId);
});

test.serial('create (POST) rejects if a granule already exists in postgres', async (t) => {
  const newGranule = fakeGranuleFactoryV2({
    collectionId: t.context.collectionId,
    execution: undefined,
  });

  await request(app)
    .post('/granules')
    .set('Authorization', `Bearer ${jwtAuthToken}`)
    .set('Accept', 'application/json')
    .send(newGranule)
    .expect(200);

  const response = await request(app)
    .post('/granules')
    .set('Authorization', `Bearer ${jwtAuthToken}`)
    .set('Accept', 'application/json')
    .send(newGranule)
    .expect(409);

  const errorText = JSON.parse(response.error.text);
  t.is(errorText.statusCode, 409);
  t.is(errorText.error, 'Conflict');
  t.is(errorText.message, `A granule already exists for granule_id: ${newGranule.granuleId}`);
});

test.serial('create (POST) return bad request if a granule is submitted with a bad collectionId', async (t) => {
  const newGranule = fakeGranuleFactoryV2({
    collectionId: randomId('collectionId'),
  });

  const response = await request(app)
    .post('/granules')
    .set('Authorization', `Bearer ${jwtAuthToken}`)
    .set('Accept', 'application/json')
    .send(newGranule)
    .expect(400);

  t.is(response.statusCode, 400);
  t.is(response.error.status, 400);
  t.is(response.error.message, 'cannot POST /granules (400)');
});

test('PUT replaces an existing granule in all data stores', async (t) => {
  const {
    esClient,
    executionUrl,
    knex,
  } = t.context;

  const {
    newPgGranule,
    newDynamoGranule,
    esRecord,
  } = await createGranuleAndFiles({
    dbClient: knex,
    esClient,
    granuleParams: {
      status: 'running',
      execution: executionUrl,
    },
  });

  t.is(newDynamoGranule.status, 'running');
  t.is(newDynamoGranule.queryFields, undefined);
  t.is(newPgGranule.status, 'running');
  t.is(newPgGranule.query_fields, null);
  t.is(esRecord.status, 'running');
  t.is(esRecord.queryFields, undefined);

  const newQueryFields = {
    foo: randomString(),
  };
  const updatedGranule = {
    ...newDynamoGranule,
    status: 'completed',
    queryFields: newQueryFields,
  };

  await request(app)
    .put(`/granules/${newDynamoGranule.granuleId}`)
    .set('Accept', 'application/json')
    .set('Authorization', `Bearer ${jwtAuthToken}`)
    .send(updatedGranule)
    .expect(200);

  const actualGranule = await t.context.granuleModel.get({
    granuleId: newDynamoGranule.granuleId,
  });
  t.deepEqual(omit(actualGranule, 'timestamp'), omit({
    ...newDynamoGranule,
    status: 'completed',
    queryFields: newQueryFields,
    updatedAt: actualGranule.updatedAt,
    error: {},
  }), 'timestamp');

  const actualPgGranule = await t.context.granulePgModel.get(t.context.knex, {
    cumulus_id: newPgGranule.cumulus_id,
  });

  t.deepEqual(omit(actualPgGranule, 'timestamp'), omit({
    ...newPgGranule,
    status: 'completed',
    query_fields: newQueryFields,
    updated_at: actualPgGranule.updated_at,
    error: {},
  }, 'timestamp'));

  t.is(actualPgGranule.updated_at.getTime(), actualGranule.updatedAt);

  const updatedEsRecord = await t.context.esGranulesClient.get(
    newDynamoGranule.granuleId
  );
  t.like(
    updatedEsRecord,
    {
      ...esRecord,
      files: actualGranule.files,
      status: 'completed',
      queryFields: newQueryFields,
      updatedAt: updatedEsRecord.updatedAt,
      timestamp: updatedEsRecord.timestamp,
    }
  );
});

test('PUT replaces an existing granule in all data stores with correct timestamps', async (t) => {
  const {
    esClient,
    executionUrl,
    knex,
  } = t.context;
  const {
    newPgGranule,
    newDynamoGranule,
  } = await createGranuleAndFiles({
    dbClient: knex,
    esClient,
    granuleParams: {
      status: 'running',
      createdAt: Date.now(),
      updatedAt: Date.now(),
      execution: executionUrl,
    },
  });

  const updatedGranule = {
    ...newDynamoGranule,
    updatedAt: Date.now(),
    status: 'completed',
  };

  await request(app)
    .put(`/granules/${newDynamoGranule.granuleId}`)
    .set('Accept', 'application/json')
    .set('Authorization', `Bearer ${jwtAuthToken}`)
    .send(updatedGranule)
    .expect(200);

  const actualGranule = await t.context.granuleModel.get({
    granuleId: newDynamoGranule.granuleId,
  });
  const actualPgGranule = await t.context.granulePgModel.get(t.context.knex, {
    cumulus_id: newPgGranule.cumulus_id,
  });
  const updatedEsRecord = await t.context.esGranulesClient.get(
    newDynamoGranule.granuleId
  );

  t.is(actualGranule.updatedAt, updatedGranule.updatedAt);
  // createdAt timestamp from original record should have been preserved
  t.is(actualGranule.createdAt, newDynamoGranule.createdAt);
  // PG and Dynamo records have the same timestamps
  t.is(actualPgGranule.created_at.getTime(), actualGranule.createdAt);
  t.is(actualPgGranule.updated_at.getTime(), actualGranule.updatedAt);
  t.is(actualPgGranule.created_at.getTime(), updatedEsRecord.createdAt);
  t.is(actualPgGranule.updated_at.getTime(), updatedEsRecord.updatedAt);
});

test('put() does not write to PostgreSQL/Elasticsearch if writing to DynamoDB fails', async (t) => {
  const {
    esClient,
    executionUrl,
    knex,
  } = t.context;
  const {
    newPgGranule,
    newDynamoGranule,
    esRecord,
  } = await createGranuleAndFiles({
    dbClient: knex,
    esClient,
    granuleParams: {
      status: 'running',
      execution: executionUrl,
    },
  });

  const fakeGranuleModel = {
    get: () => Promise.resolve(newDynamoGranule),
    // storeGranule: () => Promise.reject(new Error('something bad')),
    storeGranule: () => {
      throw new Error('something bad');
    },
    delete: () => Promise.resolve(),
  };

  const updatedGranule = {
    ...newDynamoGranule,
    status: 'completed',
  };

  const expressRequest = {
    params: {
      granuleName: newDynamoGranule.granuleId,
    },
    body: updatedGranule,
    testContext: {
      knex,
      granuleModel: fakeGranuleModel,
    },
  };

  const response = buildFakeExpressResponse();

  await put(expressRequest, response);
  t.true(response.boom.badRequest.calledWithMatch('something bad'));

  t.deepEqual(
    await t.context.granuleModel.get({
      granuleId: newDynamoGranule.granuleId,
    }),
    newDynamoGranule
  );
  t.deepEqual(
    await t.context.granulePgModel.get(t.context.knex, {
      cumulus_id: newPgGranule.cumulus_id,
    }),
    newPgGranule
  );
  t.deepEqual(
    await t.context.esGranulesClient.get(
      newDynamoGranule.granuleId
    ),
    esRecord
  );
});

test('put() does not write to DynamoDB/Elasticsearch if writing to PostgreSQL fails', async (t) => {
  const {
    esClient,
    executionUrl,
    knex,
  } = t.context;
  const {
    newPgGranule,
    newDynamoGranule,
    esRecord,
  } = await createGranuleAndFiles({
    dbClient: knex,
    esClient,
    granuleParams: {
      status: 'running',
      execution: executionUrl,
    },
  });

  const fakeGranulePgModel = {
    upsert: () => {
      throw new Error('something bad');
    },
    search: () => [{
      created_at: new Date(),
    }],
  };

  const updatedGranule = {
    ...newDynamoGranule,
    status: 'completed',
  };

  const expressRequest = {
    params: {
      granuleName: newDynamoGranule.granuleId,
    },
    body: updatedGranule,
    testContext: {
      knex,
      granulePgModel: fakeGranulePgModel,
    },
  };

  const response = buildFakeExpressResponse();

  await put(expressRequest, response);
  t.true(response.boom.badRequest.calledWithMatch('something bad'));

  t.deepEqual(
    await t.context.granuleModel.get({
      granuleId: newDynamoGranule.granuleId,
    }),
    newDynamoGranule
  );
  t.deepEqual(
    await t.context.granulePgModel.get(t.context.knex, {
      cumulus_id: newPgGranule.cumulus_id,
    }),
    newPgGranule
  );
  t.deepEqual(
    await t.context.esGranulesClient.get(
      newDynamoGranule.granuleId
    ),
    esRecord
  );
});

test('put() does not write to DynamoDB/PostgreSQL if writing to Elasticsearch fails', async (t) => {
  const {
    esClient,
    executionUrl,
    knex,
  } = t.context;
  const {
    newPgGranule,
    newDynamoGranule,
    esRecord,
  } = await createGranuleAndFiles({
    dbClient: knex,
    esClient,
    granuleParams: {
      status: 'running',
      execution: executionUrl,
    },
  });
  console.log('NEW PG GRANULE', newPgGranule);
  console.log('NEW DB GRANULE', newDynamoGranule);

  const fakeEsClient = {
    update: () => {
      throw new Error('something bad');
    },
    delete: () => Promise.resolve(),
  };

  const updatedGranule = {
    ...newDynamoGranule,
    status: 'completed',
  };

  const expressRequest = {
    params: {
      granuleName: newDynamoGranule.granuleId,
    },
    body: updatedGranule,
    testContext: {
      knex,
      esClient: fakeEsClient,
    },
  };

  const response = buildFakeExpressResponse();

  await put(expressRequest, response);
  t.true(response.boom.badRequest.calledWithMatch('something bad'));

  // DynamoDB granule record should not exist due to rollbacks from
  // ES failure which deletes the DynamoDB record to maintain consistency with PG
  await t.throwsAsync(
    t.context.granuleModel.get({
      granuleId: newDynamoGranule.granuleId,
    }),
    { name: 'RecordDoesNotExist' }
  );
  t.deepEqual(
    await t.context.granulePgModel.get(t.context.knex, {
      cumulus_id: newPgGranule.cumulus_id,
    }),
    newPgGranule
  );
  t.deepEqual(
    await t.context.esGranulesClient.get(
      newDynamoGranule.granuleId
    ),
    esRecord
  );
});

test.serial('update (PUT) returns Not Found if granule does not exist', async (t) => {
  const newGranule = fakeGranuleFactoryV2({
    collectionId: t.context.collectionId,
    execution: undefined,
  });

  const response = await request(app)
    .put(`/granules/${newGranule.granuleId}`)
    .set('Authorization', `Bearer ${jwtAuthToken}`)
    .set('Accept', 'application/json')
    .send(newGranule)
    .expect(404);

  t.is(response.body.error, 'Not Found');
  t.is(response.body.message, `No granule found to update for ${newGranule.granuleId}`);
});

test.serial('update (PUT) returns an updated granule with an undefined execution', async (t) => {
  const now = Date.now();
  const newGranule = fakeGranuleFactoryV2({
    collectionId: t.context.collectionId,
    createdAt: now,
    timestamp: now,
    execution: undefined,
  });

  const response = await request(app)
    .post('/granules')
    .set('Authorization', `Bearer ${jwtAuthToken}`)
    .set('Accept', 'application/json')
    .send(newGranule)
    .expect(200);

  t.is(response.statusCode, 200);

  const modifiedGranule = {
    ...newGranule,
    status: 'failed',
    error: { some: 'error' },
  };

  const modifiedResponse = await request(app)
    .put(`/granules/${newGranule.granuleId}`)
    .set('Authorization', `Bearer ${jwtAuthToken}`)
    .set('Accept', 'application/json')
    .send(modifiedGranule)
    .expect(200);

  t.is(modifiedResponse.statusCode, 200);

  const fetchedDynamoRecord = await granuleModel.get({
    granuleId: newGranule.granuleId,
  });

  const fetchedPostgresRecord = await granulePgModel.get(
    t.context.knex,
    {
      granule_id: newGranule.granuleId,
      collection_cumulus_id: t.context.collectionCumulusId,
    }
  );

  t.deepEqual(JSON.parse(modifiedResponse.text), {
    message: `Successfully updated granule with Granule Id: ${newGranule.granuleId}`,
  });

  t.is(fetchedDynamoRecord.status, 'failed');
  t.deepEqual(fetchedDynamoRecord.error, { some: 'error' });
  t.is(fetchedDynamoRecord.createdAt, fetchedPostgresRecord.created_at.getTime());
  t.is(fetchedDynamoRecord.updatedAt, fetchedPostgresRecord.updated_at.getTime());
  t.is(fetchedDynamoRecord.timestamp, fetchedPostgresRecord.timestamp.getTime());
  t.is(fetchedPostgresRecord.status, 'failed');
  t.deepEqual(fetchedPostgresRecord.error, { some: 'error' });
});

test.serial('update (PUT) returns an updated granule with associated execution', async (t) => {
  const timestamp = Date.now();
  const createdAt = timestamp - 1000000;
  const newGranule = fakeGranuleFactoryV2({
    collectionId: t.context.collectionId,
    createdAt,
    timestamp,
    execution: undefined,
  });

  const response = await request(app)
    .post('/granules')
    .set('Authorization', `Bearer ${jwtAuthToken}`)
    .set('Accept', 'application/json')
    .send(newGranule)
    .expect(200);

  t.is(response.statusCode, 200);

  const modifiedGranule = {
    ...newGranule,
    execution: t.context.executionUrl,
    status: 'failed',
    error: { some: 'error' },
  };

  const modifiedResponse = await request(app)
    .put(`/granules/${newGranule.granuleId}`)
    .set('Authorization', `Bearer ${jwtAuthToken}`)
    .set('Accept', 'application/json')
    .send(modifiedGranule)
    .expect(200);

  t.is(modifiedResponse.statusCode, 200);

  const fetchedDynamoRecord = await granuleModel.get({
    granuleId: newGranule.granuleId,
  });

  const fetchedPostgresRecord = await granulePgModel.get(
    t.context.knex,
    {
      granule_id: newGranule.granuleId,
      collection_cumulus_id: t.context.collectionCumulusId,
    }
  );

  // get execution for this record.
  const granuleCumulusId = await granulePgModel.getRecordCumulusId(
    t.context.knex,
    {
      granule_id: newGranule.granuleId,
      collection_cumulus_id: t.context.collectionCumulusId,
    }
  );

  const granulesExecutionsPgRecord = await granulesExecutionsPgModel.search(
    t.context.knex,
    {
      granule_cumulus_id: granuleCumulusId,
    }
  );

  const executionPgRecord = await executionPgModel.searchByCumulusIds(
    t.context.knex,
    granulesExecutionsPgRecord[0].execution_cumulus_id
  );

  t.deepEqual(JSON.parse(modifiedResponse.text), {
    message: `Successfully updated granule with Granule Id: ${newGranule.granuleId}`,
  });

  t.is(fetchedDynamoRecord.status, 'failed');
  t.deepEqual(fetchedDynamoRecord.error, { some: 'error' });
  t.is(fetchedDynamoRecord.execution, modifiedGranule.execution);

  t.is(fetchedPostgresRecord.status, 'failed');
  t.deepEqual(fetchedPostgresRecord.error, { some: 'error' });
  t.is(executionPgRecord[0].url, modifiedGranule.execution);

  t.is(fetchedDynamoRecord.createdAt, fetchedPostgresRecord.created_at.getTime());
  t.is(fetchedDynamoRecord.updatedAt, fetchedPostgresRecord.updated_at.getTime());
  t.is(fetchedDynamoRecord.timestamp, fetchedPostgresRecord.timestamp.getTime());
});

test.serial('update (PUT) returns bad request when the path param granuleName does not match the json granuleId', async (t) => {
  const newGranule = fakeGranuleFactoryV2({});
  const granuleName = `granuleName_${cryptoRandomString({ length: 10 })}`;

  const { body } = await request(app)
    .put(`/granules/${granuleName}`)
    .set('Authorization', `Bearer ${jwtAuthToken}`)
    .set('Accept', 'application/json')
    .send(newGranule)
    .expect(400);

  t.is(body.statusCode, 400);
  t.is(body.error, 'Bad Request');
  t.is(body.message, `input :granuleName (${granuleName}) must match body's granuleId (${newGranule.granuleId})`);
});

test.serial('update (PUT) can set running granule status to queued', async (t) => {
  const runningGranuleId = t.context.fakeGranules[2].granuleId;
  const response = await request(app)
    .put(`/granules/${runningGranuleId}`)
    .set('Accept', 'application/json')
    .set('Authorization', `Bearer ${jwtAuthToken}`)
    .send({
      granuleId: runningGranuleId,
      status: 'queued',
    });

  t.is(response.status, 200);
  t.deepEqual(JSON.parse(response.text), {
    message: `Successfully updated granule with Granule Id: ${runningGranuleId}`,
  });
});

test.serial('update (PUT) does not set status to queued if not running', async (t) => {
  const granuleId = t.context.fakeGranules[0].granuleId;
  const response = await request(app)
    .put(`/granules/${granuleId}`)
    .set('Accept', 'application/json')
    .set('Authorization', `Bearer ${jwtAuthToken}`)
    .send({
      granuleId,
      status: 'queued',
    });

  t.is(response.status, 200);
  t.deepEqual(JSON.parse(response.text), {
    message: `Successfully updated granule with Granule Id: ${granuleId} Skipped setting status to queued because granule was not running`,
  });
});

test.serial('associateExecution (POST) returns bad request if fields are missing in payload', async (t) => {
  const response = await request(app)
    .post(`/granules/${randomId('granuleId')}/executions`)
    .set('Authorization', `Bearer ${jwtAuthToken}`)
    .set('Accept', 'application/json')
    .expect(400);

  t.is(response.body.error, 'Bad Request');
  t.is(response.body.message, 'Field granuleId, collectionId or executionArn is missing from request body');
});

test.serial('associateExecution (POST) returns bad request when the path param granuleName does not match the granuleId in payload', async (t) => {
  const granuleIdInPath = randomId('granuleIdInPath');
  const granuleIdInRquest = randomId('granuleIdInRquest');

  const requestPayload = {
    collectionId: t.context.collectionId,
    executionArn: t.context.executionArn,
    granuleId: granuleIdInRquest,
  };
  const response = await request(app)
    .post(`/granules/${granuleIdInPath}/executions`)
    .set('Authorization', `Bearer ${jwtAuthToken}`)
    .set('Accept', 'application/json')
    .send(requestPayload)
    .expect(400);

  t.is(response.body.error, 'Bad Request');
  t.is(response.body.message, `Expected granuleId to be ${granuleIdInPath} but found ${granuleIdInRquest} in payload`);
});

test.serial('associateExecution (POST) returns Not Found if granule does not exist', async (t) => {
  const granuleId = randomId('granuleId');
  const requestPayload = {
    collectionId: t.context.collectionId,
    executionArn: t.context.executionArn,
    granuleId,
  };

  const response = await request(app)
    .post(`/granules/${granuleId}/executions`)
    .set('Authorization', `Bearer ${jwtAuthToken}`)
    .set('Accept', 'application/json')
    .send(requestPayload)
    .expect(404);

  t.is(response.body.error, 'Not Found');
  t.is(response.body.message, `No granule found to associate execution with for granuleId ${granuleId}`);
});

test.serial('associateExecution (POST) associates an execution with a granule', async (t) => {
  const timestamp = Date.now();
  const createdAt = timestamp - 1000000;
  const newGranule = fakeGranuleFactoryV2({
    collectionId: t.context.collectionId,
    createdAt,
    timestamp,
    execution: undefined,
  });

  await request(app)
    .post('/granules')
    .set('Authorization', `Bearer ${jwtAuthToken}`)
    .set('Accept', 'application/json')
    .send(newGranule)
    .expect(200);

  const requestPayload = {
    collectionId: t.context.collectionId,
    executionArn: t.context.executionArn,
    granuleId: newGranule.granuleId,
  };

  const response = await request(app)
    .post(`/granules/${newGranule.granuleId}/executions`)
    .set('Authorization', `Bearer ${jwtAuthToken}`)
    .set('Accept', 'application/json')
    .send(requestPayload)
    .expect(200);

  const fetchedDynamoRecord = await granuleModel.get({
    granuleId: newGranule.granuleId,
  });

  const fetchedPostgresRecord = await granulePgModel.get(
    t.context.knex,
    {
      granule_id: newGranule.granuleId,
      collection_cumulus_id: t.context.collectionCumulusId,
    }
  );

  // get execution for this record.
  const granuleCumulusId = await granulePgModel.getRecordCumulusId(
    t.context.knex,
    {
      granule_id: newGranule.granuleId,
      collection_cumulus_id: t.context.collectionCumulusId,
    }
  );

  const granulesExecutionsPgRecord = await granulesExecutionsPgModel.search(
    t.context.knex,
    {
      granule_cumulus_id: granuleCumulusId,
    }
  );

  const executionPgRecord = await executionPgModel.searchByCumulusIds(
    t.context.knex,
    granulesExecutionsPgRecord[0].execution_cumulus_id
  );

  t.deepEqual(JSON.parse(response.text), {
    message: `Successfully associated execution ${requestPayload.executionArn} with granule granuleId ${requestPayload.granuleId} collectionId ${requestPayload.collectionId}`,
  });

  // t.is(fetchedDynamoRecord.timestamp, timestamp);
  // t.is(fetchedDynamoRecord.createdAt, createdAt);
  t.is(fetchedDynamoRecord.execution, t.context.executionUrl);

  // t.is(new Date(fetchedPostgresRecord.timestamp).valueOf(), timestamp);
  // t.is(new Date(fetchedPostgresRecord.created_at).valueOf(), createdAt);
  t.is(fetchedDynamoRecord.createdAt, fetchedPostgresRecord.created_at.getTime());
  t.is(fetchedDynamoRecord.updatedAt, fetchedPostgresRecord.updated_at.getTime());
  t.is(fetchedDynamoRecord.timestamp, fetchedPostgresRecord.timestamp.getTime());
  t.is(executionPgRecord[0].arn, requestPayload.executionArn);
});

test.serial('associateExecution (POST) returns Not Found if execution does not exist', async (t) => {
  const newGranule = fakeGranuleFactoryV2({
    collectionId: t.context.collectionId,
    execution: undefined,
  });

  await request(app)
    .post('/granules')
    .set('Authorization', `Bearer ${jwtAuthToken}`)
    .set('Accept', 'application/json')
    .send(newGranule)
    .expect(200);

  const executionArn = randomId('executionArn');
  const requestPayload = {
    collectionId: t.context.collectionId,
    executionArn,
    granuleId: newGranule.granuleId,
  };

  const response = await request(app)
    .post(`/granules/${newGranule.granuleId}/executions`)
    .set('Authorization', `Bearer ${jwtAuthToken}`)
    .set('Accept', 'application/json')
    .send(requestPayload)
    .expect(404);

  t.is(response.body.error, 'Not Found');
  t.is(response.body.message, `Execution ${executionArn} not found`);
});

test.serial('associateExecution (POST) returns Not Found if collectionId in payload does not match the granule record', async (t) => {
  const newGranule = fakeGranuleFactoryV2({
    collectionId: t.context.collectionId,
    execution: undefined,
  });

  await request(app)
    .post('/granules')
    .set('Authorization', `Bearer ${jwtAuthToken}`)
    .set('Accept', 'application/json')
    .send(newGranule)
    .expect(200);

  const collectionId = randomId('collectionId');
  const requestPayload = {
    collectionId,
    executionArn: t.context.executionArn,
    granuleId: newGranule.granuleId,
  };

  const response = await request(app)
    .post(`/granules/${newGranule.granuleId}/executions`)
    .set('Authorization', `Bearer ${jwtAuthToken}`)
    .set('Accept', 'application/json')
    .send(requestPayload)
    .expect(404);

  t.is(response.body.error, 'Not Found');
  t.true(response.body.message.includes(`No granule found to associate execution with for granuleId ${newGranule.granuleId} collectionId ${collectionId}`));
});<|MERGE_RESOLUTION|>--- conflicted
+++ resolved
@@ -9,34 +9,23 @@
 const cryptoRandomString = require('crypto-random-string');
 const {
   CollectionPgModel,
-<<<<<<< HEAD
-  ExecutionPgModel,
-=======
   destroyLocalTestDb,
   ExecutionPgModel,
   fakeCollectionRecordFactory,
   fakeExecutionRecordFactory,
   fakeGranuleRecordFactory,
->>>>>>> a40c205c
   FilePgModel,
   GranulePgModel,
   GranulesExecutionsPgModel,
   destroyLocalTestDb,
   generateLocalTestDb,
   localStackConnectionEnv,
-<<<<<<< HEAD
-  migrationDir,
-  translateApiExecutionToPostgresExecution,
-  translateApiFiletoPostgresFile,
-  translateApiGranuleToPostgresGranule,
-=======
   translateApiFiletoPostgresFile,
   translateApiGranuleToPostgresGranule,
   translatePostgresGranuleToApiGranule,
   upsertGranuleWithExecutionJoinRecord,
   migrationDir,
   getUniqueGranuleByGranuleId,
->>>>>>> a40c205c
 } = require('@cumulus/db');
 
 const {
@@ -290,17 +279,6 @@
 });
 
 test.beforeEach(async (t) => {
-<<<<<<< HEAD
-  const granuleId1 = cryptoRandomString({ length: 6 });
-  const granuleId2 = cryptoRandomString({ length: 6 });
-  const granuleId3 = cryptoRandomString({ length: 6 });
-
-  // create fake Dynamo granule records
-  t.context.fakeGranules = [
-    fakeGranuleFactoryV2({ granuleId: granuleId1, status: 'completed', execution: t.context.executionUrl }),
-    fakeGranuleFactoryV2({ granuleId: granuleId2, status: 'failed' }),
-    fakeGranuleFactoryV2({ granuleId: granuleId3, status: 'running', execution: t.context.executionUrl }),
-=======
   const granuleId1 = `${cryptoRandomString({ length: 7 })}.${cryptoRandomString({ length: 20 })}.hdf`;
   const granuleId2 = `${cryptoRandomString({ length: 7 })}.${cryptoRandomString({ length: 20 })}.hdf`;
 
@@ -318,7 +296,6 @@
       execution: getExecutionUrlFromArn(t.context.testExecution.arn),
       duration: 52.235,
     }),
->>>>>>> a40c205c
   ];
 
   await Promise.all(t.context.fakeGranules.map((granule) =>
@@ -400,13 +377,8 @@
   t.is(results.length, 3);
   t.is(meta.stack, process.env.stackName);
   t.is(meta.table, 'granule');
-<<<<<<< HEAD
-  t.is(meta.count, 3);
-  const granuleIds = t.context.fakeGranules.map((i) => i.granuleId);
-=======
   t.is(meta.count, 2);
   const granuleIds = t.context.fakePGGranules.map((i) => i.granule_id);
->>>>>>> a40c205c
   results.forEach((r) => {
     t.true(granuleIds.includes(r.granuleId));
   });
