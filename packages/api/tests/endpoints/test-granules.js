'use strict';

const fs = require('fs');
const path = require('path');
const sinon = require('sinon');
const test = require('ava');
const omit = require('lodash/omit');

const sortBy = require('lodash/sortBy');
const cryptoRandomString = require('crypto-random-string');
const {
  CollectionPgModel,
  destroyLocalTestDb,
  ExecutionPgModel,
  fakeCollectionRecordFactory,
  fakeExecutionRecordFactory,
  fakeGranuleRecordFactory,
  fakePdrRecordFactory,
  fakeProviderRecordFactory,
  FilePgModel,
  generateLocalTestDb,
  getUniqueGranuleByGranuleId,
  GranulePgModel,
  GranulesExecutionsPgModel,
  localStackConnectionEnv,
  migrationDir,
  PdrPgModel,
  ProviderPgModel,
  translateApiExecutionToPostgresExecution,
  translateApiFiletoPostgresFile,
  translateApiGranuleToPostgresGranule,
  translatePostgresGranuleToApiGranule,
  upsertGranuleWithExecutionJoinRecord,
} = require('@cumulus/db');

const {
  buildS3Uri,
  createBucket,
  createS3Buckets,
  deleteS3Buckets,
  recursivelyDeleteS3Bucket,
  s3ObjectExists,
  s3PutObject,
} = require('@cumulus/aws-client/S3');
const { createSnsTopic } = require('@cumulus/aws-client/SNS');
const { secretsManager, sfn, s3, sns, sqs } = require('@cumulus/aws-client/services');
const {
  SubscribeCommand,
  DeleteTopicCommand,
} = require('@aws-sdk/client-sns');
const { CMR } = require('@cumulus/cmr-client');
const { metadataObjectFromCMRFile } = require('@cumulus/cmrjs/cmr-utils');
const launchpad = require('@cumulus/launchpad-auth');
const { randomString, randomId } = require('@cumulus/common/test-utils');
const { removeNilProperties } = require('@cumulus/common/util');

const { getBucketsConfigKey } = require('@cumulus/common/stack');
const { getDistributionBucketMapKey } = require('@cumulus/distribution-utils');
const { constructCollectionId } = require('@cumulus/message/Collections');

const { create, patch, patchGranule } = require('../../endpoints/granules');
const { sortFilesByKey } = require('../helpers/sort');
const assertions = require('../../lib/assertions');
const { createGranuleAndFiles } = require('../helpers/create-test-data');
const models = require('../../models');

const { request } = require('../helpers/request');

const { version } = require('../../lib/version');

// Dynamo mock data factories
const {
  createFakeJwtAuthToken,
  fakeAccessTokenFactory,
  fakeGranuleFactoryV2,
  setAuthorizedOAuthUsers,
  fakeExecutionFactoryV2,
} = require('../../lib/testUtils');
const { createJwtToken } = require('../../lib/token');

const {
  generateMoveGranuleTestFilesAndEntries,
  getFileNameFromKey,
  getPgFilesFromGranuleCumulusId,
} = require('./granules/helpers');
const { buildFakeExpressResponse } = require('./utils');

const testDbName = `granules_${cryptoRandomString({ length: 10 })}`;

let accessTokenModel;
let executionPgModel;
let filePgModel;
let granulePgModel;
let granulesExecutionsPgModel;
let jwtAuthToken;

process.env.AccessTokensTable = randomId('token');
process.env.stackName = randomId('stackname');
process.env.system_bucket = randomId('system-bucket');
process.env.TOKEN_SECRET = randomId('secret');
process.env.backgroundQueueUrl = randomId('backgroundQueueUrl');

// import the express app after setting the env variables
const { app } = require('../../app');

async function runTestUsingBuckets(buckets, testFunction) {
  try {
    await createS3Buckets(buckets);
    await testFunction();
  } finally {
    await Promise.all(buckets.map(recursivelyDeleteS3Bucket));
  }
}

/**
 * Helper for creating and uploading bucket configuration for 'move' tests.
 * @returns {Object} with keys of internalBucket, and publicBucket.
 */
async function setupBucketsConfig() {
  const systemBucket = process.env.system_bucket;
  const buckets = {
    protected: {
      name: systemBucket,
      type: 'protected',
    },
    public: {
      name: randomId('public'),
      type: 'public',
    },
  };

  process.env.DISTRIBUTION_ENDPOINT = 'http://example.com/';
  await s3PutObject({
    Bucket: systemBucket,
    Key: getBucketsConfigKey(process.env.stackName),
    Body: JSON.stringify(buckets),
  });
  await createBucket(buckets.public.name);
  // Create the required bucket map configuration file
  await s3PutObject({
    Bucket: systemBucket,
    Key: getDistributionBucketMapKey(process.env.stackName),
    Body: JSON.stringify({
      [systemBucket]: systemBucket,
      [buckets.public.name]: buckets.public.name,
    }),
  });
  return { internalBucket: systemBucket, publicBucket: buckets.public.name };
}

test.before(async (t) => {
  process.env.CMR_ENVIRONMENT = 'SIT';
  process.env = {
    ...process.env,
    ...localStackConnectionEnv,
    PG_DATABASE: testDbName,
  };

  // create a fake bucket
  await createBucket(process.env.system_bucket);

  // create a workflow template file
  const tKey = `${process.env.stackName}/workflow_template.json`;
  await s3PutObject({ Bucket: process.env.system_bucket, Key: tKey, Body: '{}' });
  executionPgModel = new ExecutionPgModel();

  granulePgModel = new GranulePgModel();
  t.context.granulePgModel = granulePgModel;
  filePgModel = new FilePgModel();
  granulesExecutionsPgModel = new GranulesExecutionsPgModel();

  const username = randomString();
  await setAuthorizedOAuthUsers([username]);

  accessTokenModel = new models.AccessToken();
  await accessTokenModel.createTable();

  jwtAuthToken = await createFakeJwtAuthToken({ accessTokenModel, username });

  // Store the CMR password
  process.env.cmr_password_secret_name = randomString();
  await secretsManager()
    .createSecret({
      Name: process.env.cmr_password_secret_name,
      SecretString: randomString(),
    });

  // Store the Launchpad passphrase
  process.env.launchpad_passphrase_secret_name = randomString();
  await secretsManager()
    .createSecret({
      Name: process.env.launchpad_passphrase_secret_name,
      SecretString: randomString(),
    });

  // Generate a local test postGres database

  const { knex, knexAdmin } = await generateLocalTestDb(testDbName, migrationDir);
  t.context.knex = knex;
  t.context.knexAdmin = knexAdmin;

  // Create collections in Postgres
  // we need this because a granule has a foreign key referring to collections
  t.context.collectionName = 'fakeCollection';
  t.context.collectionVersion = 'v1';

  const collectionName2 = 'fakeCollection2';
  const collectionVersion2 = 'v2';

  t.context.collectionId = constructCollectionId(
    t.context.collectionName,
    t.context.collectionVersion
  );

  t.context.testPgCollection = fakeCollectionRecordFactory({
    name: t.context.collectionName,
    version: t.context.collectionVersion,
  });
  t.context.testPgCollection2 = fakeCollectionRecordFactory({
    name: collectionName2,
    version: collectionVersion2,
  });
  t.context.collectionPgModel = new CollectionPgModel();
  const [pgCollection] = await t.context.collectionPgModel.create(
    t.context.knex,
    t.context.testPgCollection
  );
  const [pgCollection2] = await t.context.collectionPgModel.create(
    t.context.knex,
    t.context.testPgCollection2
  );

  t.context.provider = fakeProviderRecordFactory();
  t.context.providerPgModel = new ProviderPgModel();

  const [pgProvider] = await t.context.providerPgModel.create(
    t.context.knex,
    t.context.provider
  );
  t.context.providerCumulusId = pgProvider.cumulus_id;

  t.context.pdrPgModel = new PdrPgModel();
  t.context.pdr = fakePdrRecordFactory({
    collection_cumulus_id: pgCollection.cumulus_id,
    provider_cumulus_id: t.context.providerCumulusId,
  });

  const [pgPdr] = await t.context.pdrPgModel.create(
    t.context.knex,
    t.context.pdr
  );
  t.context.providerPdrId = pgPdr;

  // Create execution in Dynamo/Postgres
  // we need this as granules *should have* a related execution

  t.context.testExecution = fakeExecutionRecordFactory();
  const [testExecution] = await executionPgModel.create(t.context.knex, t.context.testExecution);
  t.context.testExecutionCumulusId = testExecution.cumulus_id;
  t.context.collectionCumulusId = pgCollection.cumulus_id;
  t.context.collectionCumulusId2 = pgCollection2.cumulus_id;

  const newExecution = fakeExecutionFactoryV2({
    arn: 'arn3',
    status: 'completed',
    name: 'test_execution',
    parentArn: undefined,
  });

  const executionRecord = await translateApiExecutionToPostgresExecution(newExecution, knex);
  t.context.executionPgRecord = (await executionPgModel.create(knex, executionRecord))[0];
  t.context.executionUrl = executionRecord.url;
  t.context.executionArn = executionRecord.arn;
});

test.beforeEach(async (t) => {
  t.context.createGranuleId = () => `${cryptoRandomString({ length: 7 })}.${cryptoRandomString({ length: 20 })}.hdf`;
  const granuleId1 = t.context.createGranuleId();
  const granuleId2 = t.context.createGranuleId();
  const granuleId3 = t.context.createGranuleId();
  const timestamp = new Date();

  // create fake Postgres granule records
  t.context.fakePGGranules = [
    fakeGranuleRecordFactory({
      granule_id: granuleId1,
      status: 'completed',
      collection_cumulus_id: t.context.collectionCumulusId,
      published: true,
      cmr_link:
        'https://cmr.uat.earthdata.nasa.gov/search/granules.json?concept_id=A123456789-TEST_A',
      duration: 47.125,
      timestamp,
      updated_at: timestamp,
    }),
    fakeGranuleRecordFactory({
      granule_id: granuleId2,
      status: 'failed',
      collection_cumulus_id: t.context.collectionCumulusId,
      duration: 52.235,
      timestamp,
      updated_at: timestamp,
    }),
    fakeGranuleRecordFactory({
      granule_id: granuleId3,
      status: 'failed',
      collection_cumulus_id: t.context.collectionCumulusId,
      duration: 52.235,
      timestamp,
      updated_at: timestamp,
    }),
    // granule with same granule_id as above but different collection_cumulus_id
    fakeGranuleRecordFactory({
      granule_id: granuleId3,
      status: 'failed',
      collection_cumulus_id: t.context.collectionCumulusId2,
      duration: 52.235,
      timestamp,
      updated_at: timestamp,
    }),
  ];
  t.context.fakePGGranuleRecords = await Promise.all(
    t.context.fakePGGranules.map((granule) =>
      upsertGranuleWithExecutionJoinRecord({
        knexTransaction: t.context.knex,
        granule,
        executionCumulusId: t.context.testExecutionCumulusId,
        granulePgModel: t.context.granulePgModel,
      }))
  );
  t.context.insertedPgGranules = t.context.fakePGGranuleRecords.flat();

  const topicName = randomString();
  const { TopicArn } = await createSnsTopic(topicName);
  process.env.granule_sns_topic_arn = TopicArn;
  t.context.TopicArn = TopicArn;

  const QueueName = randomString();
  const { QueueUrl } = await sqs().createQueue({ QueueName });
  t.context.QueueUrl = QueueUrl;
  const getQueueAttributesResponse = await sqs().getQueueAttributes({
    QueueUrl,
    AttributeNames: ['QueueArn'],
  });
  const QueueArn = getQueueAttributesResponse.Attributes.QueueArn;

  const { SubscriptionArn } = await sns().send(new SubscribeCommand({
    TopicArn,
    Protocol: 'sqs',
    Endpoint: QueueArn,
  }));

  t.context.SubscriptionArn = SubscriptionArn;
});

test.afterEach(async (t) => {
  const { QueueUrl, TopicArn } = t.context;
  await sqs().deleteQueue({ QueueUrl });
  await sns().send(new DeleteTopicCommand({ TopicArn }));
});

test.after.always(async (t) => {
  await accessTokenModel.deleteTable();
  await recursivelyDeleteS3Bucket(process.env.system_bucket);
  await secretsManager()
    .deleteSecret({
      SecretId: process.env.cmr_password_secret_name,
      ForceDeleteWithoutRecovery: true,
    });
  await secretsManager()
    .deleteSecret({
      SecretId: process.env.launchpad_passphrase_secret_name,
      ForceDeleteWithoutRecovery: true,
    });

  await destroyLocalTestDb({
    knex: t.context.knex,
    knexAdmin: t.context.knexAdmin,
    testDbName,
  });
});

<<<<<<< HEAD
=======
// TODO postgres query doesn't return searchContext
test.serial.skip('default lists and paginates correctly with search_after', async (t) => {
  const granuleIds = t.context.fakePGGranules.map((i) => i.granule_id);
  const response = await request(app)
    .get('/granules')
    .set('Accept', 'application/json')
    .set('Authorization', `Bearer ${jwtAuthToken}`)
    .expect(200);

  const { meta, results } = response.body;
  t.is(results.length, 3);
  t.is(meta.stack, process.env.stackName);
  t.is(meta.table, 'granule');
  t.is(meta.count, 3);
  results.forEach((r) => {
    t.true(granuleIds.includes(r.granuleId));
  });
  // default paginates correctly with search_after
  const firstResponse = await request(app)
    .get('/granules?limit=1')
    .set('Accept', 'application/json')
    .set('Authorization', `Bearer ${jwtAuthToken}`)
    .expect(200);

  const { meta: firstMeta, results: firstResults } = firstResponse.body;
  t.is(firstResults.length, 1);
  t.is(firstMeta.page, 1);
  t.truthy(firstMeta.searchContext);

  const newResponse = await request(app)
    .get(`/granules?limit=1&page=2&searchContext=${firstMeta.searchContext}`)
    .set('Accept', 'application/json')
    .set('Authorization', `Bearer ${jwtAuthToken}`)
    .expect(200);

  const { meta: newMeta, results: newResults } = newResponse.body;
  t.is(newResults.length, 1);
  t.is(newMeta.page, 2);
  t.truthy(newMeta.searchContext);

  t.true(granuleIds.includes(results[0].granuleId));
  t.true(granuleIds.includes(newResults[0].granuleId));
  t.not(results[0].granuleId, newResults[0].granuleId);
  t.not(meta.searchContext === newMeta.searchContext);
});

test.serial('default lists and paginates correctly from querying database', async (t) => {
  const granuleIds = t.context.fakePGGranules.map((i) => i.granule_id);
  const response = await request(app)
    .get('/granules')
    .set('Accept', 'application/json')
    .set('Authorization', `Bearer ${jwtAuthToken}`)
    .expect(200);

  const { meta, results } = response.body;
  t.is(results.length, 4);
  t.is(meta.stack, process.env.stackName);
  t.is(meta.table, 'granules');
  t.true(meta.count > 0);
  results.forEach((r) => {
    t.true(granuleIds.includes(r.granuleId));
  });
  // default paginates correctly
  const firstResponse = await request(app)
    .get('/granules?limit=1')
    .set('Accept', 'application/json')
    .set('Authorization', `Bearer ${jwtAuthToken}`)
    .expect(200);

  const { meta: firstMeta, results: firstResults } = firstResponse.body;
  t.is(firstResults.length, 1);
  t.is(firstMeta.page, 1);

  const newResponse = await request(app)
    .get('/granules?limit=1&page=2')
    .set('Accept', 'application/json')
    .set('Authorization', `Bearer ${jwtAuthToken}`)
    .expect(200);

  const { meta: newMeta, results: newResults } = newResponse.body;
  t.is(newResults.length, 1);
  t.is(newMeta.page, 2);

  t.true(granuleIds.includes(results[0].granuleId));
  t.true(granuleIds.includes(newResults[0].granuleId));
  t.not(results[0].granuleId, newResults[0].granuleId);
});

test.serial('LIST endpoint returns search result correctly', async (t) => {
  const granuleIds = t.context.fakePGGranules.map((i) => i.granule_id);
  const searchParams = new URLSearchParams({
    granuleId: granuleIds[3],
  });
  const response = await request(app)
    .get(`/granules?limit=1&page=2&${searchParams}`)
    .set('Accept', 'application/json')
    .set('Authorization', `Bearer ${jwtAuthToken}`)
    .expect(200);

  const { meta, results } = response.body;
  t.is(meta.count, 2);
  t.is(results.length, 1);
  t.true([granuleIds[2], granuleIds[3]].includes(results[0].granuleId));

  const newSearchParams = new URLSearchParams({
    collectionId: t.context.collectionId,
    status: 'failed',
    duration: 52.235,
    timestamp: t.context.fakePGGranules[0].timestamp.getTime(),
  });
  const newResponse = await request(app)
    .get(`/granules?${newSearchParams}`)
    .set('Accept', 'application/json')
    .set('Authorization', `Bearer ${jwtAuthToken}`)
    .expect(200);

  const { meta: newMeta, results: newResults } = newResponse.body;
  t.is(newMeta.count, 2);
  t.is(newResults.length, 2);
  const newResultIds = newResults.map((g) => g.granuleId);
  t.deepEqual([granuleIds[1], granuleIds[2]].sort(), newResultIds.sort());
});

test.serial('CUMULUS-911 GET without pathParameters and without an Authorization header returns an Authorization Missing response', async (t) => {
  const response = await request(app)
    .get('/granules')
    .set('Accept', 'application/json')
    .expect(401);

  assertions.isAuthorizationMissingResponse(t, response);
});

test.serial('CUMULUS-911 GET with pathParameters.granuleId set and without an Authorization header returns an Authorization Missing response', async (t) => {
  const response = await request(app)
    .get('/granules/asdf')
    .set('Accept', 'application/json')
    .expect(401);

  assertions.isAuthorizationMissingResponse(t, response);
});

>>>>>>> 04845d7e
test.serial('CUMULUS-911 .patch with pathParameters.granuleId set and without an Authorization header returns an Authorization Missing response', async (t) => {
  const response = await request(app)
    .patch('/granules/asdf')
    .set('Accept', 'application/json')
    .expect(401);

  assertions.isAuthorizationMissingResponse(t, response);
});

test.serial('CUMULUS-911 DELETE with pathParameters.granuleId set and without an Authorization header returns an Authorization Missing response', async (t) => {
  const response = await request(app)
    .delete('/granules/asdf')
    .set('Accept', 'application/json')
    .expect(401);

  assertions.isAuthorizationMissingResponse(t, response);
});

test.serial('CUMULUS-912 PUT with pathParameters.granuleId set and with an invalid access token returns an unauthorized response', async (t) => {
  const response = await request(app)
    .patch('/granules/asdf')
    .set('Accept', 'application/json')
    .set('Authorization', 'Bearer ThisIsAnInvalidAuthorizationToken')
    .expect(401);

  assertions.isInvalidAccessTokenResponse(t, response);
});

test.todo('CUMULUS-912 PUT with pathParameters.granuleId set and with an unauthorized user returns an unauthorized response');

test.serial('CUMULUS-912 DELETE with pathParameters.granuleId set and with an unauthorized user returns an unauthorized response', async (t) => {
  const accessTokenRecord = fakeAccessTokenFactory();
  await accessTokenModel.create(accessTokenRecord);
  const jwtToken = createJwtToken(accessTokenRecord);

  const response = await request(app)
    .delete('/granules/adsf')
    .set('Accept', 'application/json')
    .set('Authorization', `Bearer ${jwtToken}`)
    .expect(401);

  assertions.isUnauthorizedUserResponse(t, response);
});

test.serial('PATCH fails if action is not supported', async (t) => {
  const response = await request(app)
    .patch(`/granules/${t.context.collectionId}/${t.context.fakePGGranules[0].granule_id}`)
    .set('Accept', 'application/json')
    .set('Authorization', `Bearer ${jwtAuthToken}`)
    .send({ action: 'someUnsupportedAction' })
    .expect(400);

  t.is(response.status, 400);
  const { message } = response.body;
  t.true(message.includes('Action is not supported'));
});

test.serial('PATCH without a body, fails to update granule.', async (t) => {
  const response = await request(app)
    .patch(`/granules/${t.context.collectionId}/${t.context.fakePGGranules[0].granule_id}`)
    .set('Accept', 'application/json')
    .set('Authorization', `Bearer ${jwtAuthToken}`)
    .expect(400);

  t.is(response.status, 400);
  const { message } = response.body;
  t.is(
    message,
    `inputs :granuleId and :collectionId (${t.context.fakePGGranules[0].granule_id} and ${t.context.collectionId}) must match body's granuleId and collectionId (undefined and undefined)`
  );
});

// FUTURE: This test should be removed when deprecated patchByGranuleId
//  is removed.
test.serial('PATCH does not require a collectionId.', async (t) => {
  const fakeDescribeExecutionResult = {
    input: JSON.stringify({
      meta: {
        workflow_name: 'IngestGranule',
      },
      payload: {},
    }),
  };

  // fake workflow
  const message = JSON.parse(fakeDescribeExecutionResult.input);
  const wKey = `${process.env.stackName}/workflows/${message.meta.workflow_name}.json`;
  await s3PutObject({ Bucket: process.env.system_bucket, Key: wKey, Body: '{}' });

  const stub = sinon
    .stub(sfn(), 'describeExecution')
    .returns(Promise.resolve(fakeDescribeExecutionResult));
  t.teardown(() => stub.restore());
  const response = await request(app)
    .patch(`/granules/${t.context.fakePGGranules[0].granule_id}`)
    .set('Accept', 'application/json')
    .set('Authorization', `Bearer ${jwtAuthToken}`)
    .send({ action: 'reingest' })
    .expect(200);

  const body = response.body;
  t.is(body.status, 'SUCCESS');
  t.is(body.action, 'reingest');
  t.true(body.warning.includes('overwritten'));
});

test.serial('PATCH returns a 404 if the collection is not found.', async (t) => {
  const response = await request(app)
    .patch(`/granules/unknown___unknown/${t.context.fakePGGranules[2].granule_id}`)
    .set('Accept', 'application/json')
    .set('Authorization', `Bearer ${jwtAuthToken}`)
    .send({ action: 'reingest' })
    .expect(404);

  t.is(response.status, 404);
  const { message } = response.body;
  t.is(
    message,
    `No collection found for granuleId ${t.context.fakePGGranules[2].granule_id} with collectionId unknown___unknown`
  );
});

test.serial('PATCH returns a 404 if the granule is not found.', async (t) => {
  const response = await request(app)
    .patch(`/granules/${t.context.collectionId}/unknownGranuleId`)
    .set('Accept', 'application/json')
    .set('Authorization', `Bearer ${jwtAuthToken}`)
    .send({ action: 'reingest' })
    .expect(404);

  t.is(response.status, 404);
  const { message } = response.body;
  t.is(message, 'Granule not found');
});

// This needs to be serial because it is stubbing aws.sfn's responses
test.serial('PATCH reingests a granule', async (t) => {
  const fakeDescribeExecutionResult = {
    input: JSON.stringify({
      meta: {
        workflow_name: 'IngestGranule',
      },
      payload: {},
    }),
  };

  // fake workflow
  const message = JSON.parse(fakeDescribeExecutionResult.input);
  const wKey = `${process.env.stackName}/workflows/${message.meta.workflow_name}.json`;
  await s3PutObject({ Bucket: process.env.system_bucket, Key: wKey, Body: '{}' });

  const stub = sinon.stub(sfn(), 'describeExecution').returns(
    Promise.resolve(fakeDescribeExecutionResult)
  );
  t.teardown(() => stub.restore());
  const response = await request(app)
    .patch(`/granules/${t.context.collectionId}/${t.context.fakePGGranules[0].granule_id}`)
    .set('Accept', 'application/json')
    .set('Authorization', `Bearer ${jwtAuthToken}`)
    .send({ action: 'reingest' })
    .expect(200);

  const body = response.body;
  t.is(body.status, 'SUCCESS');
  t.is(body.action, 'reingest');
  t.true(body.warning.includes('overwritten'));

  const updatedPgGranule = await getUniqueGranuleByGranuleId(
    t.context.knex,
    t.context.fakePGGranules[0].granule_id
  );
  t.is(updatedPgGranule.status, 'queued');
});

// This needs to be serial because it is stubbing aws.sfn's responses
test.serial('PATCH applies an in-place workflow to an existing granule', async (t) => {
  const fakeSFResponse = {
    execution: {
      input: JSON.stringify({
        meta: {
          workflow_name: 'inPlaceWorkflow',
        },
        payload: {},
      }),
    },
  };

  //fake in-place workflow
  const message = JSON.parse(fakeSFResponse.execution.input);
  const wKey = `${process.env.stackName}/workflows/${message.meta.workflow_name}.json`;
  await s3PutObject({ Bucket: process.env.system_bucket, Key: wKey, Body: '{}' });

  const fakeDescribeExecutionResult = {
    output: JSON.stringify({
      meta: {
        workflow_name: 'IngestGranule',
      },
      payload: {},
    }),
  };

  const stub = sinon
    .stub(sfn(), 'describeExecution')
    .returns(Promise.resolve(fakeDescribeExecutionResult));
  t.teardown(() => stub.restore());

  const response = await request(app)
    .patch(`/granules/${t.context.collectionId}/${t.context.fakePGGranules[0].granule_id}`)
    .set('Accept', 'application/json')
    .set('Authorization', `Bearer ${jwtAuthToken}`)
    .send({
      action: 'applyWorkflow',
      workflow: 'inPlaceWorkflow',
      messageSource: 'output',
    })
    .expect(200);

  const body = response.body;
  t.is(body.status, 'SUCCESS');
  t.is(body.action, 'applyWorkflow inPlaceWorkflow');

  const updatedPgGranule = await getUniqueGranuleByGranuleId(
    t.context.knex,
    t.context.fakePGGranules[0].granule_id
  );

  t.is(updatedPgGranule.status, 'queued');
});

test.serial('PATCH removes a granule from CMR', async (t) => {
  const { s3Buckets, apiGranule } = await createGranuleAndFiles({
    dbClient: t.context.knex,
    collectionId: t.context.collectionId,
    granuleParams: { published: true },
  });

  const granuleId = apiGranule.granuleId;

  sinon.stub(CMR.prototype, 'deleteGranule').callsFake(() => Promise.resolve());

  sinon
    .stub(CMR.prototype, 'getGranuleMetadata')
    .callsFake(() => Promise.resolve({ title: granuleId }));

  try {
    const response = await request(app)
      .patch(`/granules/${t.context.collectionId}/${granuleId}`)
      .set('Accept', 'application/json')
      .set('Authorization', `Bearer ${jwtAuthToken}`)
      .send({ action: 'removeFromCmr' })
      .expect(200);

    const body = response.body;
    t.is(body.status, 'SUCCESS');
    t.is(body.action, 'removeFromCmr');

    // Should have updated the Postgres granule
    const updatedPgGranule = await getUniqueGranuleByGranuleId(t.context.knex, granuleId);
    t.is(updatedPgGranule.published, false);
    t.is(updatedPgGranule.cmrLink, undefined);
  } finally {
    CMR.prototype.deleteGranule.restore();
    CMR.prototype.getGranuleMetadata.restore();
  }

  t.teardown(() => deleteS3Buckets([s3Buckets.protected.name, s3Buckets.public.name]));
});

test.serial('PATCH removes a granule from CMR with launchpad authentication', async (t) => {
  process.env.cmr_oauth_provider = 'launchpad';
  const launchpadStub = sinon.stub(launchpad, 'getLaunchpadToken').callsFake(() => randomString());

  sinon.stub(CMR.prototype, 'deleteGranule').callsFake(() => Promise.resolve());

  sinon
    .stub(CMR.prototype, 'getGranuleMetadata')
    .callsFake(() => Promise.resolve({ title: t.context.fakePGGranules[0].granule_id }));

  try {
    const response = await request(app)
      .patch(`/granules/${t.context.collectionId}/${t.context.fakePGGranules[0].granule_id}`)
      .set('Accept', 'application/json')
      .set('Authorization', `Bearer ${jwtAuthToken}`)
      .send({ action: 'removeFromCmr' })
      .expect(200);

    const body = response.body;
    t.is(body.status, 'SUCCESS');
    t.is(body.action, 'removeFromCmr');

    const updatedGranule = await granulePgModel.get(t.context.knex, {
      granule_id: t.context.fakePGGranules[0].granule_id,
      collection_cumulus_id: t.context.collectionCumulusId,
    });

    t.is(updatedGranule.published, false);
    t.is(updatedGranule.cmr_link, null);

    t.is(launchpadStub.calledOnce, true);
  } finally {
    process.env.cmr_oauth_provider = 'earthdata';
    launchpadStub.restore();
    CMR.prototype.deleteGranule.restore();
    CMR.prototype.getGranuleMetadata.restore();
  }
});

test.serial('DELETE returns 404 if granule does not exist', async (t) => {
  const granuleId = randomString();
  const response = await request(app)
    .delete(`/granules/${granuleId}`)
    .set('Accept', 'application/json')
    .set('Authorization', `Bearer ${jwtAuthToken}`)
    .expect(404);
  t.true(response.body.message.includes(`Granule ${granuleId} does not exist or was already deleted`));
});

test.serial('DELETE returns 404 if collection does not exist', async (t) => {
  const granuleId = randomString();
  const response = await request(app)
    .delete(`/granules/unknown___unknown/${granuleId}`)
    .set('Accept', 'application/json')
    .set('Authorization', `Bearer ${jwtAuthToken}`)
    .expect(404);
  t.true(
    response.body.message.includes(
      `No collection found for granuleId ${granuleId} with collectionId unknown___unknown`
    )
  );
});

// FUTURE: This test should be removed when deprecated delByGranuleId is removed
test.serial('DELETE does not require a collectionId', async (t) => {
  const { s3Buckets, apiGranule, newPgGranule } = await createGranuleAndFiles({
    dbClient: t.context.knex,
    granuleParams: { published: false },
  });

  const response = await request(app)
    .delete(`/granules/${apiGranule.granuleId}`)
    .set('Accept', 'application/json')
    .set('Authorization', `Bearer ${jwtAuthToken}`)
    .expect(200);

  t.is(response.status, 200);
  const { detail } = response.body;
  t.is(detail, 'Record deleted');

  const granuleId = apiGranule.granuleId;

  // granule has been deleted from Postgres
  t.false(
    await granulePgModel.exists(t.context.knex, {
      granule_id: granuleId,
      collection_cumulus_id: newPgGranule.collection_cumulus_id,
    })
  );

  // verify the files are deleted from S3 and Postgres
  await Promise.all(
    apiGranule.files.map(async (file) => {
      t.false(await s3ObjectExists({ Bucket: file.bucket, Key: file.key }));
      t.false(await filePgModel.exists(t.context.knex, { bucket: file.bucket, key: file.key }));
    })
  );

  t.teardown(() => deleteS3Buckets([s3Buckets.protected.name, s3Buckets.public.name]));
});

test.serial('DELETE deletes a granule that exists in PostgreSQL successfully',
  async (t) => {
    const { collectionPgModel, knex } = t.context;
    const testPgCollection = fakeCollectionRecordFactory({
      name: randomString(),
      version: '005',
    });
    const newCollectionId = constructCollectionId(testPgCollection.name, testPgCollection.version);

    await collectionPgModel.create(knex, testPgCollection);
    const newGranule = fakeGranuleFactoryV2({
      granuleId: randomId(),
      status: 'failed',
      collectionId: newCollectionId,
      published: false,
      files: [],
    });
    const newPgGranule = await translateApiGranuleToPostgresGranule({
      dynamoRecord: newGranule,
      knexOrTransaction: knex,
    });
    const [createdPgGranule] = await granulePgModel.create(knex, newPgGranule);

    t.true(
      await granulePgModel.exists(knex, {
        granule_id: createdPgGranule.granule_id,
        collection_cumulus_id: createdPgGranule.collection_cumulus_id,
      })
    );

    const response = await request(app)
      .delete(`/granules/${newCollectionId}/${newGranule.granuleId}`)
      .set('Accept', 'application/json')
      .set('Authorization', `Bearer ${jwtAuthToken}`)
      .expect(200);

    t.is(response.status, 200);
    const responseBody = response.body;
    t.like(responseBody, {
      detail: 'Record deleted',
      collection: newCollectionId,
      deletedGranuleId: newGranule.granuleId,
    });
    t.truthy(responseBody.deletionTime);
    t.is(responseBody.deletedFiles.length, newGranule.files.length);

    t.false(
      await granulePgModel.exists(knex, {
        granule_id: createdPgGranule.granule_id,
        collection_cumulus_id: createdPgGranule.collection_cumulus_id,
      })
    );
  });

test.serial('DELETE deleting an existing granule that is published will fail and not delete records', async (t) => {
  const { s3Buckets, apiGranule, newPgGranule } = await createGranuleAndFiles({
    dbClient: t.context.knex,
    granuleParams: { published: true },
  });

  const granuleId = apiGranule.granuleId;

  const response = await request(app)
    .delete(`/granules/${apiGranule.collectionId}/${granuleId}`)
    .set('Accept', 'application/json')
    .set('Authorization', `Bearer ${jwtAuthToken}`)
    .expect(400);

  t.is(response.status, 400);
  const { message } = response.body;
  t.is(message, 'You cannot delete a granule that is published to CMR. Remove it from CMR first');

  // granule should still exist in Postgres
  t.true(
    await granulePgModel.exists(t.context.knex, {
      granule_id: granuleId,
      collection_cumulus_id: newPgGranule.collection_cumulus_id,
    })
  );

  // Verify files still exist in S3 and Postgres
  await Promise.all(
    apiGranule.files.map(async (file) => {
      t.true(await s3ObjectExists({ Bucket: file.bucket, Key: file.key }));
      t.true(await filePgModel.exists(t.context.knex, { bucket: file.bucket, key: file.key }));
    })
  );

  t.teardown(() => deleteS3Buckets([s3Buckets.protected.name, s3Buckets.public.name]));
});

test.serial('DELETE deleting an existing unpublished granule succeeds', async (t) => {
  const { s3Buckets, apiGranule, newPgGranule } = await createGranuleAndFiles({
    dbClient: t.context.knex,
    granuleParams: { published: false },
  });

  const granuleId = apiGranule.granuleId;

  const response = await request(app)
    .delete(`/granules/${apiGranule.collectionId}/${apiGranule.granuleId}`)
    .set('Accept', 'application/json')
    .set('Authorization', `Bearer ${jwtAuthToken}`)
    .expect(200);

  t.is(response.status, 200);
  const responseBody = response.body;
  t.like(responseBody, {
    detail: 'Record deleted',
    collection: apiGranule.collectionId,
    deletedGranuleId: granuleId,
  });
  t.truthy(responseBody.deletionTime);
  t.is(responseBody.deletedFiles.length, apiGranule.files.length);

  // granule has been deleted from Postgres
  t.false(
    await granulePgModel.exists(t.context.knex, {
      granule_id: granuleId,
      collection_cumulus_id: newPgGranule.collection_cumulus_id,
    })
  );

  // verify the files are deleted from S3 and Postgres
  await Promise.all(
    apiGranule.files.map(async (file) => {
      t.false(await s3ObjectExists({ Bucket: file.bucket, Key: file.key }));
      t.false(await filePgModel.exists(t.context.knex, { bucket: file.bucket, key: file.key }));
    })
  );

  t.teardown(() => deleteS3Buckets([s3Buckets.protected.name, s3Buckets.public.name]));
});

test.serial('DELETE throws an error if the Postgres get query fails', async (t) => {
  const { s3Buckets, apiGranule, newPgGranule } = await createGranuleAndFiles({
    dbClient: t.context.knex,
    granuleParams: { published: true },
  });

  sinon.stub(GranulePgModel.prototype, 'get').throws(new Error('Error message'));

  try {
    const response = await request(app)
      .delete(`/granules/${apiGranule.collectionId}/${apiGranule.granuleId}`)
      .set('Accept', 'application/json')
      .set('Authorization', `Bearer ${jwtAuthToken}`);
    t.is(response.status, 400);
  } finally {
    GranulePgModel.prototype.get.restore();
  }

  const granuleId = apiGranule.granuleId;

  // granule has not been deleted from Postgres
  t.true(
    await granulePgModel.exists(t.context.knex, {
      granule_id: granuleId,
      collection_cumulus_id: newPgGranule.collection_cumulus_id,
    })
  );

  // verify the files still exist in S3 and Postgres
  await Promise.all(
    apiGranule.files.map(async (file) => {
      t.true(await s3ObjectExists({ Bucket: file.bucket, Key: file.key }));
      t.true(await filePgModel.exists(t.context.knex, { bucket: file.bucket, key: file.key }));
    })
  );

  t.teardown(() => deleteS3Buckets([s3Buckets.protected.name, s3Buckets.public.name]));
});

test.serial('DELETE publishes an SNS message after a successful granule delete', async (t) => {
  const { s3Buckets, apiGranule, newPgGranule } = await createGranuleAndFiles({
    dbClient: t.context.knex,
    granuleParams: { published: false },
  });

  const timeOfResponse = Date.now();

  const response = await request(app)
    .delete(`/granules/${apiGranule.collectionId}/${apiGranule.granuleId}`)
    .set('Accept', 'application/json')
    .set('Authorization', `Bearer ${jwtAuthToken}`)
    .expect(200);

  t.is(response.status, 200);
  const responseBody = response.body;
  t.like(responseBody, {
    detail: 'Record deleted',
    collection: apiGranule.collectionId,
    deletedGranuleId: apiGranule.granuleId,
  });
  t.truthy(responseBody.deletionTime);
  t.is(responseBody.deletedFiles.length, apiGranule.files.length);

  // granule have been deleted from Postgres
  t.false(
    await granulePgModel.exists(t.context.knex, {
      granule_id: apiGranule.granuleId,
      collection_cumulus_id: newPgGranule.collection_cumulus_id,
    })
  );

  // verify the files are deleted from S3 and Postgres
  await Promise.all(
    apiGranule.files.map(async (file) => {
      t.false(await s3ObjectExists({ Bucket: file.bucket, Key: file.key }));
      t.false(await filePgModel.exists(t.context.knex, { bucket: file.bucket, key: file.key }));
    })
  );

  t.teardown(() => deleteS3Buckets([s3Buckets.protected.name, s3Buckets.public.name]));
  const { Messages } = await sqs()
    .receiveMessage({
      QueueUrl: t.context.QueueUrl,
      WaitTimeSeconds: 10,
    });
  const snsMessageBody = JSON.parse(Messages[0].Body);
  const publishedMessage = JSON.parse(snsMessageBody.Message);

  t.is(publishedMessage.record.granuleId, apiGranule.granuleId);
  t.is(publishedMessage.event, 'Delete');
  t.true(publishedMessage.deletedAt > timeOfResponse);
  t.true(publishedMessage.deletedAt < Date.now());
});

test.serial('move a granule with no .cmr.xml file', async (t) => {
  const bucket = process.env.system_bucket;
  const secondBucket = randomId('second');
  const thirdBucket = randomId('third');

  await runTestUsingBuckets([secondBucket, thirdBucket], async () => {
    // Generate Granule/Files, S3 objects and database entries
    const granuleFileName = randomId('granuleFileName');
    const { newGranule, postgresGranuleCumulusId } = await generateMoveGranuleTestFilesAndEntries({
      t,
      bucket,
      secondBucket,
      granulePgModel,
      filePgModel,
      granuleFileName,
    });

    const destinationFilepath = `${process.env.stackName}/granules_moved`;
    const destinations = [
      {
        regex: '.*.txt$',
        bucket,
        filepath: destinationFilepath,
      },
      {
        regex: '.*.md$',
        bucket: thirdBucket,
        filepath: destinationFilepath,
      },
      {
        regex: '.*.jpg$',
        bucket,
        filepath: destinationFilepath,
      },
    ];

    const response = await request(app)
      .patch(`/granules/${newGranule.granuleId}`)
      .set('Accept', 'application/json')
      .set('Authorization', `Bearer ${jwtAuthToken}`)
      .send({
        action: 'move',
        destinations,
      })
      .expect(200);

    const body = response.body;
    t.is(body.status, 'SUCCESS');
    t.is(body.action, 'move');

    // Validate S3 Objects are where they should be
    const bucketObjects = await s3().listObjects({
      Bucket: bucket,
      Prefix: destinationFilepath,
    });

    t.is(bucketObjects.Contents.length, 2);
    bucketObjects.Contents.forEach((item) => {
      t.is(item.Key.indexOf(`${destinationFilepath}/${granuleFileName}`), 0);
    });

    const thirdBucketObjects = await s3().listObjects({
      Bucket: thirdBucket,
      Prefix: destinationFilepath,
    });

    t.is(thirdBucketObjects.Contents.length, 1);
    t.is(thirdBucketObjects.Contents[0].Key, `${destinationFilepath}/${granuleFileName}.md`);

    // check the granule in postgres is updated
    const pgFiles = await getPgFilesFromGranuleCumulusId(
      t.context.knex,
      filePgModel,
      postgresGranuleCumulusId
    );

    t.is(pgFiles.length, 3);

    for (let i = 0; i < pgFiles.length; i += 1) {
      const destination = destinations.find((dest) => pgFiles[i].file_name.match(dest.regex));
      const fileName = pgFiles[i].file_name;

      t.is(destination.bucket, pgFiles[i].bucket);
      t.like(pgFiles[i], {
        ...omit(newGranule.files[i], ['fileName', 'size', 'createdAt', 'updatedAt']),
        key: `${destinationFilepath}/${fileName}`,
        bucket: destination.bucket,
      });
    }
  });
});

test.serial('When a move granule request fails to move a file correctly, it records the expected granule files in postgres', async (t) => {
  const bucket = process.env.system_bucket;
  const secondBucket = randomId('second');
  const thirdBucket = randomId('third');
  const fakeBucket = 'not-a-real-bucket';

  await runTestUsingBuckets([secondBucket, thirdBucket], async () => {
    // Generate Granule/Files, S3 objects and database entries
    const granuleFileName = randomId('granuleFileName');
    const { newGranule, postgresGranuleCumulusId } = await generateMoveGranuleTestFilesAndEntries(
      {
        t,
        bucket,
        secondBucket,
        granulePgModel,
        filePgModel,
        granuleFileName,
      }
    );

    // Create 'destination' objects
    const destinationFilepath = `${process.env.stackName}/granules_fail_1`;
    const destinations = [
      {
        regex: '.*.txt$',
        bucket,
        filepath: destinationFilepath,
      },
      {
        regex: '.*.md$',
        bucket: thirdBucket,
        filepath: destinationFilepath,
      },
      {
        regex: '.*.jpg$',
        bucket: fakeBucket,
        filepath: destinationFilepath,
      },
    ];

    const response = await request(app)
      .patch(`/granules/${newGranule.granuleId}`)
      .set('Accept', 'application/json')
      .set('Authorization', `Bearer ${jwtAuthToken}`)
      .send({
        action: 'move',
        destinations,
      })
      .expect(400);

    const message = JSON.parse(response.body.message);

    message.granule.files = sortBy(message.granule.files, (file) => getFileNameFromKey(file.key));
    newGranule.files = sortBy(newGranule.files, (file) => getFileNameFromKey(file.key));

    const fileWithInvalidDestination = newGranule.files[0];

    t.is(message.reason, 'Failed to move granule');
    t.deepEqual(message.granule, newGranule);
    t.is(message.errors.length, 1);
    t.is(message.errors[0].name, 'NoSuchBucket');

    const actualGranuleFileRecord = sortBy(message.granuleFilesRecords, ['key']);
    const expectedGranuleFileRecord = [
      {
        bucket: thirdBucket,
        key: `${destinationFilepath}/${granuleFileName}.md`,
        fileName: `${granuleFileName}.md`,
        size: 9,
        source: 'fakeSource',
      },
      {
        bucket,
        key: `${destinationFilepath}/${granuleFileName}.txt`,
        fileName: `${granuleFileName}.txt`,
        size: 9,
        source: 'fakeSource',
      },
      {
        bucket: fileWithInvalidDestination.bucket,
        key: fileWithInvalidDestination.key,
        fileName: `${granuleFileName}.jpg`,
        size: 9,
        source: 'fakeSource',
      },
    ];

    t.deepEqual(expectedGranuleFileRecord, actualGranuleFileRecord);

    // Validate S3 Objects are where they should be
    const bucketObjects = await s3().listObjects({
      Bucket: bucket,
      Prefix: destinationFilepath,
    });
    t.is(bucketObjects.Contents.length, 1);
    t.is(bucketObjects.Contents[0].Key, `${destinationFilepath}/${granuleFileName}.txt`);

    const failedBucketObjects = await s3().listObjects({
      Bucket: secondBucket,
      Prefix: `${process.env.stackName}/original_filepath`,
    });
    t.is(failedBucketObjects.Contents.length, 1);
    t.is(
      failedBucketObjects.Contents[0].Key,
      `${process.env.stackName}/original_filepath/${granuleFileName}.jpg`
    );

    const thirdBucketObjects = await s3().listObjects({
      Bucket: thirdBucket,
      Prefix: destinationFilepath,
    });
    t.is(thirdBucketObjects.Contents.length, 1);
    t.is(thirdBucketObjects.Contents[0].Key, `${destinationFilepath}/${granuleFileName}.md`);

    // Check that the postgres granules are in the correct state
    const pgFiles = await getPgFilesFromGranuleCumulusId(
      t.context.knex,
      filePgModel,
      postgresGranuleCumulusId
    );

    // Sort by only the filename because the paths will have changed
    const sortedPgFiles = sortBy(pgFiles, (file) => getFileNameFromKey(file.key));

    // The .jpg at index 0 should fail and have the original object values as
    // it's assigned `fakeBucket`
    t.like(sortedPgFiles[0], {
      ...omit(newGranule.files[0], ['fileName', 'size', 'createdAt', 'updatedAt']),
    });

    for (let i = 1; i <= 2; i += 1) {
      const fileName = sortedPgFiles[i].file_name;
      const destination = destinations.find((dest) => fileName.match(dest.regex));

      t.is(destination.bucket, sortedPgFiles[i].bucket);
      t.like(sortedPgFiles[i], {
        ...omit(newGranule.files[i], ['fileName', 'size', 'createdAt', 'updatedAt']),
        key: `${destinationFilepath}/${fileName}`,
        bucket: destination.bucket,
      });
    }
  });
});

test.serial('move a file and update ECHO10 xml metadata', async (t) => {
  const { internalBucket, publicBucket } = await setupBucketsConfig();
  const newGranule = fakeGranuleFactoryV2({ collectionId: t.context.collectionId });

  newGranule.files = [
    {
      bucket: internalBucket,
      fileName: `${newGranule.granuleId}.txt`,
      key: `${process.env.stackName}/original_filepath/${newGranule.granuleId}.txt`,
    },
    {
      bucket: publicBucket,
      fileName: `${newGranule.granuleId}.cmr.xml`,
      key: `${process.env.stackName}/original_filepath/${newGranule.granuleId}.cmr.xml`,
    },
  ];

  const postgresNewGranule = await translateApiGranuleToPostgresGranule({
    dynamoRecord: newGranule,
    knexOrTransaction: t.context.knex,
  });

  postgresNewGranule.collection_cumulus_id = t.context.collectionCumulusId;

  const [postgresGranule] = await granulePgModel.create(t.context.knex, postgresNewGranule);
  const postgresNewGranuleFiles = newGranule.files.map((file) => {
    const translatedFile = translateApiFiletoPostgresFile(file);
    translatedFile.granule_cumulus_id = postgresGranule.cumulus_id;
    return translatedFile;
  });
  await Promise.all(
    postgresNewGranuleFiles.map((file) => filePgModel.create(t.context.knex, file))
  );

  await s3PutObject({
    Bucket: newGranule.files[0].bucket,
    Key: newGranule.files[0].key,
    Body: 'test data',
  });

  await s3PutObject({
    Bucket: newGranule.files[1].bucket,
    Key: newGranule.files[1].key,
    Body: fs.createReadStream(path.resolve(__dirname, '../data/meta.xml')),
  });

  const originalXML = await metadataObjectFromCMRFile(
    buildS3Uri(newGranule.files[1].bucket, newGranule.files[1].key)
  );

  const destinationFilepath = `${process.env.stackName}/moved_granules`;
  const destinations = [
    {
      regex: '.*.txt$',
      bucket: internalBucket,
      filepath: destinationFilepath,
    },
  ];

  sinon.stub(CMR.prototype, 'ingestGranule').returns({ result: { 'concept-id': 'id204842' } });

  const response = await request(app)
    .patch(`/granules/${newGranule.granuleId}`)
    .set('Accept', 'application/json')
    .set('Authorization', `Bearer ${jwtAuthToken}`)
    .send({
      action: 'move',
      destinations,
    })
    .expect(200);

  const body = response.body;

  t.is(body.status, 'SUCCESS');
  t.is(body.action, 'move');

  const list = await s3().listObjects({
    Bucket: internalBucket,
    Prefix: destinationFilepath,
  });
  t.is(list.Contents.length, 1);
  t.is(list.Contents[0].Key.indexOf(destinationFilepath), 0);

  const list2 = await s3().listObjects({
    Bucket: publicBucket,
    Prefix: `${process.env.stackName}/original_filepath`,
  });
  t.is(list2.Contents.length, 1);
  t.is(newGranule.files[1].key, list2.Contents[0].Key);

  const xmlObject = await metadataObjectFromCMRFile(
    buildS3Uri(newGranule.files[1].bucket, newGranule.files[1].key)
  );

  const newUrls = xmlObject.Granule.OnlineAccessURLs.OnlineAccessURL.map((obj) => obj.URL);
  const newDestination = `${process.env.DISTRIBUTION_ENDPOINT}${destinations[0].bucket}/${destinations[0].filepath}/${newGranule.files[0].fileName}`;
  t.true(newUrls.includes(newDestination));

  // All original URLs are unchanged (because they weren't involved in the granule move)
  const originalURLObjects = originalXML.Granule.OnlineAccessURLs.OnlineAccessURL;
  const originalURLs = originalURLObjects.map((urlObj) => urlObj.URL);
  originalURLs.forEach((originalURL) => {
    t.true(newUrls.includes(originalURL));
  });

  CMR.prototype.ingestGranule.restore();
  await recursivelyDeleteS3Bucket(publicBucket);
});

test.serial('move a file and update its UMM-G JSON metadata', async (t) => {
  const { internalBucket, publicBucket } = await setupBucketsConfig();

  const newGranule = fakeGranuleFactoryV2({ collectionId: t.context.collectionId });
  const ummgMetadataString = fs.readFileSync(path.resolve(__dirname, '../data/ummg-meta.json'));
  const originalUMMG = JSON.parse(ummgMetadataString);

  newGranule.files = [
    {
      bucket: internalBucket,
      fileName: `${newGranule.granuleId}.txt`,
      key: `${process.env.stackName}/original_filepath/${newGranule.granuleId}.txt`,
    },
    {
      bucket: publicBucket,
      fileName: `${newGranule.granuleId}.cmr.json`,
      key: `${process.env.stackName}/original_filepath/${newGranule.granuleId}.cmr.json`,
    },
  ];

  const postgresNewGranule = await translateApiGranuleToPostgresGranule({
    dynamoRecord: newGranule,
    knexOrTransaction: t.context.knex,
  });
  postgresNewGranule.collection_cumulus_id = t.context.collectionCumulusId;

  const [postgresGranule] = await granulePgModel.create(t.context.knex, postgresNewGranule);
  const postgresNewGranuleFiles = newGranule.files.map((file) => {
    const translatedFile = translateApiFiletoPostgresFile(file);
    translatedFile.granule_cumulus_id = postgresGranule.cumulus_id;
    return translatedFile;
  });
  await Promise.all(
    postgresNewGranuleFiles.map((file) => filePgModel.create(t.context.knex, file))
  );
  await Promise.all(
    newGranule.files.map((file) => {
      if (file.name === `${newGranule.granuleId}.txt`) {
        return s3PutObject({ Bucket: file.bucket, Key: file.key, Body: 'test data' });
      }
      return s3PutObject({ Bucket: file.bucket, Key: file.key, Body: ummgMetadataString });
    })
  );

  const destinationFilepath = `${process.env.stackName}/moved_granules/${randomString()}`;
  const destinations = [
    {
      regex: '.*.txt$',
      bucket: internalBucket,
      filepath: destinationFilepath,
    },
  ];

  sinon.stub(CMR.prototype, 'ingestUMMGranule').returns({ result: { 'concept-id': 'id204842' } });

  const response = await request(app)
    .patch(`/granules/${newGranule.granuleId}`)
    .set('Accept', 'application/json')
    .set('Authorization', `Bearer ${jwtAuthToken}`)
    .send({
      action: 'move',
      destinations,
    })
    .expect(200);

  const body = response.body;

  t.is(body.status, 'SUCCESS');
  t.is(body.action, 'move');

  // text file has moved to correct location
  const list = await s3().listObjects({
    Bucket: internalBucket,
    Prefix: destinationFilepath,
  });
  t.is(list.Contents.length, 1);
  t.is(list.Contents[0].Key.indexOf(destinationFilepath), 0);

  // CMR JSON  is in same location.
  const list2 = await s3().listObjects({
    Bucket: publicBucket,
    Prefix: `${process.env.stackName}/original_filepath`,
  });
  t.is(list2.Contents.length, 1);
  t.is(newGranule.files[1].key, list2.Contents[0].Key);

  // CMR UMMG JSON has been updated with the location of the moved file.
  const ummgObject = await metadataObjectFromCMRFile(
    buildS3Uri(newGranule.files[1].bucket, newGranule.files[1].key)
  );
  const updatedURLs = ummgObject.RelatedUrls.map((urlObj) => urlObj.URL);
  const newDestination = `${process.env.DISTRIBUTION_ENDPOINT}${destinations[0].bucket}/${destinations[0].filepath}/${newGranule.files[0].fileName}`;
  t.true(updatedURLs.includes(newDestination));

  // Original metadata is also unchanged.
  const origURLs = originalUMMG.RelatedUrls.map((urlObj) => urlObj.URL);
  origURLs.forEach((origURL) => {
    t.true(updatedURLs.includes(origURL));
  });

  CMR.prototype.ingestUMMGranule.restore();
  await recursivelyDeleteS3Bucket(publicBucket);
});

test.serial('PATCH with action move returns failure if one granule file exists', async (t) => {
  const { collectionName, collectionVersion } = t.context;
  const filesExistingStub = () => [{ fileName: 'file1' }];
  const collectionId = constructCollectionId(collectionName, collectionVersion);
  const granule = t.context.fakePGGranules[0];

  const body = {
    action: 'move',
    destinations: [
      {
        regex: '.*.hdf$',
        bucket: 'fake-bucket',
        filepath: 'fake-destination',
      },
    ],
  };

  const expressRequest = {
    params: {
      collectionId,
      granuleId: granule.granule_id,
    },
    body,
    testContext: {
      knex: t.context.knex,
      getFilesExistingAtLocationMethod: filesExistingStub,
    },
  };

  const expressResponse = buildFakeExpressResponse();
  await patch(expressRequest, expressResponse);

  t.true(
    expressResponse.boom.conflict.calledWithMatch(
      'Cannot move granule because the following files would be overwritten at the destination location: file1. Delete the existing files or reingest the source files.'
    )
  );
});

test.serial('PATCH with action move returns failure if more than one granule file exists', async (t) => {
  const { collectionName, collectionVersion } = t.context;
  const filesExistingStub = () => [{ fileName: 'file1' }];
  const granule = t.context.fakePGGranules[0];

  const collectionId = constructCollectionId(collectionName, collectionVersion);

  const body = {
    action: 'move',
    destinations: [
      {
        regex: '.*.hdf$',
        bucket: 'fake-bucket',
        filepath: 'fake-destination',
      },
    ],
  };

  const expressRequest = {
    params: {
      collectionId,
      granuleId: granule.granule_id,
    },
    body,
    testContext: {
      knex: t.context.knex,
      getFilesExistingAtLocationMethod: filesExistingStub,
    },
  };

  const expressResponse = buildFakeExpressResponse();

  await patch(expressRequest, expressResponse);

  t.true(expressResponse.boom.conflict.calledWithMatch('Cannot move granule because the following files would be overwritten at the destination location: file1'));
});

test.serial('create (POST) creates new granule without an execution in PostgreSQL', async (t) => {
  const newGranule = fakeGranuleFactoryV2({
    collectionId: t.context.collectionId,
    execution: undefined,
  });

  const response = await request(app)
    .post('/granules')
    .set('Authorization', `Bearer ${jwtAuthToken}`)
    .set('Accept', 'application/json')
    .send(newGranule)
    .expect(200);

  const fetchedPostgresRecord = await granulePgModel.get(t.context.knex, {
    granule_id: newGranule.granuleId,
    collection_cumulus_id: t.context.collectionCumulusId,
  });
  t.deepEqual(JSON.parse(response.text), {
    message: `Successfully wrote granule with Granule Id: ${newGranule.granuleId}, Collection Id: ${t.context.collectionId}`,
  });
  t.is(fetchedPostgresRecord.granule_id, newGranule.granuleId);
});

test.serial('create (POST) creates new granule with associated execution in PostgreSQL', async (t) => {
  const newGranule = fakeGranuleFactoryV2({
    collectionId: t.context.collectionId,
    execution: t.context.executionUrl,
  });

  const response = await request(app)
    .post('/granules')
    .set('Authorization', `Bearer ${jwtAuthToken}`)
    .set('Accept', 'application/json')
    .send(newGranule)
    .expect(200);

  const fetchedPostgresRecord = await granulePgModel.get(t.context.knex, {
    granule_id: newGranule.granuleId,
    collection_cumulus_id: t.context.collectionCumulusId,
  });
  t.deepEqual(JSON.parse(response.text), {
    message: `Successfully wrote granule with Granule Id: ${newGranule.granuleId}, Collection Id: ${newGranule.collectionId}`,
  });
  t.is(fetchedPostgresRecord.granule_id, newGranule.granuleId);
});

test.serial('create (POST) publishes an SNS message upon successful granule creation', async (t) => {
  const newGranule = fakeGranuleFactoryV2({
    collectionId: t.context.collectionId,
    execution: t.context.executionUrl,
  });

  await request(app)
    .post('/granules')
    .set('Authorization', `Bearer ${jwtAuthToken}`)
    .set('Accept', 'application/json')
    .send(newGranule)
    .expect(200);

  const { Messages } = await sqs()
    .receiveMessage({
      QueueUrl: t.context.QueueUrl,
      WaitTimeSeconds: 10,
    });
  t.is(Messages.length, 1);
});

test.serial('create (POST) rejects if a granule already exists in postgres', async (t) => {
  const newGranule = fakeGranuleFactoryV2({
    collectionId: t.context.collectionId,
    execution: undefined,
  });

  await request(app)
    .post('/granules')
    .set('Authorization', `Bearer ${jwtAuthToken}`)
    .set('Accept', 'application/json')
    .send(newGranule)
    .expect(200);

  const response = await request(app)
    .post('/granules')
    .set('Authorization', `Bearer ${jwtAuthToken}`)
    .set('Accept', 'application/json')
    .send(newGranule)
    .expect(409);

  const errorText = JSON.parse(response.error.text);
  t.is(errorText.statusCode, 409);
  t.is(errorText.error, 'Conflict');
  t.is(errorText.message, `A granule already exists for granuleId: ${newGranule.granuleId}`);
});

test.serial('create (POST) returns bad request if a granule is submitted with a bad collectionId', async (t) => {
  const newGranule = fakeGranuleFactoryV2({
    collectionId: randomId('collectionId'),
  });

  const response = await request(app)
    .post('/granules')
    .set('Authorization', `Bearer ${jwtAuthToken}`)
    .set('Accept', 'application/json')
    .send(newGranule)
    .expect(400);

  t.is(response.statusCode, 400);
  t.is(response.error.status, 400);
  t.is(response.error.message, 'cannot POST /granules (400)');
});

test.serial('create (POST) returns bad request if a granule is submitted without a status set', async (t) => {
  const newGranule = fakeGranuleFactoryV2({
    collectionId: t.context.collectionId,
    execution: t.context.executionUrl,
  });

  delete newGranule.status;

  const response = await request(app)
    .post('/granules')
    .set('Authorization', `Bearer ${jwtAuthToken}`)
    .set('Accept', 'application/json')
    .send(newGranule)
    .expect(400);

  t.is(response.statusCode, 400);
  t.is(response.error.status, 400);
  t.is(response.error.message, 'cannot POST /granules (400)');
  t.true(
    response.text.includes(
      'Error: granule `status` field must be set for a new granule write.  Please add a status field and value to your granule object and retry your request'
    )
  );
});

test.serial('PATCH returns bad request if a new granule is submitted without a status set', async (t) => {
  const newGranule = fakeGranuleFactoryV2({
    collectionId: t.context.collectionId,
    execution: t.context.executionUrl,
  });

  delete newGranule.status;

  const response = await request(app)
    .patch(`/granules/${newGranule.granuleId}`)
    .set('Authorization', `Bearer ${jwtAuthToken}`)
    .set('Accept', 'application/json')
    .send(newGranule)
    .expect(400);

  t.is(response.statusCode, 400);
  t.is(response.error.status, 400);
  t.is(response.error.message, `cannot PATCH /granules/${newGranule.granuleId} (400)`);
  t.true(
    response.text.includes(
      'Error: granule `status` field must be set for a new granule write.  Please add a status field and value to your granule object and retry your request'
    )
  );
});

test.serial('create (POST) throws conflict error if a granule with same granuleId but different collectionId already exists in postgres', async (t) => {
  const { collectionId, collectionPgModel, knex } = t.context;

  const newGranule = fakeGranuleFactoryV2({
    collectionId: collectionId,
    execution: undefined,
  });

  // Create new collection for new granule with same granuleId
  const testPgCollection = fakeCollectionRecordFactory();
  const newCollectionId = constructCollectionId(testPgCollection.name, testPgCollection.version);

  await collectionPgModel.create(knex, testPgCollection);

  const newGranuleWithSameId = fakeGranuleFactoryV2({
    granuleId: newGranule.granuleId,
    collectionId: newCollectionId,
    execution: undefined,
  });

  await request(app)
    .post('/granules')
    .set('Authorization', `Bearer ${jwtAuthToken}`)
    .set('Accept', 'application/json')
    .send(newGranule)
    .expect(200);

  const response = await request(app)
    .post('/granules')
    .set('Authorization', `Bearer ${jwtAuthToken}`)
    .set('Accept', 'application/json')
    .send(newGranuleWithSameId)
    .expect(409);

  const errorText = JSON.parse(response.error.text);
  t.is(errorText.statusCode, 409);
  t.is(errorText.error, 'Conflict');
  t.is(errorText.message, `A granule already exists for granuleId: ${newGranule.granuleId}`);
});

test.serial('PATCH updates an existing granule in postgres', async (t) => {
  const {
    executionUrl,
    knex,
    testExecutionCumulusId,
  } = t.context;
  const timestamp = Date.now();
  const oldQueryFields = {
    foo: Math.random(),
  };
  const { newPgGranule } = await createGranuleAndFiles({
    dbClient: knex,
    executionCumulusId: testExecutionCumulusId,
    granuleParams: {
      status: 'running',
      execution: executionUrl,
      timestamp: Date.now(),
      queryFields: oldQueryFields,
    },
  });

  const newApiGranule = await translatePostgresGranuleToApiGranule({
    granulePgRecord: newPgGranule,
    knexOrTransaction: knex,
  });

  t.is(newPgGranule.status, 'running');
  t.deepEqual(newPgGranule.query_fields, oldQueryFields);

  const newQueryFields = {
    foo: randomString(),
  };
  const updatedGranule = {
    ...newApiGranule,
    status: 'completed',
    queryFields: newQueryFields,
    timestamp,
  };

  await request(app)
    .patch(`/granules/${newApiGranule.granuleId}`)
    .set('Accept', 'application/json')
    .set('Authorization', `Bearer ${jwtAuthToken}`)
    .send(updatedGranule)
    .expect(200);

  const actualPgGranule = await t.context.granulePgModel.get(t.context.knex, {
    cumulus_id: newPgGranule.cumulus_id,
  });

  t.deepEqual(actualPgGranule, {
    ...newPgGranule,
    timestamp: new Date(timestamp),
    status: 'completed',
    query_fields: newQueryFields,
    updated_at: actualPgGranule.updated_at,
    last_update_date_time: actualPgGranule.last_update_date_time,
    beginning_date_time: actualPgGranule.beginning_date_time,
    ending_date_time: actualPgGranule.ending_date_time,
    production_date_time: actualPgGranule.production_date_time,
  });
});

test.serial('PATCH executes successfully with no non-required-field-updates (testing "insert" update/undefined fields)', async (t) => {
  const {
    executionPgRecord,
    executionUrl,
    knex,
  } = t.context;
  const timestamp = Date.now();
  const { newPgGranule, apiGranule } = await createGranuleAndFiles({
    dbClient: knex,
    executionCumulusId: executionPgRecord.cumulus_id,
    granuleParams: {
      status: 'running',
      execution: executionUrl,
      timestamp,
    },
  });

  const updatedGranule = {
    granuleId: apiGranule.granuleId,
    collectionId: apiGranule.collectionId,
    status: newPgGranule.status,
  };

  await request(app)
    .patch(`/granules/${apiGranule.granuleId}`)
    .set('Accept', 'application/json')
    .set('Authorization', `Bearer ${jwtAuthToken}`)
    .send(updatedGranule)
    .expect(200);

  const actualPgGranule = await t.context.granulePgModel.get(t.context.knex, {
    cumulus_id: newPgGranule.cumulus_id,
  });

  t.deepEqual(actualPgGranule, {
    ...newPgGranule,
    timestamp: actualPgGranule.timestamp,
    updated_at: actualPgGranule.updated_at,
  });
});

test.serial('PATCH does not update non-current-timestamp undefined fields for existing granules', async (t) => {
  const {
    knex,
    executionPgRecord,
    testExecutionCumulusId,
  } = t.context;

  const originalUpdateTimestamp = Date.now();

  const {
    newPgGranule,
    apiGranule,
  } = await createGranuleAndFiles({
    dbClient: knex,
    executionCumulusId: testExecutionCumulusId,
    granuleParams: {
      beginningDateTime: '2022-01-18T14:40:00.000Z',
      cmrLink: 'example.com',
      collectionId: constructCollectionId(t.context.collectionName, t.context.collectionVersion),
      duration: 1000,
      execution: t.context.executionUrl,
      endingDateTime: '2022-01-18T14:40:00.000Z',
      error: { errorKey: 'errorValue' },
      lastUpdateDateTime: '2022-01-18T14:40:00.000Z',
      pdrName: t.context.pdr.name,
      processingEndDateTime: '2022-01-18T14:40:00.000Z',
      processingStartDateTime: '2022-01-18T14:40:00.000Z',
      productionDateTime: '2022-01-18T14:40:00.000Z',
      productVolume: '1000',
      published: true,
      queryFields: { queryFieldsKey: 'queryFieldsValue' },
      status: 'completed',
      timestamp: originalUpdateTimestamp,
      timeToArchive: 1000,
      timeToPreprocess: 1000,
      updatedAt: originalUpdateTimestamp,
    },
  });

  await granulesExecutionsPgModel.create(knex, {
    granule_cumulus_id: newPgGranule.cumulus_id,
    execution_cumulus_id: executionPgRecord.cumulus_id,
  });
  const updatedGranule = {
    granuleId: apiGranule.granuleId,
    collectionId: constructCollectionId(t.context.collectionName, t.context.collectionVersion),
    status: newPgGranule.status,
  };

  await request(app)
    .patch(`/granules/${updatedGranule.granuleId}`)
    .set('Accept', 'application/json')
    .set('Authorization', `Bearer ${jwtAuthToken}`)
    .send(updatedGranule)
    .expect(200);

  const actualPgGranule = await granulePgModel.get(knex, {
    cumulus_id: newPgGranule.cumulus_id,
  });

  const translatedPostgresGranule = await translatePostgresGranuleToApiGranule({
    granulePgRecord: actualPgGranule,
    knexOrTransaction: knex,
  });

  [translatedPostgresGranule].forEach(
    (record) => {
      record.files.sort((f1, f2) => sortFilesByKey(f1, f2));
    }
  );

  t.like(newPgGranule, {
    ...actualPgGranule,
    updated_at: newPgGranule.updated_at,
    timestamp: newPgGranule.timestamp,
  });
});

test.serial('PATCH nullifies expected fields for existing granules', async (t) => {
  const {
    collectionName,
    collectionVersion,
    knex,
    executionPgRecord,
    testExecutionCumulusId,
  } = t.context;

  const originalUpdateTimestamp = Date.now();

  const collectionId = constructCollectionId(collectionName, collectionVersion);

  const { newPgGranule, apiGranule } = await createGranuleAndFiles({
    dbClient: knex,
    executionCumulusId: testExecutionCumulusId,
    granuleParams: {
      beginningDateTime: '2022-01-18T14:40:00.000Z',
      cmrLink: 'example.com',
      collectionId,
      duration: 1000,
      execution: t.context.executionUrl,
      endingDateTime: '2022-01-18T14:40:00.000Z',
      error: { errorKey: 'errorValue' },
      lastUpdateDateTime: '2022-01-18T14:40:00.000Z',
      pdrName: t.context.pdr.name,
      processingEndDateTime: '2022-01-18T14:40:00.000Z',
      processingStartDateTime: '2022-01-18T14:40:00.000Z',
      productionDateTime: '2022-01-18T14:40:00.000Z',
      productVolume: '1000',
      published: true,
      queryFields: { queryFieldsKey: 'queryFieldsValue' },
      status: 'completed',
      timestamp: originalUpdateTimestamp,
      timeToArchive: 1000,
      timeToPreprocess: 1000,
      updatedAt: originalUpdateTimestamp,
    },
    executionPgRecord,
    granulesExecutionsPgModel,
  });

  const updatedGranule = {
    granuleId: apiGranule.granuleId,
    collectionId,
    status: newPgGranule.status,
    createdAt: null,
    beginningDateTime: null,
    cmrLink: null,
    duration: null,
    endingDateTime: null,
    error: null,
    files: null,
    lastUpdateDateTime: null,
    pdrName: null,
    processingEndDateTime: null,
    processingStartDateTime: null,
    productionDateTime: null,
    productVolume: null,
    published: null,
    queryFields: null,
    timestamp: null,
    timeToArchive: null,
    timeToPreprocess: null,
    updatedAt: null,
  };

  await request(app)
    .patch(`/granules/${apiGranule.granuleId}`)
    .set('Accept', 'application/json')
    .set('Authorization', `Bearer ${jwtAuthToken}`)
    .send(updatedGranule)
    .expect(200);

  const actualPgGranule = await granulePgModel.get(knex, {
    cumulus_id: newPgGranule.cumulus_id,
  });

  const translatedPostgresGranule = await translatePostgresGranuleToApiGranule({
    granulePgRecord: actualPgGranule,
    knexOrTransaction: knex,
  });

  const expectedGranule = {
    collectionId,
    createdAt: translatedPostgresGranule.createdAt,
    error: {},
    execution: translatedPostgresGranule.execution,
    files: [],
    granuleId: updatedGranule.granuleId,
    published: false,
    status: updatedGranule.status,
    timestamp: translatedPostgresGranule.timestamp,
    updatedAt: translatedPostgresGranule.updatedAt,
  };

  t.deepEqual(translatedPostgresGranule, expectedGranule);
});

test.serial('PATCH does not overwrite existing duration of an existing granule if not specified in the payload', async (t) => {
  const { executionUrl, knex } = t.context;

  const unmodifiedDuration = 100;
  const { newPgGranule, apiGranule } = await createGranuleAndFiles({
    dbClient: knex,
    execution: executionUrl,
    granuleParams: {
      duration: unmodifiedDuration,
      status: 'completed',
    },
  });

  // Verify returned objects have correct status
  t.is(newPgGranule.status, 'completed');

  const newQueryFields = {
    foo: randomString(),
  };
  const updatedGranule = {
    granuleId: apiGranule.granuleId,
    collectionId: apiGranule.collectionId,
    status: 'completed',
    queryFields: newQueryFields,
  };

  await request(app)
    .patch(`/granules/${apiGranule.granuleId}`)
    .set('Accept', 'application/json')
    .set('Authorization', `Bearer ${jwtAuthToken}`)
    .send(updatedGranule)
    .expect(200);

  const actualPgGranule = await t.context.granulePgModel.get(t.context.knex, {
    cumulus_id: newPgGranule.cumulus_id,
  });

  t.is(actualPgGranule.duration, unmodifiedDuration);
});

test.serial('PATCH does not overwrite existing createdAt of an existing granule if not specified in the payload', async (t) => {
  const { executionUrl, knex } = t.context;

  const timestamp = Date.now();
  const createdAt = timestamp - 1000000;

  const { newPgGranule, apiGranule } = await createGranuleAndFiles({
    dbClient: knex,
    execution: executionUrl,
    granuleParams: {
      createdAt,
      status: 'completed',
    },
  });

  // Verify returned objects have correct status
  t.is(newPgGranule.status, 'completed');
  t.deepEqual(newPgGranule.created_at, new Date(createdAt));

  const updatedGranule = {
    granuleId: apiGranule.granuleId,
    collectionId: apiGranule.collectionId,
    status: 'completed',
  };

  await request(app)
    .patch(`/granules/${apiGranule.granuleId}`)
    .set('Accept', 'application/json')
    .set('Authorization', `Bearer ${jwtAuthToken}`)
    .send(updatedGranule)
    .expect(200);

  const actualPgGranule = await t.context.granulePgModel.get(t.context.knex, {
    cumulus_id: newPgGranule.cumulus_id,
  });
  t.deepEqual(actualPgGranule.created_at, new Date(createdAt));
});

test.serial('PATCH creates a granule if one does not already exist in all data stores', async (t) => {
  const { knex } = t.context;

  const granuleId = `${cryptoRandomString({ length: 7 })}.${cryptoRandomString({
    length: 20,
  })}.hdf`;

  const fakeGranule = fakeGranuleFactoryV2({
    granuleId,
    status: 'completed',
    execution: t.context.executionUrl,
    duration: 47.125,
    error: {},
  });

  await request(app)
    .patch(`/granules/${fakeGranule.granuleId}`)
    .set('Accept', 'application/json')
    .set('Authorization', `Bearer ${jwtAuthToken}`)
    .send(fakeGranule)
    .expect(201);

  const fakePgGranule = await translateApiGranuleToPostgresGranule({
    dynamoRecord: fakeGranule,
    knexOrTransaction: knex,
  });

  const actualPgGranule = await t.context.granulePgModel.get(knex, {
    granule_id: fakeGranule.granuleId,
    collection_cumulus_id: t.context.collectionCumulusId,
  });

  t.deepEqual(removeNilProperties(actualPgGranule), {
    ...fakePgGranule,
    timestamp: actualPgGranule.timestamp,
    cumulus_id: actualPgGranule.cumulus_id,
  });
});

test.serial('PATCH sets a default value of false for `published` if one is not set', async (t) => {
  const { knex } = t.context;

  const granuleId = `${cryptoRandomString({ length: 7 })}.${cryptoRandomString({
    length: 20,
  })}.hdf`;

  const fakeGranule = fakeGranuleFactoryV2({
    granuleId,
    status: 'completed',
    execution: t.context.executionUrl,
    duration: 47.125,
  });
  delete fakeGranule.published;

  await request(app)
    .patch(`/granules/${fakeGranule.granuleId}`)
    .set('Accept', 'application/json')
    .set('Authorization', `Bearer ${jwtAuthToken}`)
    .send(fakeGranule)
    .expect(201);

  const fakePgGranule = await t.context.granulePgModel.get(knex, {
    granule_id: fakeGranule.granuleId,
    collection_cumulus_id: t.context.collectionCumulusId,
  });

  t.is(fakePgGranule.published, false);
});

test.serial('PATCH replaces an existing granule in all data stores with correct timestamps', async (t) => {
  const {
    executionUrl,
    knex,
    testExecutionCumulusId,
  } = t.context;
  const {
    newPgGranule,
  } = await createGranuleAndFiles({
    dbClient: knex,
    executionCumulusId: testExecutionCumulusId,
    granuleParams: {
      status: 'running',
      createdAt: Date.now(),
      updatedAt: Date.now(),
      execution: executionUrl,
    },
  });

  const newApiGranule = await translatePostgresGranuleToApiGranule({
    granulePgRecord: newPgGranule,
    knexOrTransaction: knex,
  });

  const updatedGranule = {
    ...newApiGranule,
    updatedAt: Date.now(),
    status: 'completed',
  };

  await request(app)
    .patch(`/granules/${newApiGranule.granuleId}`)
    .set('Accept', 'application/json')
    .set('Authorization', `Bearer ${jwtAuthToken}`)
    .send(updatedGranule)
    .expect(200);

  const actualPgGranule = await t.context.granulePgModel.get(t.context.knex, {
    cumulus_id: newPgGranule.cumulus_id,
  });

  // createdAt timestamp from original record should have been preserved
  t.is(actualPgGranule.createdAt, newPgGranule.createdAt);
});

test.serial('PATCH replaces an existing granule with a granule that violates message-path write constraints, ignoring message write constraints and field selection', async (t) => {
  const {
    executionUrl,
    knex,
    testExecutionCumulusId,
  } = t.context;
  const { newPgGranule, apiGranule } = await createGranuleAndFiles({
    dbClient: knex,
    executionCumulusId: testExecutionCumulusId,
    granuleParams: {
      status: 'completed',
      createdAt: Date.now(),
      updatedAt: Date.now(),
      execution: executionUrl,
    },
  });

  const updatedGranule = {
    ...apiGranule,
    updatedAt: 1,
    createdAt: 1,
    duration: 100,
    cmrLink: 'updatedLink',
    status: 'running',
  };

  await request(app)
    .patch(`/granules/${apiGranule.granuleId}`)
    .set('Accept', 'application/json')
    .set('Authorization', `Bearer ${jwtAuthToken}`)
    .send(updatedGranule)
    .expect(200);

  const actualPgGranule = await t.context.granulePgModel.get(t.context.knex, {
    cumulus_id: newPgGranule.cumulus_id,
  });

  t.is(actualPgGranule.cmr_link, updatedGranule.cmrLink);
  t.is(actualPgGranule.duration, updatedGranule.duration);
});

test.serial('PATCH publishes an SNS message after a successful granule update', async (t) => {
  const {
    collectionCumulusId,
    executionUrl,
    knex,
    testExecutionCumulusId,
  } = t.context;
  const {
    newPgGranule,
  } = await createGranuleAndFiles({
    dbClient: knex,
    executionCumulusId: testExecutionCumulusId,
    granuleParams: {
      status: 'running',
      createdAt: Date.now(),
      updatedAt: Date.now(),
      execution: executionUrl,
    },
    collection_cumulus_id: collectionCumulusId,
  });

  const newApiGranule = await translatePostgresGranuleToApiGranule({
    granulePgRecord: newPgGranule,
    knexOrTransaction: knex,
  });

  const updatedGranule = {
    ...newApiGranule,
    updatedAt: Date.now(),
    createdAt: Date.now(),
  };

  await request(app)
    .patch(`/granules/${newApiGranule.granuleId}`)
    .set('Accept', 'application/json')
    .set('Authorization', `Bearer ${jwtAuthToken}`)
    .send(updatedGranule)
    .expect(200);

  const actualPgGranule = await t.context.granulePgModel.get(t.context.knex, {
    cumulus_id: newPgGranule.cumulus_id,
  });
  const translatedGranule = await translatePostgresGranuleToApiGranule({
    granulePgRecord: actualPgGranule,
    knexOrTransaction: knex,
  });

  const { Messages } = await sqs()
    .receiveMessage({
      QueueUrl: t.context.QueueUrl,
      WaitTimeSeconds: 10,
    });
  const snsMessageBody = JSON.parse(Messages[0].Body);
  const publishedMessage = JSON.parse(snsMessageBody.Message);

  t.deepEqual(publishedMessage.record, translatedGranule);
  t.is(publishedMessage.event, 'Update');
});

test.serial("create() sets a default createdAt value for passed granule if it's not set by the user", async (t) => {
  const {
    executionUrl,
    knex,
    testExecutionCumulusId,
  } = t.context;

  const { apiGranule } = await createGranuleAndFiles({
    dbClient: knex,
    executionCumulusId: testExecutionCumulusId,
    granuleParams: {
      status: 'running',
      execution: executionUrl,
    },
  });

  const newGranuleId = randomId('granule');
  const createGranuleFromApiMethodStub = sinon.stub();
  const updatedGranule = {
    ...apiGranule,
    granuleId: newGranuleId,
  };
  delete updatedGranule.createdAt;
  const expressRequest = {
    params: {
      granuleId: updatedGranule.granuleId,
    },
    body: updatedGranule,
    testContext: {
      knex,
      createGranuleFromApiMethod: createGranuleFromApiMethodStub,
    },
  };
  const response = buildFakeExpressResponse();
  await create(expressRequest, response);

  t.truthy(createGranuleFromApiMethodStub.getCalls()[0].args[0].createdAt);
});

test.serial("patch() sets a default createdAt value for new granule if it's not set by the user", async (t) => {
  const {
    executionUrl,
    knex,
    testExecutionCumulusId,
  } = t.context;

  const { apiGranule } = await createGranuleAndFiles({
    dbClient: knex,
    executionCumulusId: testExecutionCumulusId,
    granuleParams: {
      status: 'running',
      execution: executionUrl,
    },
  });

  const newGranuleId = randomId('granule');
  const updateGranuleFromApiMethodStub = sinon.stub();
  const updatedGranule = {
    ...apiGranule,
    granuleId: newGranuleId,
  };
  delete updatedGranule.createdAt;
  const expressRequest = {
    params: {
      granuleId: updatedGranule.granuleId,
    },
    body: updatedGranule,
    testContext: {
      knex,
      updateGranuleFromApiMethod: updateGranuleFromApiMethodStub,
    },
  };
  const response = buildFakeExpressResponse();
  await patchGranule(expressRequest, response);

  t.truthy(updateGranuleFromApiMethodStub.getCalls()[0].args[0].createdAt);
});

test.serial('PATCH() does not write to DynamoDB/SNS if writing to PostgreSQL fails', async (t) => {
  const {
    executionUrl,
    knex,
    testExecutionCumulusId,
  } = t.context;
  const {
    newPgGranule,
  } = await createGranuleAndFiles({
    dbClient: knex,
    granuleParams: {
      status: 'running',
      execution: executionUrl,
      collectionId: t.context.collectionId,
    },
    executionCumulusId: testExecutionCumulusId,
  });

  const fakeGranulePgModel = {
    upsert: () => {
      throw new Error('something bad');
    },
    search: () => [
      {
        created_at: new Date(),
      },
    ],
    get: () => ({}),
  };

  const apiGranule = await translatePostgresGranuleToApiGranule({
    granulePgRecord: newPgGranule,
    knexOrTransaction: knex,
  });

  const updatedGranule = {
    ...apiGranule,
    status: 'completed',
    granulePgModel: fakeGranulePgModel,
  };

  const expressRequest = {
    params: {
      collectionId: t.context.collectionId,
      granuleId: apiGranule.granuleId,
    },
    body: updatedGranule,
    testContext: {
      knex,
      granulePgModel: fakeGranulePgModel,
    },
  };

  const response = buildFakeExpressResponse();
  await patch(expressRequest, response);
  t.true(response.boom.badRequest.calledWithMatch('something bad'));

  t.deepEqual(
    await t.context.granulePgModel.get(t.context.knex, {
      cumulus_id: newPgGranule.cumulus_id,
    }),
    newPgGranule
  );

  const { Messages } = await sqs()
    .receiveMessage({
      QueueUrl: t.context.QueueUrl,
      WaitTimeSeconds: 10,
    });

  t.is(Messages.length, 0);
});

test.serial('PATCH rolls back PostgreSQL records and does not write to SNS if writing to Postgres fails', async (t) => {
  const { executionUrl, knex, testExecutionCumulusId } = t.context;
  const { newPgGranule, apiGranule } = await createGranuleAndFiles({
    dbClient: knex,
    executionCumulusId: testExecutionCumulusId,
    granuleParams: {
      collectionId: t.context.collectionId,
      status: 'running',
      execution: executionUrl,
    },
  });

  const updatedGranule = {
    ...apiGranule,
    status: 'failure', // non-existent status to fail the PG write
  };

  const expressRequest = {
    params: {
      collectionId: t.context.collectionId,
      granuleId: apiGranule.granuleId,
    },
    body: updatedGranule,
    testContext: {
      knex,
    },
  };

  const response = buildFakeExpressResponse();

  await patch(expressRequest, response);

  const actualPgGranule = await t.context.granulePgModel.get(t.context.knex, {
    cumulus_id: newPgGranule.cumulus_id,
  });
  t.deepEqual(actualPgGranule, newPgGranule);

  const { Messages } = await sqs()
    .receiveMessage({
      QueueUrl: t.context.QueueUrl,
      WaitTimeSeconds: 10,
    });

  t.is(Messages.length, 0);
});

test.serial('PATCH adds granule if it does not exist and returns a 201 status', async (t) => {
  const newGranule = fakeGranuleFactoryV2({
    collectionId: t.context.collectionId,
    execution: undefined,
  });

  const response = await request(app)
    .patch(`/granules/${newGranule.granuleId}`)
    .set('Authorization', `Bearer ${jwtAuthToken}`)
    .set('Accept', 'application/json')
    .send(newGranule)
    .expect(201);

  t.deepEqual(JSON.parse(response.text), {
    message: `Successfully wrote granule with Granule Id: ${newGranule.granuleId}, Collection Id: ${newGranule.collectionId}`,
  });

  const fetchedPostgresRecord = await granulePgModel.get(t.context.knex, {
    granule_id: newGranule.granuleId,
    collection_cumulus_id: t.context.collectionCumulusId,
  });

  t.is(fetchedPostgresRecord.granule_id, newGranule.granuleId);
});

test.serial('PATCH sets defaults and adds new granule', async (t) => {
  const newGranule = fakeGranuleFactoryV2({
    collectionId: t.context.collectionId,
    execution: undefined,
    published: undefined,
    createdAt: undefined,
    updatedAt: undefined,
    error: undefined,
  });
  const granuleId = newGranule.granuleId;

  const response = await request(app)
    .patch(`/granules/${newGranule.granuleId}`)
    .set('Authorization', `Bearer ${jwtAuthToken}`)
    .set('Accept', 'application/json')
    .send(newGranule)
    .expect(201);

  t.deepEqual(JSON.parse(response.text), {
    message: `Successfully wrote granule with Granule Id: ${newGranule.granuleId}, Collection Id: ${newGranule.collectionId}`,
  });

  const postgresRecord = await t.context.granulePgModel.search(t.context.knex, {
    granule_id: granuleId,
  });

  const setCreatedAtValue = new Date(postgresRecord[0].created_at).getTime();
  const expectedApiGranule = {
    ...newGranule,
    createdAt: setCreatedAtValue,
    error: {},
    published: false,
    updatedAt: setCreatedAtValue,
  };
  t.like(
    await translatePostgresGranuleToApiGranule({
      granulePgRecord: postgresRecord[0],
      knexOrTransaction: t.context.knex,
    }),
    expectedApiGranule
  );
});

test.serial('PATCH returns an updated granule with an undefined execution', async (t) => {
  const now = Date.now();
  const newGranule = fakeGranuleFactoryV2({
    collectionId: t.context.collectionId,
    createdAt: now,
    timestamp: now,
    execution: undefined,
  });

  const response = await request(app)
    .post('/granules')
    .set('Authorization', `Bearer ${jwtAuthToken}`)
    .set('Accept', 'application/json')
    .send(newGranule)
    .expect(200);

  t.is(response.statusCode, 200);

  const modifiedGranule = {
    ...newGranule,
    status: 'failed',
    error: { some: 'error' },
  };

  const modifiedResponse = await request(app)
    .patch(`/granules/${newGranule.granuleId}`)
    .set('Authorization', `Bearer ${jwtAuthToken}`)
    .set('Accept', 'application/json')
    .send(modifiedGranule)
    .expect(200);

  t.is(modifiedResponse.statusCode, 200);

  const fetchedPostgresRecord = await granulePgModel.get(t.context.knex, {
    granule_id: newGranule.granuleId,
    collection_cumulus_id: t.context.collectionCumulusId,
  });

  t.deepEqual(JSON.parse(modifiedResponse.text), {
    message: `Successfully updated granule with Granule Id: ${newGranule.granuleId}, Collection Id: ${newGranule.collectionId}`,
  });

  t.is(fetchedPostgresRecord.status, 'failed');
  t.deepEqual(fetchedPostgresRecord.error, { some: 'error' });
});

test.serial('PATCH returns an updated granule with associated execution', async (t) => {
  const timestamp = Date.now();
  const createdAt = timestamp - 1000000;
  const newGranule = fakeGranuleFactoryV2({
    collectionId: t.context.collectionId,
    createdAt,
    timestamp,
    execution: undefined,
  });

  const response = await request(app)
    .post('/granules')
    .set('Authorization', `Bearer ${jwtAuthToken}`)
    .set('Accept', 'application/json')
    .send(newGranule)
    .expect(200);

  t.is(response.statusCode, 200);

  const modifiedGranule = {
    ...newGranule,
    execution: t.context.executionUrl,
    status: 'failed',
    error: { some: 'error' },
  };

  const modifiedResponse = await request(app)
    .patch(`/granules/${newGranule.granuleId}`)
    .set('Authorization', `Bearer ${jwtAuthToken}`)
    .set('Accept', 'application/json')
    .send(modifiedGranule)
    .expect(200);

  t.is(modifiedResponse.statusCode, 200);

  const fetchedPostgresRecord = await granulePgModel.get(t.context.knex, {
    granule_id: newGranule.granuleId,
    collection_cumulus_id: t.context.collectionCumulusId,
  });

  // get execution for this record.
  const granuleCumulusId = await granulePgModel.getRecordCumulusId(t.context.knex, {
    granule_id: newGranule.granuleId,
    collection_cumulus_id: t.context.collectionCumulusId,
  });

  const granulesExecutionsPgRecord = await granulesExecutionsPgModel.search(t.context.knex, {
    granule_cumulus_id: granuleCumulusId,
  });

  const executionPgRecord = await executionPgModel.searchByCumulusIds(
    t.context.knex,
    granulesExecutionsPgRecord[0].execution_cumulus_id
  );

  t.deepEqual(JSON.parse(modifiedResponse.text), {
    message: `Successfully updated granule with Granule Id: ${newGranule.granuleId}, Collection Id: ${newGranule.collectionId}`,
  });

  t.is(fetchedPostgresRecord.status, 'failed');
  t.deepEqual(fetchedPostgresRecord.error, { some: 'error' });
  t.is(executionPgRecord[0].url, modifiedGranule.execution);
});

test.serial('PATCH returns bad request when the path param granuleId does not match the json granuleId', async (t) => {
  const newGranule = fakeGranuleFactoryV2({
    collectionId: t.context.collectionId,
  });
  const granuleId = `granuleId_${cryptoRandomString({ length: 10 })}`;

  const { body } = await request(app)
    .patch(`/granules/${newGranule.collectionId}/${granuleId}`)
    .set('Authorization', `Bearer ${jwtAuthToken}`)
    .set('Accept', 'application/json')
    .send(newGranule)
    .expect(400);

  t.is(body.statusCode, 400);
  t.is(body.error, 'Bad Request');
  t.is(
    body.message,
    `inputs :granuleId and :collectionId (${granuleId} and ${newGranule.collectionId}) must match body's granuleId and collectionId (${newGranule.granuleId} and ${newGranule.collectionId})`
  );
});

test.serial('PATCH returns bad request when the path param collectionId does not match the json collectionId', async (t) => {
  const newGranule = fakeGranuleFactoryV2({
    collectionId: t.context.collectionId,
  });

  const fakeCollectionId = `collection___${cryptoRandomString({ length: 6 })}`;

  const { body } = await request(app)
    .patch(`/granules/${fakeCollectionId}/${newGranule.granuleId}`)
    .set('Authorization', `Bearer ${jwtAuthToken}`)
    .set('Accept', 'application/json')
    .send(newGranule)
    .expect(400);

  t.is(body.statusCode, 400);
  t.is(body.error, 'Bad Request');
  t.is(
    body.message,
    `inputs :granuleId and :collectionId (${newGranule.granuleId} and ${fakeCollectionId}) must match body's granuleId and collectionId (${newGranule.granuleId} and ${newGranule.collectionId})`
  );
});

test.serial('PATCH can set running granule status to queued', async (t) => {
  const granuleId = cryptoRandomString({ length: 6 });
  const runningGranule = fakeGranuleRecordFactory({
    granule_id: granuleId,
    status: 'running',
    collection_cumulus_id: t.context.collectionCumulusId,
  });

  granulesExecutionsPgModel = new GranulesExecutionsPgModel();

  const pgGranule = (await t.context.granulePgModel.create(t.context.knex, runningGranule))[0];
  await granulesExecutionsPgModel.create(t.context.knex, {
    granule_cumulus_id: pgGranule.cumulus_id,
    execution_cumulus_id: t.context.testExecutionCumulusId,
  });

  const response = await request(app)
    .patch(`/granules/${granuleId}`)
    .set('Accept', 'application/json')
    .set('Authorization', `Bearer ${jwtAuthToken}`)
    .send({
      granuleId: granuleId,
      status: 'queued',
      collectionId: t.context.collectionId,
    });

  t.is(response.status, 200);
  t.deepEqual(JSON.parse(response.text), {
    message: `Successfully updated granule with Granule Id: ${granuleId}, Collection Id: ${t.context.collectionId}`,
  });
});

test.serial('PATCH will set completed status to queued', async (t) => {
  const granuleId = t.context.fakePGGranules[0].granule_id;
  const response = await request(app)
    .patch(`/granules/${granuleId}`)
    .set('Accept', 'application/json')
    .set('Authorization', `Bearer ${jwtAuthToken}`)
    .send({
      granuleId: granuleId,
      status: 'queued',
      collectionId: t.context.collectionId,
      execution: t.context.executionUrl,
    });

  t.is(response.status, 200);
  t.deepEqual(JSON.parse(response.text), {
    message: `Successfully updated granule with Granule Id: ${granuleId}, Collection Id: ${t.context.collectionId}`,
  });
  const fetchedRecord = await granulePgModel.get(t.context.knex, {
    granule_id: granuleId,
    collection_cumulus_id: t.context.collectionCumulusId,
  });

  t.is(fetchedRecord.status, 'queued');
});

test.serial('PUT will not set completed status to queued when queued created at is older', async (t) => {
  const { fakePGGranules, knex, collectionCumulusId } = t.context;
  const granuleId = fakePGGranules[0].granule_id;
  const response = await request(app)
    .put(`/granules/${t.context.collectionId}/${granuleId}`)
    .set('Accept', 'application/json')
    .set('Authorization', `Bearer ${jwtAuthToken}`)
    .send({
      granuleId: granuleId,
      status: 'queued',
      collectionId: t.context.collectionId,
      execution: t.context.executionUrl,
      createdAt: Date.now() - 100000,
    });

  t.is(response.status, 200);
  t.deepEqual(JSON.parse(response.text), {
    message: `Successfully updated granule with Granule Id: ${granuleId}, Collection Id: ${t.context.collectionId}`,
  });
  const fetchedRecord = await granulePgModel.get(knex, {
    granule_id: granuleId,
    collection_cumulus_id: collectionCumulusId,
  });

  t.is(fetchedRecord.status, 'queued');
});

test.serial('PATCH can create a new granule with status queued', async (t) => {
  const granuleId = randomId('new-granule');
  const response = await request(app)
    .patch(`/granules/${granuleId}`)
    .set('Accept', 'application/json')
    .set('Authorization', `Bearer ${jwtAuthToken}`)
    .send({
      granuleId: granuleId,
      status: 'queued',
      collectionId: t.context.collectionId,
    });

  t.is(response.status, 201);
  t.deepEqual(JSON.parse(response.text), {
    message: `Successfully wrote granule with Granule Id: ${granuleId}, Collection Id: ${t.context.collectionId}`,
  });
});

test.serial('PATCH throws conflict error when trying to update the collectionId of a granule', async (t) => {
  const { collectionId, collectionPgModel, knex } = t.context;
  const newGranule = fakeGranuleFactoryV2({
    collectionId: collectionId,
    execution: undefined,
  });

  // Create granule
  await request(app)
    .post('/granules')
    .set('Authorization', `Bearer ${jwtAuthToken}`)
    .set('Accept', 'application/json')
    .send(newGranule)
    .expect(200);

  const newCollection = fakeCollectionRecordFactory();
  await collectionPgModel.create(knex, newCollection);
  const newCollectionId = constructCollectionId(newCollection.name, newCollection.version);

  const updatedGranule = {
    ...newGranule,
    collectionId: newCollectionId,
  };

  const { body } = await request(app)
    .patch(`/granules/${newGranule.granuleId}`)
    .set('Accept', 'application/json')
    .set('Authorization', `Bearer ${jwtAuthToken}`)
    .send(updatedGranule)
    .expect(409);

  t.is(body.error, 'Conflict');
  t.is(
    body.message,
    `Modifying collectionId for a granule is not allowed. Write for granuleId: ${newGranule.granuleId} failed.`
  );
});

test.serial('associateExecution (POST) returns bad request if fields are missing in payload', async (t) => {
  const response = await request(app)
    .post(`/granules/${randomId('granuleId')}/executions`)
    .set('Authorization', `Bearer ${jwtAuthToken}`)
    .set('Accept', 'application/json')
    .expect(400);

  t.is(response.body.error, 'Bad Request');
  t.is(
    response.body.message,
    'Field granuleId, collectionId or executionArn is missing from request body'
  );
});

test.serial('associateExecution (POST) returns bad request when the path param granuleId does not match the granuleId in payload', async (t) => {
  const granuleIdInPath = randomId('granuleIdInPath');
  const granuleIdInRequest = randomId('granuleIdInRequest');

  const requestPayload = {
    collectionId: t.context.collectionId,
    executionArn: t.context.executionArn,
    granuleId: granuleIdInRequest,
  };
  const response = await request(app)
    .post(`/granules/${granuleIdInPath}/executions`)
    .set('Authorization', `Bearer ${jwtAuthToken}`)
    .set('Accept', 'application/json')
    .send(requestPayload)
    .expect(400);

  t.is(response.body.error, 'Bad Request');
  t.is(
    response.body.message,
    `Expected granuleId to be ${granuleIdInPath} but found ${granuleIdInRequest} in payload`
  );
});

test.serial('associateExecution (POST) returns Not Found if granule does not exist', async (t) => {
  const granuleId = randomId('granuleId');
  const requestPayload = {
    collectionId: t.context.collectionId,
    executionArn: t.context.executionArn,
    granuleId,
  };

  const response = await request(app)
    .post(`/granules/${granuleId}/executions`)
    .set('Authorization', `Bearer ${jwtAuthToken}`)
    .set('Accept', 'application/json')
    .send(requestPayload)
    .expect(404);

  t.is(response.body.error, 'Not Found');
  t.is(
    response.body.message,
    `No granule found to associate execution with for granuleId ${granuleId} and collectionId: ${t.context.collectionId}`
  );
});

test.serial('associateExecution (POST) associates an execution with a granule created without a createdAt timestamp', async (t) => {
  const timestamp = Date.now();
  const newGranule = fakeGranuleFactoryV2({
    collectionId: t.context.collectionId,
    timestamp,
    execution: undefined,
  });

  delete newGranule.createdAt;

  await request(app)
    .post('/granules')
    .set('Authorization', `Bearer ${jwtAuthToken}`)
    .set('Accept', 'application/json')
    .send(newGranule)
    .expect(200);

  const requestPayload = {
    collectionId: t.context.collectionId,
    executionArn: t.context.executionArn,
    granuleId: newGranule.granuleId,
  };

  const response = await request(app)
    .post(`/granules/${newGranule.granuleId}/executions`)
    .set('Authorization', `Bearer ${jwtAuthToken}`)
    .set('Accept', 'application/json')
    .send(requestPayload)
    .expect(200);

  const fetchedPostgresRecord = await granulePgModel.get(t.context.knex, {
    granule_id: newGranule.granuleId,
    collection_cumulus_id: t.context.collectionCumulusId,
  });

  const apiRecord = await translatePostgresGranuleToApiGranule({
    knexOrTransaction: t.context.knex,
    granulePgRecord: fetchedPostgresRecord,
  });

  // get execution for this record.
  const granuleCumulusId = await granulePgModel.getRecordCumulusId(t.context.knex, {
    granule_id: newGranule.granuleId,
    collection_cumulus_id: t.context.collectionCumulusId,
  });

  const granulesExecutionsPgRecord = await granulesExecutionsPgModel.search(t.context.knex, {
    granule_cumulus_id: granuleCumulusId,
  });

  const executionPgRecord = await executionPgModel.searchByCumulusIds(
    t.context.knex,
    granulesExecutionsPgRecord[0].execution_cumulus_id
  );

  t.deepEqual(JSON.parse(response.text), {
    message: `Successfully associated execution ${requestPayload.executionArn} with granule granuleId ${requestPayload.granuleId} collectionId ${requestPayload.collectionId}`,
  });

  t.is(apiRecord.execution, t.context.executionUrl);
  t.is(executionPgRecord[0].arn, requestPayload.executionArn);
});

test.serial('associateExecution (POST) associates an execution with a granule', async (t) => {
  const timestamp = Date.now();
  const createdAt = timestamp - 1000000;
  const newGranule = fakeGranuleFactoryV2({
    collectionId: t.context.collectionId,
    createdAt,
    timestamp,
    execution: undefined,
  });

  await request(app)
    .post('/granules')
    .set('Authorization', `Bearer ${jwtAuthToken}`)
    .set('Accept', 'application/json')
    .send(newGranule)
    .expect(200);

  const requestPayload = {
    collectionId: t.context.collectionId,
    executionArn: t.context.executionArn,
    granuleId: newGranule.granuleId,
  };

  const response = await request(app)
    .post(`/granules/${newGranule.granuleId}/executions`)
    .set('Authorization', `Bearer ${jwtAuthToken}`)
    .set('Accept', 'application/json')
    .send(requestPayload)
    .expect(200);

  // get execution for this record.
  const granuleCumulusId = await granulePgModel.getRecordCumulusId(t.context.knex, {
    granule_id: newGranule.granuleId,
    collection_cumulus_id: t.context.collectionCumulusId,
  });

  const granulesExecutionsPgRecord = await granulesExecutionsPgModel.search(t.context.knex, {
    granule_cumulus_id: granuleCumulusId,
  });

  const executionPgRecord = await executionPgModel.searchByCumulusIds(
    t.context.knex,
    granulesExecutionsPgRecord[0].execution_cumulus_id
  );

  t.deepEqual(JSON.parse(response.text), {
    message: `Successfully associated execution ${requestPayload.executionArn} with granule granuleId ${requestPayload.granuleId} collectionId ${requestPayload.collectionId}`,
  });
  t.is(executionPgRecord[0].arn, requestPayload.executionArn);
});

test.serial('associateExecution (POST) returns Not Found if execution does not exist', async (t) => {
  const newGranule = fakeGranuleFactoryV2({
    collectionId: t.context.collectionId,
    execution: undefined,
  });

  await request(app)
    .post('/granules')
    .set('Authorization', `Bearer ${jwtAuthToken}`)
    .set('Accept', 'application/json')
    .send(newGranule)
    .expect(200);

  const executionArn = randomId('executionArn');
  const requestPayload = {
    collectionId: t.context.collectionId,
    executionArn,
    granuleId: newGranule.granuleId,
  };

  const response = await request(app)
    .post(`/granules/${newGranule.granuleId}/executions`)
    .set('Authorization', `Bearer ${jwtAuthToken}`)
    .set('Accept', 'application/json')
    .send(requestPayload)
    .expect(404);

  t.is(response.body.error, 'Not Found');
  t.is(
    response.body.message,
    `No execution found to associate granule with for executionArn ${executionArn}`
  );
});

test.serial('associateExecution (POST) returns Not Found if collectionId in payload does not match the granule record', async (t) => {
  const newGranule = fakeGranuleFactoryV2({
    collectionId: t.context.collectionId,
    execution: undefined,
  });

  await request(app)
    .post('/granules')
    .set('Authorization', `Bearer ${jwtAuthToken}`)
    .set('Accept', 'application/json')
    .send(newGranule)
    .expect(200);

  const collectionId = `fake_collection___${randomId('collectionId')}`;
  const requestPayload = {
    collectionId,
    executionArn: t.context.executionArn,
    granuleId: newGranule.granuleId,
  };

  const response = await request(app)
    .post(`/granules/${newGranule.granuleId}/executions`)
    .set('Authorization', `Bearer ${jwtAuthToken}`)
    .set('Accept', 'application/json')
    .send(requestPayload)
    .expect(404);

  t.is(response.body.error, 'Not Found');
  t.true(
    response.body.message.includes(
      `No collection found to associate execution with for collectionId ${collectionId}`
    )
  );
});

test.serial('PUT replaces an existing granule in all data stores, removing existing fields if not specified', async (t) => {
  const {
    executionPgRecord,
    executionUrl,
    knex,
  } = t.context;
  const {
    apiGranule,
    newPgGranule,
  } = await createGranuleAndFiles({
    dbClient: knex,
    executionCumulusId: executionPgRecord.cumulus_id,
    granuleParams: {
      beginningDateTime: new Date().toISOString(),
      cmrLink: 'example.com',
      createdAt: Date.now(),
      duration: 1000,
      endingDateTime: new Date().toISOString(),
      error: { errorKey: 'errorValue' },
      execution: executionUrl,
      lastUpdateDateTime: new Date().toISOString(),
      processingEndDateTime: new Date().toISOString(),
      processingStartDateTime: new Date().toISOString(),
      productionDateTime: new Date().toISOString(),
      productVolume: '1000',
      published: true,
      queryFields: { queryFieldsKey: 'queryFieldsValue' },
      status: 'completed',
      timestamp: 1,
      timeToArchive: 1000,
      timeToPreprocess: 1000,
      updatedAt: Date.now(),
    },
  });

  const newGranule = {
    granuleId: apiGranule.granuleId,
    collectionId: apiGranule.collectionId,
    status: 'completed',
  };

  await request(app)
    .put(`/granules/${apiGranule.collectionId}/${apiGranule.granuleId}`)
    .set('Accept', 'application/json')
    .set('Authorization', `Bearer ${jwtAuthToken}`)
    .send(newGranule)
    .expect(200); // 200 should be expected for *update*

  const actualPgGranule = await t.context.granulePgModel.get(t.context.knex, {
    cumulus_id: newPgGranule.cumulus_id,
  });
  const translatedActualPgGranule = await translatePostgresGranuleToApiGranule({
    knexOrTransaction: knex,
    granulePgRecord: actualPgGranule,
  });

  const expectedGranule = {
    ...newGranule,
    error: {}, // This is a default value for no execution
    published: false, // This is a default value
    execution: apiGranule.execution, // This should not have changed
    status: 'completed',
    timestamp: translatedActualPgGranule.timestamp,
    updatedAt: translatedActualPgGranule.updatedAt,
    createdAt: translatedActualPgGranule.createdAt,
  };
  // Files is always returned as '[]' by translator if none exist
  t.deepEqual(
    { ...translatedActualPgGranule },
    { ...expectedGranule, files: [] }
  );
});

test.serial('PUT creates a new granule in all data stores', async (t) => {
  const {
    collectionId,
    collectionCumulusId,
    createGranuleId,
    knex,
  } = t.context;

  const granuleId = createGranuleId();
  const newGranule = {
    granuleId,
    collectionId,
    status: 'completed',
  };

  await request(app)
    .put(`/granules/${t.context.collectionId}/${granuleId}`)
    .set('Accept', 'application/json')
    .set('Authorization', `Bearer ${jwtAuthToken}`)
    .send(newGranule)
    .expect(201); // 201 should be expected for *create*

  const actualPgGranule = await t.context.granulePgModel.get(t.context.knex, {
    collection_cumulus_id: collectionCumulusId,
    granule_id: granuleId,
  });
  const translatedActualPgGranule = await translatePostgresGranuleToApiGranule({
    knexOrTransaction: knex,
    granulePgRecord: actualPgGranule,
  });

  const expectedGranule = {
    ...newGranule,
    error: {}, // This is a default value for no execution
    published: false, // This is a default value
    timestamp: translatedActualPgGranule.timestamp,
    updatedAt: translatedActualPgGranule.updatedAt,
    createdAt: translatedActualPgGranule.createdAt,
  };

  // Files is always returned as '[]' via translator
  t.deepEqual(
    { ...translatedActualPgGranule },
    { ...expectedGranule, files: [] }
  );
});

test.serial('PUT utilizes the collectionId from the URI if one is not provided', async (t) => {
  const {
    collectionCumulusId,
    collectionId,
    createGranuleId,
    knex,
  } = t.context;

  const granuleId = createGranuleId();
  const newGranule = {
    granuleId,
    status: 'completed',
  };

  await request(app)
    .put(`/granules/${collectionId}/${granuleId}`)
    .set('Accept', 'application/json')
    .set('Authorization', `Bearer ${jwtAuthToken}`)
    .send(newGranule)
    .expect(201); // 201 should be expected for *create*

  const actualPgGranule = await granulePgModel.get(knex, {
    collection_cumulus_id: collectionCumulusId,
    granule_id: granuleId,
  });
  const translatedActualPgGranule = await translatePostgresGranuleToApiGranule({
    knexOrTransaction: knex,
    granulePgRecord: actualPgGranule,
  });

  const expectedGranule = {
    ...newGranule,
    collectionId,
    createdAt: translatedActualPgGranule.createdAt,
    error: {}, // This is a default value for no execution
    published: false, // This is a default value
    timestamp: translatedActualPgGranule.timestamp,
    updatedAt: translatedActualPgGranule.updatedAt,
  };
  // Files is always returned as '[]' via translator
  t.deepEqual(
    { ...translatedActualPgGranule },
    { ...expectedGranule, files: [] }
  );
});

test.serial('PUT utilizes the granuleId from the URI if one is not provided', async (t) => {
  const {
    collectionId,
    collectionCumulusId,
    createGranuleId,
    knex,
  } = t.context;

  const granuleId = createGranuleId();
  const newGranule = {
    collectionId,
    status: 'completed',
  };

  await request(app)
    .put(`/granules/${collectionId}/${granuleId}`)
    .set('Accept', 'application/json')
    .set('Authorization', `Bearer ${jwtAuthToken}`)
    .send(newGranule)
    .expect(201); // 201 should be expected for *create*

  const actualPgGranule = await granulePgModel.get(knex, {
    collection_cumulus_id: collectionCumulusId,
    granule_id: granuleId,
  });
  const translatedActualPgGranule = await translatePostgresGranuleToApiGranule({
    knexOrTransaction: knex,
    granulePgRecord: actualPgGranule,
  });

  const expectedGranule = {
    ...newGranule,
    granuleId,
    createdAt: translatedActualPgGranule.createdAt,
    error: {}, // This is a default value for no execution
    published: false, // This is a default value
    timestamp: translatedActualPgGranule.timestamp,
    updatedAt: translatedActualPgGranule.updatedAt,
  };
  // Files is always returned as '[]' via translator
  t.deepEqual(
    { ...translatedActualPgGranule },
    { ...expectedGranule, files: [] }
  );
});

test.serial('PUT throws if URI collection does not match provided object collectionId', async (t) => {
  const {
    createGranuleId,
  } = t.context;

  const granuleId = createGranuleId();
  const newGranule = {
    granuleId,
    status: 'completed',
    collectionId: 'fakeCollectionId',
  };

  const response = await request(app)
    .put(`/granules/${t.context.collectionId}/${granuleId}`)
    .set('Accept', 'application/json')
    .set('Authorization', `Bearer ${jwtAuthToken}`)
    .send(newGranule)
    .expect(400);

  t.regex(response.body.message, /must match body's granuleId and collectionId/);
});

test.serial('PUT throws if URI granuleId does not match provided object granuleId', async (t) => {
  const {
    createGranuleId,
  } = t.context;

  const granuleId = createGranuleId();
  const newGranule = {
    granuleId,
    status: 'completed',
    collectionId: 'fakeCollectionId',
  };

  const response = await request(app)
    .put(`/granules/${t.context.collectionId}/fakeGranuleId`)
    .set('Accept', 'application/json')
    .set('Authorization', `Bearer ${jwtAuthToken}`)
    .send(newGranule)
    .expect(400);

  t.regex(response.body.message, /must match body's granuleId and collectionId/);
});

test.serial('PUT returns 404 if collection is not part of URI', async (t) => {
  const {
    createGranuleId,
  } = t.context;

  const granuleId = createGranuleId();
  const newGranule = {
    granuleId,
    status: 'completed',
    collectionId: 'fakeCollectionId',
  };

  const response = await request(app)
    .put(`/granules/${granuleId}`)
    .set('Accept', 'application/json')
    .set('Authorization', `Bearer ${jwtAuthToken}`)
    .send(newGranule);

  t.is(response.statusCode, 404);
});

<<<<<<< HEAD
=======
// TODO postgres query doesn't return searchContext
test.serial.skip('default paginates correctly with search_after', async (t) => {
  const response = await request(app)
    .get('/granules?limit=1')
    .set('Accept', 'application/json')
    .set('Authorization', `Bearer ${jwtAuthToken}`)
    .expect(200);

  const granuleIds = t.context.fakePGGranules.map((i) => i.granule_id);

  const { meta, results } = response.body;
  t.is(results.length, 1);
  t.is(meta.page, 1);
  t.truthy(meta.searchContext);

  const newResponse = await request(app)
    .get(`/granules?limit=1&page=2&searchContext=${meta.searchContext}`)
    .set('Accept', 'application/json')
    .set('Authorization', `Bearer ${jwtAuthToken}`)
    .expect(200);

  const { meta: newMeta, results: newResults } = newResponse.body;
  t.is(newResults.length, 1);
  t.is(newMeta.page, 2);
  t.truthy(newMeta.searchContext);
  console.log(`default paginates granuleIds: ${JSON.stringify(granuleIds)}, results: ${results[0].granuleId}, ${newResults[0].granuleId}`);
  t.true(granuleIds.includes(results[0].granuleId));
  t.true(granuleIds.includes(newResults[0].granuleId));
  t.not(results[0].granuleId, newResults[0].granuleId);
  t.not(meta.searchContext === newMeta.searchContext);
});

test.serial('PUT returns 400 for version value less than the configured value', async (t) => {
  const granuleId = t.context.createGranuleId();
  const response = await request(app)
    .put(`/granules/${t.context.collectionId}/${granuleId}`)
    .set('Cumulus-API-Version', '0')
    .set('Accept', 'application/json')
    .set('Authorization', `Bearer ${jwtAuthToken}`)
    .send({ granuleId, collectionId: t.context.collectionId, status: 'completed' })
    .expect(400);
  t.is(response.status, 400);
  t.true(response.text.includes("This API endpoint requires 'Cumulus-API-Version' header"));
});

>>>>>>> 04845d7e
test.serial('PATCH returns 400 for version value less than the configured value', async (t) => {
  const granuleId = t.context.createGranuleId();
  const response = await request(app)
    .patch(`/granules/${granuleId}`)
    .set('Cumulus-API-Version', '0')
    .set('Accept', 'application/json')
    .set('Authorization', `Bearer ${jwtAuthToken}`)
    .send({ granuleId, collectionId: t.context.collectionId, status: 'completed' })
    .expect(400);
  t.is(response.status, 400);
  t.true(response.text.includes("This API endpoint requires 'Cumulus-API-Version' header"));
});

test.serial('PUT returns 201 (granule creation) for version value greater than the configured value', async (t) => {
  const granuleId = t.context.createGranuleId();
  const response = await request(app)
    .put(`/granules/${t.context.collectionId}/${granuleId}`)
    .set('Cumulus-API-Version', `${version + 1}`)
    .set('Accept', 'application/json')
    .set('Authorization', `Bearer ${jwtAuthToken}`)
    .send({ granuleId, collectionId: t.context.collectionId, status: 'completed' })
    .expect(201);
  t.is(response.status, 201);
});

test.serial('PATCH returns 201 (granule creation) for version value greater than the configured value', async (t) => {
  const granuleId = t.context.createGranuleId();
  const response = await request(app)
    .patch(`/granules/${granuleId}`)
    .set('Cumulus-API-Version', `${version + 1}`)
    .set('Accept', 'application/json')
    .set('Authorization', `Bearer ${jwtAuthToken}`)
    .send({ granuleId, collectionId: t.context.collectionId, status: 'completed' })
    .expect(201);
  t.is(response.status, 201);
});

test.serial('PUT returns 400 for version value less than the configured value', async (t) => {
  const granuleId = t.context.createGranuleId();
  const response = await request(app)
    .put(`/granules/${t.context.collectionId}/${granuleId}`)
    .set('Cumulus-API-Version', '0')
    .set('Accept', 'application/json')
    .set('Authorization', `Bearer ${jwtAuthToken}`)
    .send({ granuleId, collectionId: t.context.collectionId, status: 'completed' })
    .expect(400);
  t.is(response.status, 400);
  t.true(response.text.includes("This API endpoint requires 'Cumulus-API-Version' header"));
});<|MERGE_RESOLUTION|>--- conflicted
+++ resolved
@@ -379,151 +379,8 @@
     testDbName,
   });
 });
-
-<<<<<<< HEAD
-=======
-// TODO postgres query doesn't return searchContext
-test.serial.skip('default lists and paginates correctly with search_after', async (t) => {
-  const granuleIds = t.context.fakePGGranules.map((i) => i.granule_id);
-  const response = await request(app)
-    .get('/granules')
-    .set('Accept', 'application/json')
-    .set('Authorization', `Bearer ${jwtAuthToken}`)
-    .expect(200);
-
-  const { meta, results } = response.body;
-  t.is(results.length, 3);
-  t.is(meta.stack, process.env.stackName);
-  t.is(meta.table, 'granule');
-  t.is(meta.count, 3);
-  results.forEach((r) => {
-    t.true(granuleIds.includes(r.granuleId));
-  });
-  // default paginates correctly with search_after
-  const firstResponse = await request(app)
-    .get('/granules?limit=1')
-    .set('Accept', 'application/json')
-    .set('Authorization', `Bearer ${jwtAuthToken}`)
-    .expect(200);
-
-  const { meta: firstMeta, results: firstResults } = firstResponse.body;
-  t.is(firstResults.length, 1);
-  t.is(firstMeta.page, 1);
-  t.truthy(firstMeta.searchContext);
-
-  const newResponse = await request(app)
-    .get(`/granules?limit=1&page=2&searchContext=${firstMeta.searchContext}`)
-    .set('Accept', 'application/json')
-    .set('Authorization', `Bearer ${jwtAuthToken}`)
-    .expect(200);
-
-  const { meta: newMeta, results: newResults } = newResponse.body;
-  t.is(newResults.length, 1);
-  t.is(newMeta.page, 2);
-  t.truthy(newMeta.searchContext);
-
-  t.true(granuleIds.includes(results[0].granuleId));
-  t.true(granuleIds.includes(newResults[0].granuleId));
-  t.not(results[0].granuleId, newResults[0].granuleId);
-  t.not(meta.searchContext === newMeta.searchContext);
-});
-
-test.serial('default lists and paginates correctly from querying database', async (t) => {
-  const granuleIds = t.context.fakePGGranules.map((i) => i.granule_id);
-  const response = await request(app)
-    .get('/granules')
-    .set('Accept', 'application/json')
-    .set('Authorization', `Bearer ${jwtAuthToken}`)
-    .expect(200);
-
-  const { meta, results } = response.body;
-  t.is(results.length, 4);
-  t.is(meta.stack, process.env.stackName);
-  t.is(meta.table, 'granules');
-  t.true(meta.count > 0);
-  results.forEach((r) => {
-    t.true(granuleIds.includes(r.granuleId));
-  });
-  // default paginates correctly
-  const firstResponse = await request(app)
-    .get('/granules?limit=1')
-    .set('Accept', 'application/json')
-    .set('Authorization', `Bearer ${jwtAuthToken}`)
-    .expect(200);
-
-  const { meta: firstMeta, results: firstResults } = firstResponse.body;
-  t.is(firstResults.length, 1);
-  t.is(firstMeta.page, 1);
-
-  const newResponse = await request(app)
-    .get('/granules?limit=1&page=2')
-    .set('Accept', 'application/json')
-    .set('Authorization', `Bearer ${jwtAuthToken}`)
-    .expect(200);
-
-  const { meta: newMeta, results: newResults } = newResponse.body;
-  t.is(newResults.length, 1);
-  t.is(newMeta.page, 2);
-
-  t.true(granuleIds.includes(results[0].granuleId));
-  t.true(granuleIds.includes(newResults[0].granuleId));
-  t.not(results[0].granuleId, newResults[0].granuleId);
-});
-
-test.serial('LIST endpoint returns search result correctly', async (t) => {
-  const granuleIds = t.context.fakePGGranules.map((i) => i.granule_id);
-  const searchParams = new URLSearchParams({
-    granuleId: granuleIds[3],
-  });
-  const response = await request(app)
-    .get(`/granules?limit=1&page=2&${searchParams}`)
-    .set('Accept', 'application/json')
-    .set('Authorization', `Bearer ${jwtAuthToken}`)
-    .expect(200);
-
-  const { meta, results } = response.body;
-  t.is(meta.count, 2);
-  t.is(results.length, 1);
-  t.true([granuleIds[2], granuleIds[3]].includes(results[0].granuleId));
-
-  const newSearchParams = new URLSearchParams({
-    collectionId: t.context.collectionId,
-    status: 'failed',
-    duration: 52.235,
-    timestamp: t.context.fakePGGranules[0].timestamp.getTime(),
-  });
-  const newResponse = await request(app)
-    .get(`/granules?${newSearchParams}`)
-    .set('Accept', 'application/json')
-    .set('Authorization', `Bearer ${jwtAuthToken}`)
-    .expect(200);
-
-  const { meta: newMeta, results: newResults } = newResponse.body;
-  t.is(newMeta.count, 2);
-  t.is(newResults.length, 2);
-  const newResultIds = newResults.map((g) => g.granuleId);
-  t.deepEqual([granuleIds[1], granuleIds[2]].sort(), newResultIds.sort());
-});
-
-test.serial('CUMULUS-911 GET without pathParameters and without an Authorization header returns an Authorization Missing response', async (t) => {
-  const response = await request(app)
-    .get('/granules')
-    .set('Accept', 'application/json')
-    .expect(401);
-
-  assertions.isAuthorizationMissingResponse(t, response);
-});
-
-test.serial('CUMULUS-911 GET with pathParameters.granuleId set and without an Authorization header returns an Authorization Missing response', async (t) => {
-  const response = await request(app)
-    .get('/granules/asdf')
-    .set('Accept', 'application/json')
-    .expect(401);
-
-  assertions.isAuthorizationMissingResponse(t, response);
-});
-
->>>>>>> 04845d7e
+});
+
 test.serial('CUMULUS-911 .patch with pathParameters.granuleId set and without an Authorization header returns an Authorization Missing response', async (t) => {
   const response = await request(app)
     .patch('/granules/asdf')
@@ -3496,8 +3353,6 @@
   t.is(response.statusCode, 404);
 });
 
-<<<<<<< HEAD
-=======
 // TODO postgres query doesn't return searchContext
 test.serial.skip('default paginates correctly with search_after', async (t) => {
   const response = await request(app)
@@ -3543,7 +3398,6 @@
   t.true(response.text.includes("This API endpoint requires 'Cumulus-API-Version' header"));
 });
 
->>>>>>> 04845d7e
 test.serial('PATCH returns 400 for version value less than the configured value', async (t) => {
   const granuleId = t.context.createGranuleId();
   const response = await request(app)
