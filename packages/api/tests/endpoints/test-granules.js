'use strict';

const fs = require('fs');
const request = require('supertest');
const path = require('path');
const sinon = require('sinon');
const test = require('ava');
const omit = require('lodash/omit');
const sortBy = require('lodash/sortBy');
const cryptoRandomString = require('crypto-random-string');
const {
  CollectionPgModel,
  destroyLocalTestDb,
  ExecutionPgModel,
  fakeCollectionRecordFactory,
  fakeExecutionRecordFactory,
  fakeGranuleRecordFactory,
  FilePgModel,
  generateLocalTestDb,
  getUniqueGranuleByGranuleId,
  GranulePgModel,
  GranulesExecutionsPgModel,
  localStackConnectionEnv,
  migrationDir,
  translateApiExecutionToPostgresExecution,
  translateApiFiletoPostgresFile,
  translateApiGranuleToPostgresGranule,
  translatePostgresFileToApiFile,
  translatePostgresGranuleToApiGranule,
  upsertGranuleWithExecutionJoinRecord,
} = require('@cumulus/db');

const {
  createTestIndex,
  cleanupTestIndex,
} = require('@cumulus/es-client/testUtils');

const {
  buildS3Uri,
  createBucket,
  createS3Buckets,
  deleteS3Buckets,
  recursivelyDeleteS3Bucket,
  s3ObjectExists,
  s3PutObject,
} = require('@cumulus/aws-client/S3');

const {
  secretsManager,
  sfn,
  s3,
  sns,
  sqs,
} = require('@cumulus/aws-client/services');
const { CMR } = require('@cumulus/cmr-client');
const {
  metadataObjectFromCMRFile,
} = require('@cumulus/cmrjs/cmr-utils');
const indexer = require('@cumulus/es-client/indexer');
const { Search, multipleRecordFoundString } = require('@cumulus/es-client/search');
const launchpad = require('@cumulus/launchpad-auth');
const { randomString, randomId } = require('@cumulus/common/test-utils');
const { getBucketsConfigKey } = require('@cumulus/common/stack');
const { getDistributionBucketMapKey } = require('@cumulus/distribution-utils');
const { constructCollectionId } = require('@cumulus/message/Collections');

const { put, del } = require('../../endpoints/granules');
const assertions = require('../../lib/assertions');
const { createGranuleAndFiles } = require('../helpers/create-test-data');
const models = require('../../models');

// Dynamo mock data factories
const {
  createFakeJwtAuthToken,
  fakeAccessTokenFactory,
  fakeGranuleFactoryV2,
  setAuthorizedOAuthUsers,
  fakeExecutionFactoryV2,
} = require('../../lib/testUtils');
const {
  createJwtToken,
} = require('../../lib/token');

const {
  generateMoveGranuleTestFilesAndEntries,
  getFileNameFromKey,
  getPgFilesFromGranuleCumulusId,
} = require('./granules/helpers');
const { buildFakeExpressResponse } = require('./utils');

const testDbName = `granules_${cryptoRandomString({ length: 10 })}`;

let accessTokenModel;
<<<<<<< HEAD
=======
let executionModel;
>>>>>>> 7f35eef7
let executionPgModel;
let filePgModel;
let granulePgModel;
let granulesExecutionsPgModel;
let jwtAuthToken;

process.env.AccessTokensTable = randomId('token');
process.env.AsyncOperationsTable = randomId('async');
process.env.ExecutionsTable = randomId('executions');
process.env.GranulesTable = randomId('granules');
process.env.stackName = randomId('stackname');
process.env.system_bucket = randomId('system-bucket');
process.env.TOKEN_SECRET = randomId('secret');
process.env.backgroundQueueUrl = randomId('backgroundQueueUrl');

// import the express app after setting the env variables
const { app } = require('../../app');

async function runTestUsingBuckets(buckets, testFunction) {
  try {
    await createS3Buckets(buckets);
    await testFunction();
  } finally {
    await Promise.all(buckets.map(recursivelyDeleteS3Bucket));
  }
}

/**
 * Helper for creating and uploading bucket configuration for 'move' tests.
 * @returns {Object} with keys of internalBucket, and publicBucket.
 */
async function setupBucketsConfig() {
  const systemBucket = process.env.system_bucket;
  const buckets = {
    protected: {
      name: systemBucket,
      type: 'protected',
    },
    public: {
      name: randomId('public'),
      type: 'public',
    },
  };

  process.env.DISTRIBUTION_ENDPOINT = 'http://example.com/';
  await s3PutObject({
    Bucket: systemBucket,
    Key: getBucketsConfigKey(process.env.stackName),
    Body: JSON.stringify(buckets),
  });
  await createBucket(buckets.public.name);
  // Create the required bucket map configuration file
  await s3PutObject({
    Bucket: systemBucket,
    Key: getDistributionBucketMapKey(process.env.stackName),
    Body: JSON.stringify({
      [systemBucket]: systemBucket,
      [buckets.public.name]: buckets.public.name,
    }),
  });
  return { internalBucket: systemBucket, publicBucket: buckets.public.name };
}

test.before(async (t) => {
  process.env.CMR_ENVIRONMENT = 'SIT';
  process.env = {
    ...process.env,
    ...localStackConnectionEnv,
    PG_DATABASE: testDbName,
  };

  // create a fake bucket
  await createBucket(process.env.system_bucket);

  // create a workflow template file
  const tKey = `${process.env.stackName}/workflow_template.json`;
  await s3PutObject({ Bucket: process.env.system_bucket, Key: tKey, Body: '{}' });
<<<<<<< HEAD
=======

  // create fake execution table
  executionModel = new models.Execution();
  await executionModel.createTable();
>>>>>>> 7f35eef7
  executionPgModel = new ExecutionPgModel();

  granulePgModel = new GranulePgModel();
  t.context.granulePgModel = granulePgModel;
  filePgModel = new FilePgModel();
  granulesExecutionsPgModel = new GranulesExecutionsPgModel();

  const username = randomString();
  await setAuthorizedOAuthUsers([username]);

  accessTokenModel = new models.AccessToken();
  await accessTokenModel.createTable();

  jwtAuthToken = await createFakeJwtAuthToken({ accessTokenModel, username });

  // Store the CMR password
  process.env.cmr_password_secret_name = randomString();
  await secretsManager().createSecret({
    Name: process.env.cmr_password_secret_name,
    SecretString: randomString(),
  }).promise();

  // Store the Launchpad passphrase
  process.env.launchpad_passphrase_secret_name = randomString();
  await secretsManager().createSecret({
    Name: process.env.launchpad_passphrase_secret_name,
    SecretString: randomString(),
  }).promise();

  // Generate a local test postGres database

  const { knex, knexAdmin } = await generateLocalTestDb(testDbName, migrationDir);
  t.context.knex = knex;
  t.context.knexAdmin = knexAdmin;

  const { esIndex, esClient } = await createTestIndex();
  t.context.esIndex = esIndex;
  t.context.esClient = esClient;

  t.context.esGranulesClient = new Search(
    {},
    'granule',
    process.env.ES_INDEX
  );

  // Create collections in Postgres
  // we need this because a granule has a foreign key referring to collections
  const collectionName = 'fakeCollection';
  const collectionVersion = 'v1';

  t.context.collectionId = constructCollectionId(
    collectionName,
    collectionVersion
  );

  const testPgCollection = fakeCollectionRecordFactory({
    name: collectionName,
    version: collectionVersion,
  });
  const collectionPgModel = new CollectionPgModel();
  const [pgCollection] = await collectionPgModel.create(
    t.context.knex,
    testPgCollection
  );

  // Create execution in Postgres
  // we need this as granules *should have* a related execution

  t.context.testExecution = fakeExecutionRecordFactory();
  const [testExecution] = (
    await executionPgModel.create(t.context.knex, t.context.testExecution)
  );
  t.context.testExecutionCumulusId = testExecution.cumulus_id;
  t.context.collectionCumulusId = pgCollection.cumulus_id;

  const newExecution = fakeExecutionFactoryV2({
    arn: 'arn3',
    status: 'completed',
    name: 'test_execution',
    parentArn: undefined,
  });

  const executionPgRecord = await translateApiExecutionToPostgresExecution(
    newExecution,
    knex
  );
  await executionPgModel.create(knex, executionPgRecord);
  t.context.executionUrl = executionPgRecord.url;
  t.context.executionArn = executionPgRecord.arn;
});

test.beforeEach(async (t) => {
  const granuleId1 = `${cryptoRandomString({ length: 7 })}.${cryptoRandomString({ length: 20 })}.hdf`;
  const granuleId2 = `${cryptoRandomString({ length: 7 })}.${cryptoRandomString({ length: 20 })}.hdf`;

  // create fake Postgres granule records
  t.context.fakePGGranules = [
    fakeGranuleRecordFactory(
      {
        granule_id: granuleId1,
        status: 'completed',
        collection_cumulus_id: t.context.collectionCumulusId,
        published: true,
        cmr_link: 'https://cmr.uat.earthdata.nasa.gov/search/granules.json?concept_id=A123456789-TEST_A',
        duration: 47.125,
        timestamp: new Date(Date.now()),
      }
    ),
    fakeGranuleRecordFactory(
      {
        granule_id: granuleId2,
        status: 'failed',
        collection_cumulus_id: t.context.collectionCumulusId,
        duration: 52.235,
        timestamp: new Date(Date.now()),
      }
    ),
  ];

  const insertedPgGranules = await Promise.all(
    t.context.fakePGGranules.map((granule) =>
      upsertGranuleWithExecutionJoinRecord(
        t.context.knex,
        granule,
        t.context.testExecutionCumulusId,
        t.context.granulePgModel
      ))
  );
  t.context.insertedPgGranules = insertedPgGranules.flat();
  const insertedApiGranuleTranslations = await Promise.all(
    t.context.insertedPgGranules.map((granule) =>
      translatePostgresGranuleToApiGranule({
        knexOrTransaction: t.context.knex,
        granulePgRecord: granule,
      }))
  );
  // index PG Granules into ES
  await Promise.all(
    insertedApiGranuleTranslations.map((granule) =>
      indexer.indexGranule(t.context.esClient, granule, t.context.esIndex))
  );

  const topicName = randomString();
  const { TopicArn } = await sns().createTopic({ Name: topicName }).promise();
  process.env.granule_sns_topic_arn = TopicArn;
  t.context.TopicArn = TopicArn;

  const QueueName = randomString();
  const { QueueUrl } = await sqs().createQueue({ QueueName }).promise();
  t.context.QueueUrl = QueueUrl;
  const getQueueAttributesResponse = await sqs().getQueueAttributes({
    QueueUrl,
    AttributeNames: ['QueueArn'],
  }).promise();
  const QueueArn = getQueueAttributesResponse.Attributes.QueueArn;

  const { SubscriptionArn } = await sns().subscribe({
    TopicArn,
    Protocol: 'sqs',
    Endpoint: QueueArn,
  }).promise();

  await sns().confirmSubscription({
    TopicArn,
    Token: SubscriptionArn,
  }).promise();
});

test.afterEach(async (t) => {
  const { QueueUrl, TopicArn } = t.context;
  await sqs().deleteQueue({ QueueUrl }).promise();
  await sns().deleteTopic({ TopicArn }).promise();
});

test.after.always(async (t) => {
  await accessTokenModel.deleteTable();
  await recursivelyDeleteS3Bucket(process.env.system_bucket);
  await secretsManager().deleteSecret({
    SecretId: process.env.cmr_password_secret_name,
    ForceDeleteWithoutRecovery: true,
  }).promise();
  await secretsManager().deleteSecret({
    SecretId: process.env.launchpad_passphrase_secret_name,
    ForceDeleteWithoutRecovery: true,
  }).promise();

  await destroyLocalTestDb({
    knex: t.context.knex,
    knexAdmin: t.context.knexAdmin,
    testDbName,
  });
  await cleanupTestIndex(t.context);
});

test.serial('default returns list of granules', async (t) => {
  const response = await request(app)
    .get('/granules')
    .set('Accept', 'application/json')
    .set('Authorization', `Bearer ${jwtAuthToken}`)
    .expect(200);

  const { meta, results } = response.body;
  t.is(results.length, 2);
  t.is(meta.stack, process.env.stackName);
  t.is(meta.table, 'granule');
  t.is(meta.count, 2);
  const granuleIds = t.context.fakePGGranules.map((i) => i.granule_id);
  results.forEach((r) => {
    t.true(granuleIds.includes(r.granuleId));
  });
});

test.serial('CUMULUS-911 GET without pathParameters and without an Authorization header returns an Authorization Missing response', async (t) => {
  const response = await request(app)
    .get('/granules')
    .set('Accept', 'application/json')
    .expect(401);

  assertions.isAuthorizationMissingResponse(t, response);
});

test.serial('CUMULUS-911 GET with pathParameters.granuleName set and without an Authorization header returns an Authorization Missing response', async (t) => {
  const response = await request(app)
    .get('/granules/asdf')
    .set('Accept', 'application/json')
    .expect(401);

  assertions.isAuthorizationMissingResponse(t, response);
});

test.serial('CUMULUS-911 PUT with pathParameters.granuleName set and without an Authorization header returns an Authorization Missing response', async (t) => {
  const response = await request(app)
    .put('/granules/asdf')
    .set('Accept', 'application/json')
    .expect(401);

  assertions.isAuthorizationMissingResponse(t, response);
});

test.serial('CUMULUS-911 DELETE with pathParameters.granuleName set and without an Authorization header returns an Authorization Missing response', async (t) => {
  const response = await request(app)
    .delete('/granules/asdf')
    .set('Accept', 'application/json')
    .expect(401);

  assertions.isAuthorizationMissingResponse(t, response);
});

test.serial('CUMULUS-912 GET without pathParameters and with an invalid access token returns an unauthorized response', async (t) => {
  const response = await request(app)
    .get('/granules/asdf')
    .set('Accept', 'application/json')
    .set('Authorization', 'Bearer ThisIsAnInvalidAuthorizationToken')
    .expect(401);

  assertions.isInvalidAccessTokenResponse(t, response);
});

test.serial('CUMULUS-912 GET without pathParameters and with an unauthorized user returns an unauthorized response', async (t) => {
  const accessTokenRecord = fakeAccessTokenFactory();
  await accessTokenModel.create(accessTokenRecord);
  const jwtToken = createJwtToken(accessTokenRecord);

  const response = await request(app)
    .get('/granules')
    .set('Accept', 'application/json')
    .set('Authorization', `Bearer ${jwtToken}`)
    .expect(401);

  assertions.isUnauthorizedUserResponse(t, response);
});

test.serial('CUMULUS-912 GET with pathParameters.granuleName set and with an invalid access token returns an unauthorized response', async (t) => {
  const response = await request(app)
    .get('/granules/asdf')
    .set('Accept', 'application/json')
    .set('Authorization', 'Bearer ThisIsAnInvalidAuthorizationToken')
    .expect(401);

  assertions.isInvalidAccessTokenResponse(t, response);
});

test.todo('CUMULUS-912 GET with pathParameters.granuleName set and with an unauthorized user returns an unauthorized response');

test.serial('CUMULUS-912 PUT with pathParameters.granuleName set and with an invalid access token returns an unauthorized response', async (t) => {
  const response = await request(app)
    .put('/granules/asdf')
    .set('Accept', 'application/json')
    .set('Authorization', 'Bearer ThisIsAnInvalidAuthorizationToken')
    .expect(401);

  assertions.isInvalidAccessTokenResponse(t, response);
});

test.todo('CUMULUS-912 PUT with pathParameters.granuleName set and with an unauthorized user returns an unauthorized response');

test.serial('CUMULUS-912 DELETE with pathParameters.granuleName set and with an unauthorized user returns an unauthorized response', async (t) => {
  const accessTokenRecord = fakeAccessTokenFactory();
  await accessTokenModel.create(accessTokenRecord);
  const jwtToken = createJwtToken(accessTokenRecord);

  const response = await request(app)
    .delete('/granules/adsf')
    .set('Accept', 'application/json')
    .set('Authorization', `Bearer ${jwtToken}`)
    .expect(401);

  assertions.isUnauthorizedUserResponse(t, response);
});

test.serial('GET returns the expected existing granule', async (t) => {
  const {
    knex,
    fakePGGranules,
  } = t.context;

  const response = await request(app)
    .get(`/granules/${t.context.fakePGGranules[0].granule_id}`)
    .set('Accept', 'application/json')
    .set('Authorization', `Bearer ${jwtAuthToken}`)
    .expect(200);

  const pgGranule = await granulePgModel.get(knex, {
    granule_id: fakePGGranules[0].granule_id,
    collection_cumulus_id: fakePGGranules[0].collection_cumulus_id,
  });

  const expectedGranule = await translatePostgresGranuleToApiGranule({
    granulePgRecord: pgGranule,
    knexOrTransaction: knex,
  });

  t.deepEqual(response.body, expectedGranule);
});

test.serial('GET returns a 404 response if the granule is not found', async (t) => {
  const response = await request(app)
    .get('/granules/unknownGranule')
    .set('Accept', 'application/json')
    .set('Authorization', `Bearer ${jwtAuthToken}`)
    .expect(404);

  t.is(response.status, 404);
  const { message } = response.body;
  t.is(message, 'Granule not found');
});

test.serial('PUT fails if action is not supported', async (t) => {
  const response = await request(app)
    .put(`/granules/${t.context.fakePGGranules[0].granule_id}`)
    .set('Accept', 'application/json')
    .set('Authorization', `Bearer ${jwtAuthToken}`)
    .send({ action: 'someUnsupportedAction' })
    .expect(400);

  t.is(response.status, 400);
  const { message } = response.body;
  t.true(message.includes('Action is not supported'));
});

test.serial('PUT without a body, fails to update granule.', async (t) => {
  const response = await request(app)
    .put(`/granules/${t.context.fakePGGranules[0].granule_id}`)
    .set('Accept', 'application/json')
    .set('Authorization', `Bearer ${jwtAuthToken}`)
    .expect(400);

  t.is(response.status, 400);
  const { message } = response.body;
  t.is(message, `input :granuleName (${t.context.fakePGGranules[0].granule_id}) must match body's granuleId (undefined)`);
});

// This needs to be serial because it is stubbing aws.sfn's responses
test.serial('reingest a granule', async (t) => {
  const fakeDescribeExecutionResult = {
    input: JSON.stringify({
      meta: {
        workflow_name: 'IngestGranule',
      },
      payload: {},
    }),
  };

  // fake workflow
  const message = JSON.parse(fakeDescribeExecutionResult.input);
  const wKey = `${process.env.stackName}/workflows/${message.meta.workflow_name}.json`;
  await s3PutObject({ Bucket: process.env.system_bucket, Key: wKey, Body: '{}' });

  const stub = sinon.stub(sfn(), 'describeExecution').returns({
    promise: () => Promise.resolve(fakeDescribeExecutionResult),
  });
  t.teardown(() => stub.restore());
  const response = await request(app)
    .put(`/granules/${t.context.fakePGGranules[0].granule_id}`)
    .set('Accept', 'application/json')
    .set('Authorization', `Bearer ${jwtAuthToken}`)
    .send({ action: 'reingest' })
    .expect(200);

  const body = response.body;
  t.is(body.status, 'SUCCESS');
  t.is(body.action, 'reingest');
  t.true(body.warning.includes('overwritten'));

  const updatedPgGranule = await getUniqueGranuleByGranuleId(
    t.context.knex,
    t.context.fakePGGranules[0].granule_id
  );
  t.is(updatedPgGranule.status, 'queued');
});

// This needs to be serial because it is stubbing aws.sfn's responses
test.serial('apply an in-place workflow to an existing granule', async (t) => {
  const fakeSFResponse = {
    execution: {
      input: JSON.stringify({
        meta: {
          workflow_name: 'inPlaceWorkflow',
        },
        payload: {},
      }),
    },
  };

  //fake in-place workflow
  const message = JSON.parse(fakeSFResponse.execution.input);
  const wKey = `${process.env.stackName}/workflows/${message.meta.workflow_name}.json`;
  await s3PutObject({ Bucket: process.env.system_bucket, Key: wKey, Body: '{}' });

  const fakeDescribeExecutionResult = {
    output: JSON.stringify({
      meta: {
        workflow_name: 'IngestGranule',
      },
      payload: {},
    }),
  };

  const stub = sinon.stub(sfn(), 'describeExecution').returns({
    promise: () => Promise.resolve(fakeDescribeExecutionResult),
  });
  t.teardown(() => stub.restore());

  const response = await request(app)
    .put(`/granules/${t.context.fakePGGranules[0].granule_id}`)
    .set('Accept', 'application/json')
    .set('Authorization', `Bearer ${jwtAuthToken}`)
    .send({
      action: 'applyWorkflow',
      workflow: 'inPlaceWorkflow',
      messageSource: 'output',
    })
    .expect(200);

  const body = response.body;
  t.is(body.status, 'SUCCESS');
  t.is(body.action, 'applyWorkflow inPlaceWorkflow');

  const updatedPgGranule = await getUniqueGranuleByGranuleId(
    t.context.knex,
    t.context.fakePGGranules[0].granule_id
  );

  t.is(updatedPgGranule.status, 'queued');
});

test.serial('remove a granule from CMR', async (t) => {
  const {
    s3Buckets,
    newPgGranule,
  } = await createGranuleAndFiles({
    dbClient: t.context.knex,
    esClient: t.context.esClient,
    granuleParams: { published: true },
  });

  const granuleId = newPgGranule.granule_id;

  sinon.stub(
    CMR.prototype,
    'deleteGranule'
  ).callsFake(() => Promise.resolve());

  sinon.stub(
    CMR.prototype,
    'getGranuleMetadata'
  ).callsFake(() => Promise.resolve({ title: granuleId }));

  try {
    const response = await request(app)
      .put(`/granules/${granuleId}`)
      .set('Accept', 'application/json')
      .set('Authorization', `Bearer ${jwtAuthToken}`)
      .send({ action: 'removeFromCmr' })
      .expect(200);

    const body = response.body;
    t.is(body.status, 'SUCCESS');
    t.is(body.action, 'removeFromCmr');

    // Should have updated the Postgres granule
    const updatedPgGranule = await getUniqueGranuleByGranuleId(
      t.context.knex,
      granuleId
    );
    t.is(updatedPgGranule.published, false);
    t.is(updatedPgGranule.cmrLink, undefined);
  } finally {
    CMR.prototype.deleteGranule.restore();
    CMR.prototype.getGranuleMetadata.restore();
  }

  t.teardown(() => deleteS3Buckets([
    s3Buckets.protected.name,
    s3Buckets.public.name,
  ]));
});

test.serial('remove a granule from CMR with launchpad authentication', async (t) => {
  process.env.cmr_oauth_provider = 'launchpad';
  const launchpadStub = sinon.stub(launchpad, 'getLaunchpadToken').callsFake(() => randomString());

  sinon.stub(
    CMR.prototype,
    'deleteGranule'
  ).callsFake(() => Promise.resolve());

  sinon.stub(
    CMR.prototype,
    'getGranuleMetadata'
  ).callsFake(() => Promise.resolve({ title: t.context.fakePGGranules[0].granule_id }));

  try {
    const response = await request(app)
      .put(`/granules/${t.context.fakePGGranules[0].granule_id}`)
      .set('Accept', 'application/json')
      .set('Authorization', `Bearer ${jwtAuthToken}`)
      .send({ action: 'removeFromCmr' })
      .expect(200);

    const body = response.body;
    t.is(body.status, 'SUCCESS');
    t.is(body.action, 'removeFromCmr');

    const updatedGranule = await granulePgModel.get(t.context.knex, {
      granule_id: t.context.fakePGGranules[0].granule_id,
      collection_cumulus_id: t.context.collectionCumulusId,
    });

    t.is(updatedGranule.published, false);
    t.is(updatedGranule.cmr_link, null);

    t.is(launchpadStub.calledOnce, true);
  } finally {
    process.env.cmr_oauth_provider = 'earthdata';
    launchpadStub.restore();
    CMR.prototype.deleteGranule.restore();
    CMR.prototype.getGranuleMetadata.restore();
  }
});

test.serial('DELETE returns 404 if granule does not exist', async (t) => {
  const granuleId = randomString();
  const response = await request(app)
    .delete(`/granules/${granuleId}`)
    .set('Accept', 'application/json')
    .set('Authorization', `Bearer ${jwtAuthToken}`)
    .expect(404);
  t.true(response.body.message.includes('No record found'));
});

test.serial('DELETE deletes a granule that exists in PostgreSQL but not Elasticsearch successfully', async (t) => {
  const {
    esGranulesClient,
    knex,
  } = t.context;
  const testPgCollection = fakeCollectionRecordFactory({
    name: randomString(),
    version: '005',
  });
  const newCollectionId = constructCollectionId(
    testPgCollection.name,
    testPgCollection.version
  );

  const collectionPgModel = new CollectionPgModel();
  await collectionPgModel.create(
    knex,
    testPgCollection
  );
  const newGranule = fakeGranuleFactoryV2(
    {
      granuleId: randomId(),
      status: 'failed',
      collectionId: newCollectionId,
      published: false,
      files: [],
    }
  );
  const newPgGranule = await translateApiGranuleToPostgresGranule(newGranule, knex);
  const [createdPgGranule] = await granulePgModel.create(knex, newPgGranule);

  t.true(await granulePgModel.exists(
    knex,
    {
      granule_id: createdPgGranule.granule_id,
      collection_cumulus_id: createdPgGranule.collection_cumulus_id,
    }
  ));
  t.false(await esGranulesClient.exists(newGranule.granuleId));

  const response = await request(app)
    .delete(`/granules/${newGranule.granuleId}`)
    .set('Accept', 'application/json')
    .set('Authorization', `Bearer ${jwtAuthToken}`)
    .expect(200);

  t.is(response.status, 200);
  const { detail } = response.body;
  t.is(detail, 'Record deleted');

  t.false(await granulePgModel.exists(
    knex,
    {
      granule_id: createdPgGranule.granule_id,
      collection_cumulus_id: createdPgGranule.collection_cumulus_id,
    }
  ));
});

test.serial('DELETE deletes a granule that exists in Elasticsearch but not PostgreSQL successfully', async (t) => {
  const {
    esClient,
    esIndex,
    esGranulesClient,
    knex,
  } = t.context;
  const testPgCollection = fakeCollectionRecordFactory({
    name: randomString(),
    version: '005',
  });
  const newCollectionId = constructCollectionId(
    testPgCollection.name,
    testPgCollection.version
  );

  const collectionPgModel = new CollectionPgModel();
  const [pgCollection] = await collectionPgModel.create(
    knex,
    testPgCollection
  );
  const newGranule = fakeGranuleFactoryV2(
    {
      granuleId: randomId(),
      status: 'failed',
      collectionId: newCollectionId,
      published: false,
      files: [],
    }
  );

  await indexer.indexGranule(esClient, newGranule, esIndex);

  t.false(await granulePgModel.exists(
    knex,
    {
      granule_id: newGranule.granuleId,
      collection_cumulus_id: pgCollection.cumulus_id,
    }
  ));
  t.true(await esGranulesClient.exists(newGranule.granuleId));

  const response = await request(app)
    .delete(`/granules/${newGranule.granuleId}`)
    .set('Accept', 'application/json')
    .set('Authorization', `Bearer ${jwtAuthToken}`)
    .expect(200);

  t.is(response.status, 200);
  const { detail } = response.body;
  t.is(detail, 'Record deleted');

  t.false(await esGranulesClient.exists(newGranule.granuleId));
});

test.serial('del() fails to delete a granule that has multiple entries in Elasticsearch, but no records in PostgreSQL', async (t) => {
  const {
    knex,
  } = t.context;
  const testPgCollection = fakeCollectionRecordFactory({
    name: randomString(),
    version: '005',
  });

  const newCollectionId = constructCollectionId(
    testPgCollection.name,
    testPgCollection.version
  );

  const collectionPgModel = new CollectionPgModel();
  const [pgCollection] = await collectionPgModel.create(
    knex,
    testPgCollection
  );
  const newGranule = fakeGranuleFactoryV2(
    {
      granuleId: randomId(),
      status: 'failed',
      collectionId: newCollectionId,
      published: false,
      files: [],
    }
  );

  t.false(await granulePgModel.exists(
    knex,
    {
      granule_id: newGranule.granuleId,
      collection_cumulus_id: pgCollection.cumulus_id,
    }
  ));

  const expressRequest = {
    params: {
      granuleName: newGranule.granuleId,
    },
    testContext: {
      esGranulesClient: {
        get: () => ({ detail: multipleRecordFoundString }),
      },
    },
  };
  const response = buildFakeExpressResponse();

  await del(expressRequest, response);
  t.true(response.boom.notFound.called);
});

test.serial('DELETE deleting an existing granule that is published will fail and not delete records', async (t) => {
  const {
    s3Buckets,
    newPgGranule,
  } = await createGranuleAndFiles({
    dbClient: t.context.knex,
    granuleParams: { published: true },
    esClient: t.context.esClient,
  });

  const collectionCumulusId = newPgGranule.collection_cumulus_id;

  const newApiGranule = await translatePostgresGranuleToApiGranule({
    granulePgRecord: newPgGranule,
    knexOrTransaction: t.context.knex,
  });

  const granuleId = newApiGranule.granuleId;

  const response = await request(app)
    .delete(`/granules/${granuleId}`)
    .set('Accept', 'application/json')
    .set('Authorization', `Bearer ${jwtAuthToken}`)
    .expect(400);

  t.is(response.status, 400);
  const { message } = response.body;
  t.is(
    message,
    'You cannot delete a granule that is published to CMR. Remove it from CMR first'
  );

  // granule should still exist in Postgres
  t.true(await granulePgModel.exists(
    t.context.knex,
    { granule_id: granuleId, collection_cumulus_id: collectionCumulusId }
  ));

  // Verify files still exist in S3 and Postgres
  await Promise.all(
    newApiGranule.files.map(async (file) => {
      t.true(await s3ObjectExists({ Bucket: file.bucket, Key: file.key }));
      t.true(await filePgModel.exists(t.context.knex, { bucket: file.bucket, key: file.key }));
    })
  );

  t.teardown(() => deleteS3Buckets([
    s3Buckets.protected.name,
    s3Buckets.public.name,
  ]));
});

test.serial('DELETE deleting an existing unpublished granule succeeds', async (t) => {
  const {
    s3Buckets,
    newPgGranule,
  } = await createGranuleAndFiles({
    dbClient: t.context.knex,
    granuleParams: { published: false },
    esClient: t.context.esClient,
  });

  const collectionCumulusId = newPgGranule.collection_cumulus_id;

  const newApiGranule = await translatePostgresGranuleToApiGranule({
    granulePgRecord: newPgGranule,
    knexOrTransaction: t.context.knex,
  });

  const response = await request(app)
    .delete(`/granules/${newApiGranule.granuleId}`)
    .set('Accept', 'application/json')
    .set('Authorization', `Bearer ${jwtAuthToken}`)
    .expect(200);

  t.is(response.status, 200);
  const { detail } = response.body;
  t.is(detail, 'Record deleted');

  const granuleId = newApiGranule.granuleId;

  // granule has been deleted from Postgres
  t.false(await granulePgModel.exists(
    t.context.knex,
    { granule_id: granuleId, collection_cumulus_id: collectionCumulusId }
  ));

  // verify the files are deleted from S3 and Postgres
  await Promise.all(
    newApiGranule.files.map(async (file) => {
      t.false(await s3ObjectExists({ Bucket: file.bucket, Key: file.key }));
      t.false(await filePgModel.exists(t.context.knex, { bucket: file.bucket, key: file.key }));
    })
  );

  t.teardown(() => deleteS3Buckets([
    s3Buckets.protected.name,
    s3Buckets.public.name,
  ]));
});

test.serial('DELETE throws an error if the Postgres get query fails', async (t) => {
  const { knex } = t.context;
  const {
    s3Buckets,
    newPgGranule,
  } = await createGranuleAndFiles({
    dbClient: t.context.knex,
    esClient: t.context.esClient,
    granuleParams: { published: true },
  });

  const collectionCumulusId = newPgGranule.collection_cumulus_id;

  const newApiGranule = await translatePostgresGranuleToApiGranule({
    granulePgRecord: newPgGranule,
    knexOrTransaction: knex,
  });

  sinon
    .stub(GranulePgModel.prototype, 'get')
    .throws(new Error('Error message'));

  try {
    const response = await request(app)
      .delete(`/granules/${newApiGranule.granuleId}`)
      .set('Accept', 'application/json')
      .set('Authorization', `Bearer ${jwtAuthToken}`);
    t.is(response.status, 400);
  } finally {
    GranulePgModel.prototype.get.restore();
  }

  const granuleId = newApiGranule.granuleId;

  // granule has not been deleted from Postgres
  t.true(await granulePgModel.exists(
    t.context.knex,
    { granule_id: granuleId, collection_cumulus_id: collectionCumulusId }
  ));

  // verify the files still exist in S3 and Postgres
  await Promise.all(
    newApiGranule.files.map(async (file) => {
      t.true(await s3ObjectExists({ Bucket: file.bucket, Key: file.key }));
      t.true(await filePgModel.exists(t.context.knex, { bucket: file.bucket, key: file.key }));
    })
  );

  t.teardown(() => deleteS3Buckets([
    s3Buckets.protected.name,
    s3Buckets.public.name,
  ]));
});

test.serial('DELETE publishes an SNS message after a successful granule delete', async (t) => {
  const { knex } = t.context;
  const {
    s3Buckets,
    newPgGranule,
  } = await createGranuleAndFiles({
    dbClient: t.context.knex,
    esClient: t.context.esClient,
    granuleParams: { published: false },
  });

  const newApiGranule = await translatePostgresGranuleToApiGranule({
    granulePgRecord: newPgGranule,
    knexOrTransaction: knex,
  });

  const timeOfResponse = Date.now();

  const response = await request(app)
    .delete(`/granules/${newApiGranule.granuleId}`)
    .set('Accept', 'application/json')
    .set('Authorization', `Bearer ${jwtAuthToken}`)
    .expect(200);

  t.is(response.status, 200);
  const { detail } = response.body;
  t.is(detail, 'Record deleted');

  const granuleId = newApiGranule.granuleId;

  // granule have been deleted from Postgres and Dynamo
  t.false(await granulePgModel.exists(
    t.context.knex,
    {
      granule_id: granuleId,
      collection_cumulus_id: newPgGranule.collection_cumulus_id,
    }
  ));

  // verify the files are deleted from S3 and Postgres
  await Promise.all(
    newApiGranule.files.map(async (file) => {
      t.false(await s3ObjectExists({ Bucket: file.bucket, Key: file.key }));
      t.false(await filePgModel.exists(t.context.knex, { bucket: file.bucket, key: file.key }));
    })
  );

  t.teardown(() => deleteS3Buckets([
    s3Buckets.protected.name,
    s3Buckets.public.name,
  ]));
  const { Messages } = await sqs().receiveMessage({
    QueueUrl: t.context.QueueUrl,
    WaitTimeSeconds: 10,
  }).promise();
  const snsMessageBody = JSON.parse(Messages[0].Body);
  const publishedMessage = JSON.parse(snsMessageBody.Message);

  t.is(publishedMessage.record.granuleId, newApiGranule.granuleId);
  t.is(publishedMessage.event, 'Delete');
  t.true(publishedMessage.deletedAt > timeOfResponse);
  t.true(publishedMessage.deletedAt < Date.now());
});

test.serial('move a granule with no .cmr.xml file', async (t) => {
  const bucket = process.env.system_bucket;
  const secondBucket = randomId('second');
  const thirdBucket = randomId('third');

  const {
    esGranulesClient,
  } = t.context;

  await runTestUsingBuckets(
    [secondBucket, thirdBucket],
    async () => {
      // Generate Granule/Files, S3 objects and database entries
      const granuleFileName = randomId('granuleFileName');
      const {
        newGranule,
        postgresGranuleCumulusId,
      } = await generateMoveGranuleTestFilesAndEntries({
        t,
        bucket,
        secondBucket,
        granulePgModel,
        filePgModel,
        granuleFileName,
      });

      const destinationFilepath = `${process.env.stackName}/granules_moved`;
      const destinations = [
        {
          regex: '.*.txt$',
          bucket,
          filepath: destinationFilepath,
        },
        {
          regex: '.*.md$',
          bucket: thirdBucket,
          filepath: destinationFilepath,
        },
        {
          regex: '.*.jpg$',
          bucket,
          filepath: destinationFilepath,
        },
      ];

      const response = await request(app)
        .put(`/granules/${newGranule.granuleId}`)
        .set('Accept', 'application/json')
        .set('Authorization', `Bearer ${jwtAuthToken}`)
        .send({
          action: 'move',
          destinations,
        })
        .expect(200);

      const body = response.body;
      t.is(body.status, 'SUCCESS');
      t.is(body.action, 'move');

      // Validate S3 Objects are where they should be
      const bucketObjects = await s3().listObjects({
        Bucket: bucket,
        Prefix: destinationFilepath,
      });

      t.is(bucketObjects.Contents.length, 2);
      bucketObjects.Contents.forEach((item) => {
        t.is(item.Key.indexOf(`${destinationFilepath}/${granuleFileName}`), 0);
      });

      const thirdBucketObjects = await s3().listObjects({
        Bucket: thirdBucket,
        Prefix: destinationFilepath,
      });

      t.is(thirdBucketObjects.Contents.length, 1);
      t.is(thirdBucketObjects.Contents[0].Key, `${destinationFilepath}/${granuleFileName}.md`);

      // check the granule in postgres is updated
      const pgFiles = await getPgFilesFromGranuleCumulusId(
        t.context.knex,
        filePgModel,
        postgresGranuleCumulusId
      );

      t.is(pgFiles.length, 3);

      for (let i = 0; i < pgFiles.length; i += 1) {
        const destination = destinations.find((dest) => pgFiles[i].file_name.match(dest.regex));
        const fileName = pgFiles[i].file_name;

        t.is(destination.bucket, pgFiles[i].bucket);
        t.like(pgFiles[i], {
          ...omit(newGranule.files[i], ['fileName', 'size', 'createdAt', 'updatedAt']),
          key: `${destinationFilepath}/${fileName}`,
          bucket: destination.bucket,
        });
      }

      // check the ES index is updated
      const esRecord = await esGranulesClient.get(newGranule.granuleId);
      t.is(esRecord.files.length, 3);
      esRecord.files.forEach((esFileRecord) => {
        const pgMatchingFileRecord = pgFiles.find(
          (pgFile) =>
            pgFile.key.match(esFileRecord.key)
            && pgFile.bucket.match(esFileRecord.bucket)
        );
        t.deepEqual(translatePostgresFileToApiFile(pgMatchingFileRecord), esFileRecord);
      });
    }
  );
});

test.serial('When a move granule request fails to move a file correctly, it records the expected granule files in postgres', async (t) => {
  const bucket = process.env.system_bucket;
  const secondBucket = randomId('second');
  const thirdBucket = randomId('third');
  const fakeBucket = 'not-a-real-bucket';

  await runTestUsingBuckets(
    [secondBucket, thirdBucket],
    async () => {
      // Generate Granule/Files, S3 objects and database entries
      const granuleFileName = randomId('granuleFileName');
      const {
        newGranule,
        postgresGranuleCumulusId,
      } = await generateMoveGranuleTestFilesAndEntries({
        t,
        bucket,
        secondBucket,
        granulePgModel,
        filePgModel,
        granuleFileName,
      });

      // Create 'destination' objects
      const destinationFilepath = `${process.env.stackName}/granules_fail_1`;
      const destinations = [
        {
          regex: '.*.txt$',
          bucket,
          filepath: destinationFilepath,
        },
        {
          regex: '.*.md$',
          bucket: thirdBucket,
          filepath: destinationFilepath,
        },
        {
          regex: '.*.jpg$',
          bucket: fakeBucket,
          filepath: destinationFilepath,
        },
      ];

      const response = await request(app)
        .put(`/granules/${newGranule.granuleId}`)
        .set('Accept', 'application/json')
        .set('Authorization', `Bearer ${jwtAuthToken}`)
        .send({
          action: 'move',
          destinations,
        })
        .expect(400);

      const message = JSON.parse(response.body.message);

      message.granule.files = sortBy(message.granule.files, (file) => getFileNameFromKey(file.key));
      newGranule.files = sortBy(newGranule.files, (file) => getFileNameFromKey(file.key));

      const fileWithInvalidDestination = newGranule.files[0];

      t.is(message.reason, 'Failed to move granule');
      t.deepEqual(message.granule, newGranule);
      t.is(message.errors.length, 1);
      t.is(message.errors[0].name, 'NoSuchBucket');

      const actualGranuleFileRecord = sortBy(message.granuleFilesRecords, ['key']);
      const expectedGranuleFileRecord = [
        {
          bucket: thirdBucket,
          key: `${destinationFilepath}/${granuleFileName}.md`,
          fileName: `${granuleFileName}.md`,
          size: 9,
          source: 'fakeSource',
        },
        {
          bucket,
          key: `${destinationFilepath}/${granuleFileName}.txt`,
          fileName: `${granuleFileName}.txt`,
          size: 9,
          source: 'fakeSource',
        },
        {
          bucket: fileWithInvalidDestination.bucket,
          key: fileWithInvalidDestination.key,
          fileName: `${granuleFileName}.jpg`,
          size: 9,
          source: 'fakeSource',
        },
      ];

      t.deepEqual(expectedGranuleFileRecord, actualGranuleFileRecord);

      // Validate S3 Objects are where they should be
      const bucketObjects = await s3().listObjects({
        Bucket: bucket,
        Prefix: destinationFilepath,
      });
      t.is(bucketObjects.Contents.length, 1);
      t.is(bucketObjects.Contents[0].Key, `${destinationFilepath}/${granuleFileName}.txt`);

      const failedBucketObjects = await s3().listObjects({
        Bucket: secondBucket,
        Prefix: `${process.env.stackName}/original_filepath`,
      });
      t.is(failedBucketObjects.Contents.length, 1);
      t.is(failedBucketObjects.Contents[0].Key,
        (`${process.env.stackName}/original_filepath/${granuleFileName}.jpg`));

      const thirdBucketObjects = await s3().listObjects({
        Bucket: thirdBucket,
        Prefix: destinationFilepath,
      });
      t.is(thirdBucketObjects.Contents.length, 1);
      t.is(thirdBucketObjects.Contents[0].Key, `${destinationFilepath}/${granuleFileName}.md`);

      // Check that the postgres granules are in the correct state
      const pgFiles = await getPgFilesFromGranuleCumulusId(
        t.context.knex,
        filePgModel,
        postgresGranuleCumulusId
      );

      // Sort by only the filename because the paths will have changed
      const sortedPgFiles = sortBy(pgFiles, (file) => getFileNameFromKey(file.key));

      // The .jpg at index 0 should fail and have the original object values as
      // it's assigned `fakeBucket`
      t.like(sortedPgFiles[0], {
        ...omit(newGranule.files[0], ['fileName', 'size', 'createdAt', 'updatedAt']),
      });

      for (let i = 1; i <= 2; i += 1) {
        const fileName = sortedPgFiles[i].file_name;
        const destination = destinations.find((dest) => fileName.match(dest.regex));

        t.is(destination.bucket, sortedPgFiles[i].bucket);
        t.like(sortedPgFiles[i], {
          ...omit(newGranule.files[i], ['fileName', 'size', 'createdAt', 'updatedAt']),
          key: `${destinationFilepath}/${fileName}`,
          bucket: destination.bucket,
        });
      }
    }
  );
});

test.serial('move a file and update ECHO10 xml metadata', async (t) => {
  const { internalBucket, publicBucket } = await setupBucketsConfig();
  const newGranule = fakeGranuleFactoryV2({ collectionId: t.context.collectionId });

  newGranule.files = [
    {
      bucket: internalBucket,
      fileName: `${newGranule.granuleId}.txt`,
      key: `${process.env.stackName}/original_filepath/${newGranule.granuleId}.txt`,
    },
    {
      bucket: publicBucket,
      fileName: `${newGranule.granuleId}.cmr.xml`,
      key: `${process.env.stackName}/original_filepath/${newGranule.granuleId}.cmr.xml`,
    },
  ];

  const postgresNewGranule = await translateApiGranuleToPostgresGranule(
    newGranule,
    t.context.knex
  );
  postgresNewGranule.collection_cumulus_id = t.context.collectionCumulusId;

  const [postgresGranule] = await granulePgModel.create(
    t.context.knex, postgresNewGranule
  );
  const postgresNewGranuleFiles = newGranule.files.map((file) => {
    const translatedFile = translateApiFiletoPostgresFile(file);
    translatedFile.granule_cumulus_id = postgresGranule.cumulus_id;
    return translatedFile;
  });
  await Promise.all(
    postgresNewGranuleFiles.map((file) =>
      filePgModel.create(t.context.knex, file))
  );

  await s3PutObject({
    Bucket: newGranule.files[0].bucket,
    Key: newGranule.files[0].key,
    Body: 'test data',
  });

  await s3PutObject({
    Bucket: newGranule.files[1].bucket,
    Key: newGranule.files[1].key,
    Body: fs.createReadStream(path.resolve(__dirname, '../data/meta.xml')),
  });

  const originalXML = await metadataObjectFromCMRFile(
    buildS3Uri(newGranule.files[1].bucket, newGranule.files[1].key)
  );

  const destinationFilepath = `${process.env.stackName}/moved_granules`;
  const destinations = [
    {
      regex: '.*.txt$',
      bucket: internalBucket,
      filepath: destinationFilepath,
    },
  ];

  sinon.stub(
    CMR.prototype,
    'ingestGranule'
  ).returns({ result: { 'concept-id': 'id204842' } });

  const response = await request(app)
    .put(`/granules/${newGranule.granuleId}`)
    .set('Accept', 'application/json')
    .set('Authorization', `Bearer ${jwtAuthToken}`)
    .send({
      action: 'move',
      destinations,
    })
    .expect(200);

  const body = response.body;

  t.is(body.status, 'SUCCESS');
  t.is(body.action, 'move');

  const list = await s3().listObjects({
    Bucket: internalBucket,
    Prefix: destinationFilepath,
  });
  t.is(list.Contents.length, 1);
  t.is(list.Contents[0].Key.indexOf(destinationFilepath), 0);

  const list2 = await s3().listObjects({
    Bucket: publicBucket,
    Prefix: `${process.env.stackName}/original_filepath`,
  });
  t.is(list2.Contents.length, 1);
  t.is(newGranule.files[1].key, list2.Contents[0].Key);

  const xmlObject = await metadataObjectFromCMRFile(
    buildS3Uri(newGranule.files[1].bucket, newGranule.files[1].key)
  );

  const newUrls = xmlObject.Granule.OnlineAccessURLs.OnlineAccessURL.map((obj) => obj.URL);
  const newDestination = `${process.env.DISTRIBUTION_ENDPOINT}${destinations[0].bucket}/${destinations[0].filepath}/${newGranule.files[0].fileName}`;
  t.true(newUrls.includes(newDestination));

  // All original URLs are unchanged (because they weren't involved in the granule move)
  const originalURLObjects = originalXML.Granule.OnlineAccessURLs.OnlineAccessURL;
  const originalURLs = originalURLObjects.map((urlObj) => urlObj.URL);
  originalURLs.forEach((originalURL) => {
    t.true(newUrls.includes(originalURL));
  });

  CMR.prototype.ingestGranule.restore();
  await recursivelyDeleteS3Bucket(publicBucket);
});

test.serial('move a file and update its UMM-G JSON metadata', async (t) => {
  const { internalBucket, publicBucket } = await setupBucketsConfig();

  const newGranule = fakeGranuleFactoryV2({ collectionId: t.context.collectionId });
  const ummgMetadataString = fs.readFileSync(path.resolve(__dirname, '../data/ummg-meta.json'));
  const originalUMMG = JSON.parse(ummgMetadataString);

  newGranule.files = [
    {
      bucket: internalBucket,
      fileName: `${newGranule.granuleId}.txt`,
      key: `${process.env.stackName}/original_filepath/${newGranule.granuleId}.txt`,
    },
    {
      bucket: publicBucket,
      fileName: `${newGranule.granuleId}.cmr.json`,
      key: `${process.env.stackName}/original_filepath/${newGranule.granuleId}.cmr.json`,
    },
  ];

  const postgresNewGranule = await translateApiGranuleToPostgresGranule(
    newGranule,
    t.context.knex
  );
  postgresNewGranule.collection_cumulus_id = t.context.collectionCumulusId;

  const [postgresGranule] = await granulePgModel.create(
    t.context.knex, postgresNewGranule
  );
  const postgresNewGranuleFiles = newGranule.files.map((file) => {
    const translatedFile = translateApiFiletoPostgresFile(file);
    translatedFile.granule_cumulus_id = postgresGranule.cumulus_id;
    return translatedFile;
  });
  await Promise.all(
    postgresNewGranuleFiles.map((file) =>
      filePgModel.create(t.context.knex, file))
  );
  await Promise.all(newGranule.files.map((file) => {
    if (file.name === `${newGranule.granuleId}.txt`) {
      return s3PutObject({ Bucket: file.bucket, Key: file.key, Body: 'test data' });
    }
    return s3PutObject({ Bucket: file.bucket, Key: file.key, Body: ummgMetadataString });
  }));

  const destinationFilepath = `${process.env.stackName}/moved_granules/${randomString()}`;
  const destinations = [
    {
      regex: '.*.txt$',
      bucket: internalBucket,
      filepath: destinationFilepath,
    },
  ];

  sinon.stub(
    CMR.prototype,
    'ingestUMMGranule'
  ).returns({ result: { 'concept-id': 'id204842' } });

  const response = await request(app)
    .put(`/granules/${newGranule.granuleId}`)
    .set('Accept', 'application/json')
    .set('Authorization', `Bearer ${jwtAuthToken}`)
    .send({
      action: 'move',
      destinations,
    })
    .expect(200);

  const body = response.body;

  t.is(body.status, 'SUCCESS');
  t.is(body.action, 'move');

  // text file has moved to correct location
  const list = await s3().listObjects({
    Bucket: internalBucket,
    Prefix: destinationFilepath,
  });
  t.is(list.Contents.length, 1);
  t.is(list.Contents[0].Key.indexOf(destinationFilepath), 0);

  // CMR JSON  is in same location.
  const list2 = await s3().listObjects({
    Bucket: publicBucket,
    Prefix: `${process.env.stackName}/original_filepath`,
  });
  t.is(list2.Contents.length, 1);
  t.is(newGranule.files[1].key, list2.Contents[0].Key);

  // CMR UMMG JSON has been updated with the location of the moved file.
  const ummgObject = await metadataObjectFromCMRFile(
    buildS3Uri(newGranule.files[1].bucket, newGranule.files[1].key)
  );
  const updatedURLs = ummgObject.RelatedUrls.map((urlObj) => urlObj.URL);
  const newDestination = `${process.env.DISTRIBUTION_ENDPOINT}${destinations[0].bucket}/${destinations[0].filepath}/${newGranule.files[0].fileName}`;
  t.true(updatedURLs.includes(newDestination));

  // Original metadata is also unchanged.
  const origURLs = originalUMMG.RelatedUrls.map((urlObj) => urlObj.URL);
  origURLs.forEach((origURL) => {
    t.true(updatedURLs.includes(origURL));
  });

  CMR.prototype.ingestUMMGranule.restore();
  await recursivelyDeleteS3Bucket(publicBucket);
});

test.serial('PUT with action move returns failure if one granule file exists', async (t) => {
  const filesExistingStub = sinon.stub(models.Granule.prototype, 'getFilesExistingAtLocation').returns([{ fileName: 'file1' }]);
  const { knex, insertedPgGranules } = t.context;

  const granule = await translatePostgresGranuleToApiGranule({
    knexOrTransaction: knex,
    granulePgRecord: insertedPgGranules[0],
  });

  const body = {
    action: 'move',
    destinations: [{
      regex: '.*.hdf$',
      bucket: 'fake-bucket',
      filepath: 'fake-destination',
    }],
  };

  const response = await request(app)
    .put(`/granules/${granule.granuleId}`)
    .set('Accept', 'application/json')
    .set('Authorization', `Bearer ${jwtAuthToken}`)
    .send(body)
    .expect(409);

  const responseBody = response.body;
  t.is(response.status, 409);
  t.is(responseBody.message,
    'Cannot move granule because the following files would be overwritten at the destination location: file1. Delete the existing files or reingest the source files.');

  filesExistingStub.restore();
});

test.serial('PUT with action move returns failure if more than one granule file exists', async (t) => {
  const filesExistingStub = sinon.stub(models.Granule.prototype, 'getFilesExistingAtLocation').returns([
    { fileName: 'file1' },
    { fileName: 'file2' },
    { fileName: 'file3' },
  ]);
  const { insertedPgGranules } = t.context;

  const body = {
    action: 'move',
    destinations: [{
      regex: '.*.hdf$',
      bucket: 'fake-bucket',
      filepath: 'fake-destination',
    }],
  };

  const response = await request(app)
    .put(`/granules/${insertedPgGranules[0].granule_id}`)
    .set('Accept', 'application/json')
    .set('Authorization', `Bearer ${jwtAuthToken}`)
    .send(body)
    .expect(409);

  const responseBody = response.body;
  t.is(response.statusCode, 409);
  t.is(responseBody.message,
    'Cannot move granule because the following files would be overwritten at the destination location: file1, file2, file3. Delete the existing files or reingest the source files.');
  filesExistingStub.restore();
});

test.serial('create (POST) creates new granule without an execution in PostgreSQL, and Elasticsearch', async (t) => {
  const newGranule = fakeGranuleFactoryV2({
    collectionId: t.context.collectionId,
    execution: undefined,
  });

  const response = await request(app)
    .post('/granules')
    .set('Authorization', `Bearer ${jwtAuthToken}`)
    .set('Accept', 'application/json')
    .send(newGranule)
    .expect(200);

  const fetchedPostgresRecord = await granulePgModel.get(
    t.context.knex,
    {
      granule_id: newGranule.granuleId,
      collection_cumulus_id: t.context.collectionCumulusId,
    }
  );
  const fetchedESRecord = await t.context.esGranulesClient.get(
    newGranule.granuleId
  );

  t.deepEqual(
    JSON.parse(response.text),
    { message: `Successfully wrote granule with Granule Id: ${newGranule.granuleId}, Collection Id: ${t.context.collectionId}` }
  );
  t.is(fetchedPostgresRecord.granule_id, newGranule.granuleId);
  t.is(fetchedESRecord.granuleId, newGranule.granuleId);
});

test.serial('create (POST) creates new granule with associated execution in PostgreSQL and Elasticsearch', async (t) => {
  const newGranule = fakeGranuleFactoryV2({
    collectionId: t.context.collectionId,
    execution: t.context.executionUrl,
  });

  const response = await request(app)
    .post('/granules')
    .set('Authorization', `Bearer ${jwtAuthToken}`)
    .set('Accept', 'application/json')
    .send(newGranule)
    .expect(200);

  const fetchedPostgresRecord = await granulePgModel.get(
    t.context.knex,
    {
      granule_id: newGranule.granuleId,
      collection_cumulus_id: t.context.collectionCumulusId,
    }
  );
  const fetchedESRecord = await t.context.esGranulesClient.get(
    newGranule.granuleId
  );
  t.deepEqual(
    JSON.parse(response.text),
    { message: `Successfully wrote granule with Granule Id: ${newGranule.granuleId}, Collection Id: ${newGranule.collectionId}` }
  );
  t.is(fetchedPostgresRecord.granule_id, newGranule.granuleId);
  t.is(fetchedESRecord.granuleId, newGranule.granuleId);
});

test.serial('create (POST) publishes an SNS message upon successful granule creation', async (t) => {
  const newGranule = fakeGranuleFactoryV2({
    collectionId: t.context.collectionId,
    execution: t.context.executionUrl,
  });

  await request(app)
    .post('/granules')
    .set('Authorization', `Bearer ${jwtAuthToken}`)
    .set('Accept', 'application/json')
    .send(newGranule)
    .expect(200);

  const { Messages } = await sqs().receiveMessage({
    QueueUrl: t.context.QueueUrl,
    WaitTimeSeconds: 10,
  }).promise();
  t.is(Messages.length, 1);
});

test.serial('create (POST) rejects if a granule already exists in postgres', async (t) => {
  const newGranule = fakeGranuleFactoryV2({
    collectionId: t.context.collectionId,
    execution: undefined,
  });

  await request(app)
    .post('/granules')
    .set('Authorization', `Bearer ${jwtAuthToken}`)
    .set('Accept', 'application/json')
    .send(newGranule)
    .expect(200);

  const response = await request(app)
    .post('/granules')
    .set('Authorization', `Bearer ${jwtAuthToken}`)
    .set('Accept', 'application/json')
    .send(newGranule)
    .expect(409);

  const errorText = JSON.parse(response.error.text);
  t.is(errorText.statusCode, 409);
  t.is(errorText.error, 'Conflict');
  t.is(errorText.message, `A granule already exists for granule_id: ${newGranule.granuleId}`);
});

test.serial('create (POST) returns bad request if a granule is submitted with a bad collectionId', async (t) => {
  const newGranule = fakeGranuleFactoryV2({
    collectionId: randomId('collectionId'),
  });

  const response = await request(app)
    .post('/granules')
    .set('Authorization', `Bearer ${jwtAuthToken}`)
    .set('Accept', 'application/json')
    .send(newGranule)
    .expect(400);

  t.is(response.statusCode, 400);
  t.is(response.error.status, 400);
  t.is(response.error.message, 'cannot POST /granules (400)');
});

test.serial('PUT replaces an existing granule in all data stores', async (t) => {
  const {
    esClient,
    executionUrl,
    knex,
  } = t.context;
  const timestamp = Date.now();
  const {
    newPgGranule,
    esRecord,
  } = await createGranuleAndFiles({
    dbClient: knex,
    esClient,
    granuleParams: {
      status: 'running',
      execution: executionUrl,
      timestamp: Date.now(),
    },
  });
  const newApiGranule = await translatePostgresGranuleToApiGranule({
    granulePgRecord: newPgGranule,
    knexOrTransaction: knex,
  });

  t.is(newPgGranule.status, 'running');
  t.is(newPgGranule.query_fields, null);
  t.is(esRecord.status, 'running');
  t.is(esRecord.queryFields, undefined);

  const newQueryFields = {
    foo: randomString(),
  };
  const updatedGranule = {
    ...newApiGranule,
    status: 'completed',
    queryFields: newQueryFields,
    timestamp,
  };

  await request(app)
    .put(`/granules/${newApiGranule.granuleId}`)
    .set('Accept', 'application/json')
    .set('Authorization', `Bearer ${jwtAuthToken}`)
    .send(updatedGranule)
    .expect(200);

  const actualPgGranule = await t.context.granulePgModel.get(t.context.knex, {
    cumulus_id: newPgGranule.cumulus_id,
  });

  const actualApiGranule = await translatePostgresGranuleToApiGranule({
    granulePgRecord: actualPgGranule,
    knexOrTransaction: knex,
  });

  t.deepEqual(actualPgGranule, {
    ...newPgGranule,
    timestamp: new Date(timestamp),
    status: 'completed',
    query_fields: newQueryFields,
    updated_at: actualPgGranule.updated_at,
    error: {},
    last_update_date_time: actualPgGranule.last_update_date_time,
    beginning_date_time: actualPgGranule.beginning_date_time,
    ending_date_time: actualPgGranule.ending_date_time,
    production_date_time: actualPgGranule.production_date_time,
  });

  const updatedEsRecord = await t.context.esGranulesClient.get(
    newApiGranule.granuleId
  );
  t.like(
    updatedEsRecord,
    {
      ...esRecord,
      files: actualApiGranule.files,
      status: 'completed',
      queryFields: newQueryFields,
      updatedAt: updatedEsRecord.updatedAt,
      timestamp: updatedEsRecord.timestamp,
    }
  );
});

test.serial('PUT replaces an existing granule in all data stores with correct timestamps', async (t) => {
  const {
    esClient,
    executionUrl,
    knex,
  } = t.context;
  const {
    newPgGranule,
  } = await createGranuleAndFiles({
    dbClient: knex,
    esClient,
    granuleParams: {
      status: 'running',
      createdAt: Date.now(),
      updatedAt: Date.now(),
      execution: executionUrl,
    },
  });

  const newApiGranule = await translatePostgresGranuleToApiGranule({
    granulePgRecord: newPgGranule,
    knexOrTransaction: knex,
  });

  const updatedGranule = {
    ...newApiGranule,
    updatedAt: Date.now(),
    status: 'completed',
  };

  await request(app)
    .put(`/granules/${newApiGranule.granuleId}`)
    .set('Accept', 'application/json')
    .set('Authorization', `Bearer ${jwtAuthToken}`)
    .send(updatedGranule)
    .expect(200);

  const actualPgGranule = await t.context.granulePgModel.get(t.context.knex, {
    cumulus_id: newPgGranule.cumulus_id,
  });
  const updatedEsRecord = await t.context.esGranulesClient.get(
    newApiGranule.granuleId
  );

  // createdAt timestamp from original record should have been preserved
  t.is(actualPgGranule.createdAt, newPgGranule.createdAt);
  // PG and ES records have the same timestamps
  t.is(actualPgGranule.created_at.getTime(), updatedEsRecord.createdAt);
  t.is(actualPgGranule.updated_at.getTime(), updatedEsRecord.updatedAt);
});

test.serial('PUT publishes an SNS message after a successful granule update', async (t) => {
  const {
    collectionCumulusId,
    esClient,
    executionUrl,
    knex,
  } = t.context;
  const {
    newPgGranule,
  } = await createGranuleAndFiles({
    dbClient: knex,
    esClient,
    granuleParams: {
      status: 'running',
      createdAt: Date.now(),
      updatedAt: Date.now(),
      execution: executionUrl,
    },
    collection_cumulus_id: collectionCumulusId,
  });

  const newApiGranule = await translatePostgresGranuleToApiGranule({
    granulePgRecord: newPgGranule,
    knexOrTransaction: knex,
  });

  const updatedGranule = {
    ...newApiGranule,
    updatedAt: Date.now(),
    createdAt: Date.now(),
  };

  await request(app)
    .put(`/granules/${newApiGranule.granuleId}`)
    .set('Accept', 'application/json')
    .set('Authorization', `Bearer ${jwtAuthToken}`)
    .send(updatedGranule)
    .expect(200);

  const actualPgGranule = await t.context.granulePgModel.get(t.context.knex, {
    cumulus_id: newPgGranule.cumulus_id,
  });
  const translatedGranule = await translatePostgresGranuleToApiGranule({
    granulePgRecord: actualPgGranule,
    knexOrTransaction: knex,
  });

  const { Messages } = await sqs().receiveMessage({
    QueueUrl: t.context.QueueUrl,
    WaitTimeSeconds: 10,
  }).promise();
  const snsMessageBody = JSON.parse(Messages[0].Body);
  const publishedMessage = JSON.parse(snsMessageBody.Message);

  t.deepEqual(publishedMessage.record, translatedGranule);
  t.is(publishedMessage.event, 'Update');
});

test.serial('put() does not write to Elasticsearch/SNS if writing to PostgreSQL fails', async (t) => {
  const {
    esClient,
    executionUrl,
    knex,
  } = t.context;
  const {
    newPgGranule,
    esRecord,
  } = await createGranuleAndFiles({
    dbClient: knex,
    esClient,
    granuleParams: {
      status: 'running',
      execution: executionUrl,
    },
  });

  const fakeGranulePgModel = {
    upsert: () => {
      throw new Error('something bad');
    },
    search: () => [{
      created_at: new Date(),
    }],
    get: () => ({}),
  };

  const apiGranule = await translatePostgresGranuleToApiGranule({
    granulePgRecord: newPgGranule,
    knexOrTransaction: knex,
  });

  const updatedGranule = {
    ...apiGranule,
    status: 'completed',
    granulePgModel: fakeGranulePgModel,
  };

  const expressRequest = {
    params: {
      granuleName: apiGranule.granuleId,
    },
    body: updatedGranule,
    testContext: {
      knex,
      granulePgModel: fakeGranulePgModel,
    },
  };

  const response = buildFakeExpressResponse();
  await put(expressRequest, response);
  t.true(response.boom.badRequest.calledWithMatch('something bad'));

  const actualPgGranule = await t.context.granulePgModel.get(t.context.knex, {
    cumulus_id: newPgGranule.cumulus_id,
  });

  const actualApiGranule = await translatePostgresGranuleToApiGranule({
    granulePgRecord: actualPgGranule,
    knexOrTransaction: knex,
  });

  t.deepEqual(
    await t.context.granulePgModel.get(t.context.knex, {
      cumulus_id: newPgGranule.cumulus_id,
    }),
    newPgGranule
  );
  t.deepEqual(
    await t.context.esGranulesClient.get(
      actualApiGranule.granuleId
    ),
    esRecord
  );

  const { Messages } = await sqs().receiveMessage({
    QueueUrl: t.context.QueueUrl,
    WaitTimeSeconds: 10,
  }).promise();
  t.is(Messages, undefined);
});

test.serial('put() rolls back PostgreSQL records and does not write to SNS if writing to Elasticsearch fails', async (t) => {
  const {
    esClient,
    executionUrl,
    knex,
  } = t.context;
  const {
    newPgGranule,
    esRecord,
  } = await createGranuleAndFiles({
    dbClient: knex,
    esClient,
    granuleParams: { status: 'running', execution: executionUrl },
  });

  const fakeEsClient = {
    update: () => {
      throw new Error('something bad');
    },
    delete: () => Promise.resolve(),
  };
  const apiGranule = await translatePostgresGranuleToApiGranule({
    granulePgRecord: newPgGranule,
    knexOrTransaction: knex,
  });

  const updatedGranule = {
    ...apiGranule,
    status: 'completed',
  };

  const expressRequest = {
    params: {
      granuleName: apiGranule.granuleId,
    },
    body: updatedGranule,
    testContext: {
      knex,
      esClient: fakeEsClient,
    },
  };

  const response = buildFakeExpressResponse();

  await put(expressRequest, response);
  t.true(response.boom.badRequest.calledWithMatch('something bad'));

  const actualPgGranule = await t.context.granulePgModel.get(t.context.knex, {
    cumulus_id: newPgGranule.cumulus_id,
  });

  t.deepEqual(
    actualPgGranule,
    newPgGranule
  );
  t.deepEqual(
    await t.context.esGranulesClient.get(
      apiGranule.granuleId
    ),
    esRecord
  );

  const { Messages } = await sqs().receiveMessage({
    QueueUrl: t.context.QueueUrl,
    WaitTimeSeconds: 10,
  }).promise();
  t.is(Messages, undefined);
});

test.serial('PUT adds granule if it does not exist', async (t) => {
  const newGranule = fakeGranuleFactoryV2({
    collectionId: t.context.collectionId,
    execution: undefined,
  });

  const response = await request(app)
    .put(`/granules/${newGranule.granuleId}`)
    .set('Authorization', `Bearer ${jwtAuthToken}`)
    .set('Accept', 'application/json')
    .send(newGranule)
    .expect(201);

  t.deepEqual(JSON.parse(response.text), {
    message: `Successfully wrote granule with Granule Id: ${newGranule.granuleId}, Collection Id: ${newGranule.collectionId}`,
  });

  const fetchedPostgresRecord = await granulePgModel.get(
    t.context.knex,
    {
      granule_id: newGranule.granuleId,
      collection_cumulus_id: t.context.collectionCumulusId,
    }
  );

  t.is(fetchedPostgresRecord.granule_id, newGranule.granuleId);
});

test.serial('PUT returns an updated granule with an undefined execution', async (t) => {
  const now = Date.now();
  const newGranule = fakeGranuleFactoryV2({
    collectionId: t.context.collectionId,
    createdAt: now,
    timestamp: now,
    execution: undefined,
  });

  const response = await request(app)
    .post('/granules')
    .set('Authorization', `Bearer ${jwtAuthToken}`)
    .set('Accept', 'application/json')
    .send(newGranule)
    .expect(200);

  t.is(response.statusCode, 200);

  const modifiedGranule = {
    ...newGranule,
    status: 'failed',
    error: { some: 'error' },
  };

  const modifiedResponse = await request(app)
    .put(`/granules/${newGranule.granuleId}`)
    .set('Authorization', `Bearer ${jwtAuthToken}`)
    .set('Accept', 'application/json')
    .send(modifiedGranule)
    .expect(200);

  t.is(modifiedResponse.statusCode, 200);

  const fetchedPostgresRecord = await granulePgModel.get(
    t.context.knex,
    {
      granule_id: newGranule.granuleId,
      collection_cumulus_id: t.context.collectionCumulusId,
    }
  );

  t.deepEqual(JSON.parse(modifiedResponse.text), {
    message: `Successfully updated granule with Granule Id: ${newGranule.granuleId}, Collection Id: ${newGranule.collectionId}`,
  });

  t.is(fetchedPostgresRecord.status, 'failed');
  t.deepEqual(fetchedPostgresRecord.error, { some: 'error' });
});

test.serial('PUT returns an updated granule with associated execution', async (t) => {
  const timestamp = Date.now();
  const createdAt = timestamp - 1000000;
  const newGranule = fakeGranuleFactoryV2({
    collectionId: t.context.collectionId,
    createdAt,
    timestamp,
    execution: undefined,
  });

  const response = await request(app)
    .post('/granules')
    .set('Authorization', `Bearer ${jwtAuthToken}`)
    .set('Accept', 'application/json')
    .send(newGranule)
    .expect(200);

  t.is(response.statusCode, 200);

  const modifiedGranule = {
    ...newGranule,
    execution: t.context.executionUrl,
    status: 'failed',
    error: { some: 'error' },
  };

  const modifiedResponse = await request(app)
    .put(`/granules/${newGranule.granuleId}`)
    .set('Authorization', `Bearer ${jwtAuthToken}`)
    .set('Accept', 'application/json')
    .send(modifiedGranule)
    .expect(200);

  t.is(modifiedResponse.statusCode, 200);

  const fetchedPostgresRecord = await granulePgModel.get(
    t.context.knex,
    {
      granule_id: newGranule.granuleId,
      collection_cumulus_id: t.context.collectionCumulusId,
    }
  );

  // get execution for this record.
  const granuleCumulusId = await granulePgModel.getRecordCumulusId(
    t.context.knex,
    {
      granule_id: newGranule.granuleId,
      collection_cumulus_id: t.context.collectionCumulusId,
    }
  );

  const granulesExecutionsPgRecord = await granulesExecutionsPgModel.search(
    t.context.knex,
    {
      granule_cumulus_id: granuleCumulusId,
    }
  );

  const executionPgRecord = await executionPgModel.searchByCumulusIds(
    t.context.knex,
    granulesExecutionsPgRecord[0].execution_cumulus_id
  );

  t.deepEqual(JSON.parse(modifiedResponse.text), {
    message: `Successfully updated granule with Granule Id: ${newGranule.granuleId}, Collection Id: ${newGranule.collectionId}`,
  });

  t.is(fetchedPostgresRecord.status, 'failed');
  t.deepEqual(fetchedPostgresRecord.error, { some: 'error' });
  t.is(executionPgRecord[0].url, modifiedGranule.execution);
});

test.serial('PUT returns bad request when the path param granuleName does not match the json granuleId', async (t) => {
  const newGranule = fakeGranuleFactoryV2({});
  const granuleName = `granuleName_${cryptoRandomString({ length: 10 })}`;

  const { body } = await request(app)
    .put(`/granules/${granuleName}`)
    .set('Authorization', `Bearer ${jwtAuthToken}`)
    .set('Accept', 'application/json')
    .send(newGranule)
    .expect(400);

  t.is(body.statusCode, 400);
  t.is(body.error, 'Bad Request');
  t.is(body.message, `input :granuleName (${granuleName}) must match body's granuleId (${newGranule.granuleId})`);
});

test.serial('update (PUT) can set running granule status to queued', async (t) => {
  const granuleId = cryptoRandomString({ length: 6 });
  const runningGranule = fakeGranuleRecordFactory({
    granule_id: granuleId,
    status: 'running',
    collection_cumulus_id: t.context.collectionCumulusId,
  });

  granulesExecutionsPgModel = new GranulesExecutionsPgModel();

  const pgGranule = (await t.context.granulePgModel.create(t.context.knex, runningGranule))[0];
  await granulesExecutionsPgModel.create(t.context.knex, {
    granule_cumulus_id: pgGranule.cumulus_id,
    execution_cumulus_id: t.context.testExecutionCumulusId,
  });

  const response = await request(app)
    .put(`/granules/${granuleId}`)
    .set('Accept', 'application/json')
    .set('Authorization', `Bearer ${jwtAuthToken}`)
    .send({
      granuleId: granuleId,
      status: 'queued',
      collectionId: t.context.collectionId,
    });

  t.is(response.status, 200);
  t.deepEqual(JSON.parse(response.text), {
    message: `Successfully updated granule with Granule Id: ${granuleId}, Collection Id: ${t.context.collectionId}`,
  });
});

// TODO - This needs fixed in 2909/on merge of 2909
/*test.only('PUT will not set completed status to queued', async (t) => {
  const { fakePGGranules, knex, collectionCumulusId } = t.context;
  const granuleId = fakePGGranules[0].granule_id;
  const response = await request(app)
    .put(`/granules/${granuleId}`)
    .set('Accept', 'application/json')
    .set('Authorization', `Bearer ${jwtAuthToken}`)
    .send({
      granuleId: granuleId,
      status: 'queued',
      collectionId: t.context.collectionId,
      execution: t.context.executionUrl,
    });

  t.is(response.status, 200);
  t.deepEqual(JSON.parse(response.text), {
    message: `Successfully updated granule with Granule Id:
    ${granuleId}, Collection Id: ${t.context.collectionId}`,
  });
  const fetchedRecord = await granulePgModel.get(
    knex,
    {
      granule_id: granuleId,
      collection_cumulus_id: collectionCumulusId,
    }
  );

  t.is(fetchedRecord.status, 'completed');
});*/

test.serial('PUT will not set completed status to queued when queued created at is older', async (t) => {
  const { fakePGGranules, knex, collectionCumulusId } = t.context;
  const granuleId = fakePGGranules[0].granule_id;
  const response = await request(app)
    .put(`/granules/${granuleId}`)
    .set('Accept', 'application/json')
    .set('Authorization', `Bearer ${jwtAuthToken}`)
    .send({
      granuleId: granuleId,
      status: 'queued',
      collectionId: t.context.collectionId,
      execution: t.context.executionUrl,
      createdAt: (Date.now() - 100000),
    });

  t.is(response.status, 200);
  t.deepEqual(JSON.parse(response.text), {
    message: `Successfully updated granule with Granule Id: ${granuleId}, Collection Id: ${t.context.collectionId}`,
  });
  const fetchedRecord = await granulePgModel.get(
    knex,
    {
      granule_id: granuleId,
      collection_cumulus_id: collectionCumulusId,
    }
  );

  t.is(fetchedRecord.status, 'completed');
});

test.serial('PUT can create a new granule with status queued', async (t) => {
  const granuleId = randomId('new-granule');
  const response = await request(app)
    .put(`/granules/${granuleId}`)
    .set('Accept', 'application/json')
    .set('Authorization', `Bearer ${jwtAuthToken}`)
    .send({
      granuleId: granuleId,
      status: 'queued',
      collectionId: t.context.collectionId,
    });

  t.is(response.status, 201);
  t.deepEqual(JSON.parse(response.text), {
    message: `Successfully wrote granule with Granule Id: ${granuleId}, Collection Id: ${t.context.collectionId}`,
  });
});

test.serial('associateExecution (POST) returns bad request if fields are missing in payload', async (t) => {
  const response = await request(app)
    .post(`/granules/${randomId('granuleId')}/executions`)
    .set('Authorization', `Bearer ${jwtAuthToken}`)
    .set('Accept', 'application/json')
    .expect(400);

  t.is(response.body.error, 'Bad Request');
  t.is(response.body.message, 'Field granuleId, collectionId or executionArn is missing from request body');
});

test.serial('associateExecution (POST) returns bad request when the path param granuleName does not match the granuleId in payload', async (t) => {
  const granuleIdInPath = randomId('granuleIdInPath');
  const granuleIdInRquest = randomId('granuleIdInRquest');

  const requestPayload = {
    collectionId: t.context.collectionId,
    executionArn: t.context.executionArn,
    granuleId: granuleIdInRquest,
  };
  const response = await request(app)
    .post(`/granules/${granuleIdInPath}/executions`)
    .set('Authorization', `Bearer ${jwtAuthToken}`)
    .set('Accept', 'application/json')
    .send(requestPayload)
    .expect(400);

  t.is(response.body.error, 'Bad Request');
  t.is(response.body.message, `Expected granuleId to be ${granuleIdInPath} but found ${granuleIdInRquest} in payload`);
});

test.serial('associateExecution (POST) returns Not Found if granule does not exist', async (t) => {
  const granuleId = randomId('granuleId');
  const requestPayload = {
    collectionId: t.context.collectionId,
    executionArn: t.context.executionArn,
    granuleId,
  };

  const response = await request(app)
    .post(`/granules/${granuleId}/executions`)
    .set('Authorization', `Bearer ${jwtAuthToken}`)
    .set('Accept', 'application/json')
    .send(requestPayload)
    .expect(404);

  t.is(response.body.error, 'Not Found');
  t.is(response.body.message, `No granule found to associate execution with for granuleId ${granuleId} and collectionId: ${t.context.collectionId}`);
});

test.serial('associateExecution (POST) associates an execution with a granule', async (t) => {
  const timestamp = Date.now();
  const createdAt = timestamp - 1000000;
  const newGranule = fakeGranuleFactoryV2({
    collectionId: t.context.collectionId,
    createdAt,
    timestamp,
    execution: undefined,
  });

  await request(app)
    .post('/granules')
    .set('Authorization', `Bearer ${jwtAuthToken}`)
    .set('Accept', 'application/json')
    .send(newGranule)
    .expect(200);

  const requestPayload = {
    collectionId: t.context.collectionId,
    executionArn: t.context.executionArn,
    granuleId: newGranule.granuleId,
  };

  const response = await request(app)
    .post(`/granules/${newGranule.granuleId}/executions`)
    .set('Authorization', `Bearer ${jwtAuthToken}`)
    .set('Accept', 'application/json')
    .send(requestPayload)
    .expect(200);

  // get execution for this record.
  const granuleCumulusId = await granulePgModel.getRecordCumulusId(
    t.context.knex,
    {
      granule_id: newGranule.granuleId,
      collection_cumulus_id: t.context.collectionCumulusId,
    }
  );

  const granulesExecutionsPgRecord = await granulesExecutionsPgModel.search(
    t.context.knex,
    {
      granule_cumulus_id: granuleCumulusId,
    }
  );

  const executionPgRecord = await executionPgModel.searchByCumulusIds(
    t.context.knex,
    granulesExecutionsPgRecord[0].execution_cumulus_id
  );

  t.deepEqual(JSON.parse(response.text), {
    message: `Successfully associated execution ${requestPayload.executionArn} with granule granuleId ${requestPayload.granuleId} collectionId ${requestPayload.collectionId}`,
  });
  t.is(executionPgRecord[0].arn, requestPayload.executionArn);
});

test.serial('associateExecution (POST) returns Not Found if execution does not exist', async (t) => {
  const newGranule = fakeGranuleFactoryV2({
    collectionId: t.context.collectionId,
    execution: undefined,
  });

  await request(app)
    .post('/granules')
    .set('Authorization', `Bearer ${jwtAuthToken}`)
    .set('Accept', 'application/json')
    .send(newGranule)
    .expect(200);

  const executionArn = randomId('executionArn');
  const requestPayload = {
    collectionId: t.context.collectionId,
    executionArn,
    granuleId: newGranule.granuleId,
  };

  const response = await request(app)
    .post(`/granules/${newGranule.granuleId}/executions`)
    .set('Authorization', `Bearer ${jwtAuthToken}`)
    .set('Accept', 'application/json')
    .send(requestPayload)
    .expect(404);

  t.is(response.body.error, 'Not Found');
  t.is(response.body.message, `No execution found to associate granule with for executionArn ${executionArn}`);
});

test.serial('associateExecution (POST) returns Not Found if collectionId in payload does not match the granule record', async (t) => {
  const newGranule = fakeGranuleFactoryV2({
    collectionId: t.context.collectionId,
    execution: undefined,
  });

  await request(app)
    .post('/granules')
    .set('Authorization', `Bearer ${jwtAuthToken}`)
    .set('Accept', 'application/json')
    .send(newGranule)
    .expect(200);

  const collectionId = `fake_collection___${randomId('collectionId')}`;
  const requestPayload = {
    collectionId,
    executionArn: t.context.executionArn,
    granuleId: newGranule.granuleId,
  };

  const response = await request(app)
    .post(`/granules/${newGranule.granuleId}/executions`)
    .set('Authorization', `Bearer ${jwtAuthToken}`)
    .set('Accept', 'application/json')
    .send(requestPayload)
    .expect(404);

  t.is(response.body.error, 'Not Found');
  t.true(response.body.message.includes(`No collection found to associate execution with for collectionId ${collectionId}`));
});<|MERGE_RESOLUTION|>--- conflicted
+++ resolved
@@ -91,10 +91,6 @@
 const testDbName = `granules_${cryptoRandomString({ length: 10 })}`;
 
 let accessTokenModel;
-<<<<<<< HEAD
-=======
-let executionModel;
->>>>>>> 7f35eef7
 let executionPgModel;
 let filePgModel;
 let granulePgModel;
@@ -172,13 +168,6 @@
   // create a workflow template file
   const tKey = `${process.env.stackName}/workflow_template.json`;
   await s3PutObject({ Bucket: process.env.system_bucket, Key: tKey, Body: '{}' });
-<<<<<<< HEAD
-=======
-
-  // create fake execution table
-  executionModel = new models.Execution();
-  await executionModel.createTable();
->>>>>>> 7f35eef7
   executionPgModel = new ExecutionPgModel();
 
   granulePgModel = new GranulePgModel();
