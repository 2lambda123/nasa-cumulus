'use strict';

const fs = require('fs');
const request = require('supertest');
const path = require('path');
const sinon = require('sinon');
const test = require('ava');
const omit = require('lodash/omit');
const cryptoRandomString = require('crypto-random-string');
const {
  CollectionPgModel,
  destroyLocalTestDb,
  ExecutionPgModel,
  fakeCollectionRecordFactory,
  fakeExecutionRecordFactory,
  fakeGranuleRecordFactory,
  FilePgModel,
  GranulePgModel,
  GranulesExecutionsPgModel,
  generateLocalTestDb,
  localStackConnectionEnv,
  translateApiFiletoPostgresFile,
  translateApiGranuleToPostgresGranule,
  translateApiExecutionToPostgresExecution,
  translatePostgresGranuleToApiGranule,
  upsertGranuleWithExecutionJoinRecord,
  migrationDir,
  getUniqueGranuleByGranuleId,
} = require('@cumulus/db');

const {
  createTestIndex,
  cleanupTestIndex,
} = require('@cumulus/es-client/testUtils');

const {
  buildS3Uri,
  createBucket,
  createS3Buckets,
  deleteS3Buckets,
  recursivelyDeleteS3Bucket,
  s3ObjectExists,
  s3PutObject,
} = require('@cumulus/aws-client/S3');

const {
  secretsManager,
  sfn,
  s3,
  sns,
  sqs,
} = require('@cumulus/aws-client/services');
const { CMR } = require('@cumulus/cmr-client');
const {
  metadataObjectFromCMRFile,
} = require('@cumulus/cmrjs/cmr-utils');
const indexer = require('@cumulus/es-client/indexer');
const { Search } = require('@cumulus/es-client/search');
const launchpad = require('@cumulus/launchpad-auth');
const { randomString, randomId } = require('@cumulus/common/test-utils');
const { getDistributionBucketMapKey } = require('@cumulus/distribution-utils');
const { constructCollectionId } = require('@cumulus/message/Collections');
const { getExecutionUrlFromArn } = require('@cumulus/message/Executions');

const { put } = require('../../endpoints/granules');
const assertions = require('../../lib/assertions');
const { createGranuleAndFiles } = require('../helpers/create-test-data');
const models = require('../../models');

// Dynamo mock data factories
const {
  createFakeJwtAuthToken,
  fakeAccessTokenFactory,
  fakeCollectionFactory,
  fakeGranuleFactoryV2,
  setAuthorizedOAuthUsers,
  fakeExecutionFactoryV2,
} = require('../../lib/testUtils');
const {
  createJwtToken,
} = require('../../lib/token');

const {
  generateMoveGranuleTestFilesAndEntries,
  getFileNameFromKey,
  getPgFilesFromGranuleCumulusId,
} = require('./granules/helpers');
const { buildFakeExpressResponse } = require('./utils');

const testDbName = `granules_${cryptoRandomString({ length: 10 })}`;

let accessTokenModel;
let collectionModel;
let executionModel;
let executionPgModel;
let filePgModel;
let granuleModel;
let granulePgModel;
let granulesExecutionsPgModel;
let jwtAuthToken;

process.env.AccessTokensTable = randomId('token');
process.env.AsyncOperationsTable = randomId('async');
process.env.ExecutionsTable = randomId('executions');
process.env.CollectionsTable = randomId('collection');
process.env.GranulesTable = randomId('granules');
process.env.stackName = randomId('stackname');
process.env.system_bucket = randomId('systembucket');
process.env.TOKEN_SECRET = randomId('secret');

// import the express app after setting the env variables
const { app } = require('../../app');

async function runTestUsingBuckets(buckets, testFunction) {
  try {
    await createS3Buckets(buckets);
    await testFunction();
  } finally {
    await Promise.all(buckets.map(recursivelyDeleteS3Bucket));
  }
}

/**
 * Helper for creating and uploading bucket configuration for 'move' tests.
 * @returns {Object} with keys of internalBucket, and publicBucket.
 */
async function setupBucketsConfig() {
  const systemBucket = process.env.system_bucket;
  const buckets = {
    protected: {
      name: systemBucket,
      type: 'protected',
    },
    public: {
      name: randomId('public'),
      type: 'public',
    },
  };

  process.env.DISTRIBUTION_ENDPOINT = 'http://example.com/';
  await s3PutObject({
    Bucket: systemBucket,
    Key: `${process.env.stackName}/workflows/buckets.json`,
    Body: JSON.stringify(buckets),
  });
  await createBucket(buckets.public.name);
  // Create the required bucket map configuration file
  await s3PutObject({
    Bucket: systemBucket,
    Key: getDistributionBucketMapKey(process.env.stackName),
    Body: JSON.stringify({
      [systemBucket]: systemBucket,
      [buckets.public.name]: buckets.public.name,
    }),
  });
  return { internalBucket: systemBucket, publicBucket: buckets.public.name };
}

test.before(async (t) => {
  process.env.CMR_ENVIRONMENT = 'SIT';
  process.env = {
    ...process.env,
    ...localStackConnectionEnv,
    PG_DATABASE: testDbName,
  };

  // create a fake bucket
  await createBucket(process.env.system_bucket);

  // create a workflow template file
  const tKey = `${process.env.stackName}/workflow_template.json`;
  await s3PutObject({ Bucket: process.env.system_bucket, Key: tKey, Body: '{}' });

  // create fake Collections table
  collectionModel = new models.Collection();
  await collectionModel.createTable();

  // create fake execution table
  executionModel = new models.Execution();
  await executionModel.createTable();
  executionPgModel = new ExecutionPgModel();

  // create fake Granules table
  granuleModel = new models.Granule();
  await granuleModel.createTable();
  t.context.granuleModel = granuleModel;

  granulePgModel = new GranulePgModel();
  t.context.granulePgModel = granulePgModel;
  filePgModel = new FilePgModel();
  granulesExecutionsPgModel = new GranulesExecutionsPgModel();

  const username = randomString();
  await setAuthorizedOAuthUsers([username]);

  accessTokenModel = new models.AccessToken();
  await accessTokenModel.createTable();

  jwtAuthToken = await createFakeJwtAuthToken({ accessTokenModel, username });

  // Store the CMR password
  process.env.cmr_password_secret_name = randomString();
  await secretsManager().createSecret({
    Name: process.env.cmr_password_secret_name,
    SecretString: randomString(),
  }).promise();

  // Store the Launchpad passphrase
  process.env.launchpad_passphrase_secret_name = randomString();
  await secretsManager().createSecret({
    Name: process.env.launchpad_passphrase_secret_name,
    SecretString: randomString(),
  }).promise();

  // Generate a local test postGres database

  const { knex, knexAdmin } = await generateLocalTestDb(testDbName, migrationDir);
  t.context.knex = knex;
  t.context.knexAdmin = knexAdmin;

  const { esIndex, esClient } = await createTestIndex();
  t.context.esIndex = esIndex;
  t.context.esClient = esClient;

  t.context.esGranulesClient = new Search(
    {},
    'granule',
    process.env.ES_INDEX
  );

  // Create collections in Dynamo and Postgres
  // we need this because a granule has a foreign key referring to collections
  const collectionName = 'fakeCollection';
  const collectionVersion = 'v1';

  t.context.testCollection = fakeCollectionFactory({
    name: collectionName,
    version: collectionVersion,
    duplicateHandling: 'error',
  });
  t.context.collectionId = constructCollectionId(
    collectionName,
    collectionVersion
  );

  const testPgCollection = fakeCollectionRecordFactory({
    name: collectionName,
    version: collectionVersion,
  });
  const collectionPgModel = new CollectionPgModel();
  const [pgCollection] = await collectionPgModel.create(
    t.context.knex,
    testPgCollection
  );

  // Create execution in Dynamo/Postgres
  // we need this as granules *should have* a related execution

  t.context.testExecution = fakeExecutionRecordFactory();
  const [testExecution] = (
    await executionPgModel.create(t.context.knex, t.context.testExecution)
  );
  t.context.testExecutionCumulusId = testExecution.cumulus_id;
  t.context.collectionCumulusId = pgCollection.cumulus_id;

  const newExecution = fakeExecutionFactoryV2({
    arn: 'arn3',
    status: 'completed',
    name: 'test_execution',
  });

  await executionModel.create(newExecution);
  const executionPgRecord = await translateApiExecutionToPostgresExecution(
    newExecution,
    knex
  );
  const [pgExecution] = await executionPgModel.create(knex, executionPgRecord);
  t.context.executionUrl = pgExecution.url;
  t.context.executionArn = pgExecution.arn;
});

test.beforeEach(async (t) => {
  const granuleId1 = `${cryptoRandomString({ length: 7 })}.${cryptoRandomString({ length: 20 })}.hdf`;
  const granuleId2 = `${cryptoRandomString({ length: 7 })}.${cryptoRandomString({ length: 20 })}.hdf`;

  // create fake Dynamo granule records
  t.context.fakeGranules = [
    fakeGranuleFactoryV2({
      granuleId: granuleId1,
      status: 'completed',
      execution: getExecutionUrlFromArn(t.context.testExecution.arn),
      duration: 47.125,
    }),
    fakeGranuleFactoryV2({
      granuleId: granuleId2,
      status: 'failed',
      execution: getExecutionUrlFromArn(t.context.testExecution.arn),
      duration: 52.235,
    }),
  ];

  await Promise.all(t.context.fakeGranules.map((granule) =>
    granuleModel.create(granule)
      .then((record) => indexer.indexGranule(t.context.esClient, record, t.context.esIndex))));

  // create fake Postgres granule records
  t.context.fakePGGranules = [
    fakeGranuleRecordFactory(
      {
        granule_id: granuleId1,
        status: 'completed',
        collection_cumulus_id: t.context.collectionCumulusId,
        published: true,
        cmr_link: 'https://cmr.uat.earthdata.nasa.gov/search/granules.json?concept_id=A123456789-TEST_A',
        duration: 47.125,
        timestamp: new Date(Date.now()),
      }
    ),
    fakeGranuleRecordFactory(
      {
        granule_id: granuleId2,
        status: 'failed',
        collection_cumulus_id: t.context.collectionCumulusId,
        duration: 52.235,
        timestamp: new Date(Date.now()),
      }
    ),
  ];

<<<<<<< HEAD
  await Promise.all(t.context.fakePGGranules.map((granule) =>
    granulePgModel.create(t.context.knex, granule)));

  const topicName = randomString();
  const { TopicArn } = await sns().createTopic({ Name: topicName }).promise();
  process.env.granule_sns_topic_arn = TopicArn;
  t.context.TopicArn = TopicArn;

  const QueueName = randomString();
  const { QueueUrl } = await sqs().createQueue({ QueueName }).promise();
  t.context.QueueUrl = QueueUrl;
  const getQueueAttributesResponse = await sqs().getQueueAttributes({
    QueueUrl,
    AttributeNames: ['QueueArn'],
  }).promise();
  const QueueArn = getQueueAttributesResponse.Attributes.QueueArn;

  const { SubscriptionArn } = await sns().subscribe({
    TopicArn,
    Protocol: 'sqs',
    Endpoint: QueueArn,
  }).promise();

  await sns().confirmSubscription({
    TopicArn,
    Token: SubscriptionArn,
  }).promise();
});

test.afterEach(async (t) => {
  const { QueueUrl, TopicArn } = t.context;
  await sqs().deleteQueue({ QueueUrl }).promise();
  await sns().deleteTopic({ TopicArn }).promise();
=======
  await Promise.all(
    t.context.fakePGGranules.map((granule) =>
      upsertGranuleWithExecutionJoinRecord(
        t.context.knex,
        granule,
        t.context.testExecutionCumulusId,
        t.context.granulePgModel
      ))
  );
>>>>>>> 5352ded7
});

test.after.always(async (t) => {
  await granuleModel.deleteTable();
  await executionModel.deleteTable();
  await accessTokenModel.deleteTable();
  await recursivelyDeleteS3Bucket(process.env.system_bucket);
  await secretsManager().deleteSecret({
    SecretId: process.env.cmr_password_secret_name,
    ForceDeleteWithoutRecovery: true,
  }).promise();
  await secretsManager().deleteSecret({
    SecretId: process.env.launchpad_passphrase_secret_name,
    ForceDeleteWithoutRecovery: true,
  }).promise();

  await destroyLocalTestDb({
    knex: t.context.knex,
    knexAdmin: t.context.knexAdmin,
    testDbName,
  });
  await cleanupTestIndex(t.context);
});

test.serial('default returns list of granules', async (t) => {
  const response = await request(app)
    .get('/granules')
    .set('Accept', 'application/json')
    .set('Authorization', `Bearer ${jwtAuthToken}`)
    .expect(200);

  const { meta, results } = response.body;
  t.is(results.length, 2);
  t.is(meta.stack, process.env.stackName);
  t.is(meta.table, 'granule');
  t.is(meta.count, 2);
  const granuleIds = t.context.fakePGGranules.map((i) => i.granule_id);
  results.forEach((r) => {
    t.true(granuleIds.includes(r.granuleId));
  });
});

test.serial('CUMULUS-911 GET without pathParameters and without an Authorization header returns an Authorization Missing response', async (t) => {
  const response = await request(app)
    .get('/granules')
    .set('Accept', 'application/json')
    .expect(401);

  assertions.isAuthorizationMissingResponse(t, response);
});

test.serial('CUMULUS-911 GET with pathParameters.granuleName set and without an Authorization header returns an Authorization Missing response', async (t) => {
  const response = await request(app)
    .get('/granules/asdf')
    .set('Accept', 'application/json')
    .expect(401);

  assertions.isAuthorizationMissingResponse(t, response);
});

test.serial('CUMULUS-911 PUT with pathParameters.granuleName set and without an Authorization header returns an Authorization Missing response', async (t) => {
  const response = await request(app)
    .put('/granules/asdf')
    .set('Accept', 'application/json')
    .expect(401);

  assertions.isAuthorizationMissingResponse(t, response);
});

test.serial('CUMULUS-911 DELETE with pathParameters.granuleName set and without an Authorization header returns an Authorization Missing response', async (t) => {
  const response = await request(app)
    .delete('/granules/asdf')
    .set('Accept', 'application/json')
    .expect(401);

  assertions.isAuthorizationMissingResponse(t, response);
});

test.serial('CUMULUS-912 GET without pathParameters and with an invalid access token returns an unauthorized response', async (t) => {
  const response = await request(app)
    .get('/granules/asdf')
    .set('Accept', 'application/json')
    .set('Authorization', 'Bearer ThisIsAnInvalidAuthorizationToken')
    .expect(401);

  assertions.isInvalidAccessTokenResponse(t, response);
});

test.serial('CUMULUS-912 GET without pathParameters and with an unauthorized user returns an unauthorized response', async (t) => {
  const accessTokenRecord = fakeAccessTokenFactory();
  await accessTokenModel.create(accessTokenRecord);
  const jwtToken = createJwtToken(accessTokenRecord);

  const response = await request(app)
    .get('/granules')
    .set('Accept', 'application/json')
    .set('Authorization', `Bearer ${jwtToken}`)
    .expect(401);

  assertions.isUnauthorizedUserResponse(t, response);
});

test.serial('CUMULUS-912 GET with pathParameters.granuleName set and with an invalid access token returns an unauthorized response', async (t) => {
  const response = await request(app)
    .get('/granules/asdf')
    .set('Accept', 'application/json')
    .set('Authorization', 'Bearer ThisIsAnInvalidAuthorizationToken')
    .expect(401);

  assertions.isInvalidAccessTokenResponse(t, response);
});

test.todo('CUMULUS-912 GET with pathParameters.granuleName set and with an unauthorized user returns an unauthorized response');

test.serial('CUMULUS-912 PUT with pathParameters.granuleName set and with an invalid access token returns an unauthorized response', async (t) => {
  const response = await request(app)
    .put('/granules/asdf')
    .set('Accept', 'application/json')
    .set('Authorization', 'Bearer ThisIsAnInvalidAuthorizationToken')
    .expect(401);

  assertions.isInvalidAccessTokenResponse(t, response);
});

test.todo('CUMULUS-912 PUT with pathParameters.granuleName set and with an unauthorized user returns an unauthorized response');

test.serial('CUMULUS-912 DELETE with pathParameters.granuleName set and with an unauthorized user returns an unauthorized response', async (t) => {
  const accessTokenRecord = fakeAccessTokenFactory();
  await accessTokenModel.create(accessTokenRecord);
  const jwtToken = createJwtToken(accessTokenRecord);

  const response = await request(app)
    .delete('/granules/adsf')
    .set('Accept', 'application/json')
    .set('Authorization', `Bearer ${jwtToken}`)
    .expect(401);

  assertions.isUnauthorizedUserResponse(t, response);
});

test.serial('GET returns the expected existing granule', async (t) => {
  const {
    knex,
    fakePGGranules,
  } = t.context;

  const response = await request(app)
    .get(`/granules/${t.context.fakePGGranules[0].granule_id}`)
    .set('Accept', 'application/json')
    .set('Authorization', `Bearer ${jwtAuthToken}`)
    .expect(200);

  const pgGranule = await granulePgModel.get(knex, {
    granule_id: fakePGGranules[0].granule_id,
    collection_cumulus_id: fakePGGranules[0].collection_cumulus_id,
  });

  const expectedGranule = await translatePostgresGranuleToApiGranule({
    granulePgRecord: pgGranule,
    knexOrTransaction: knex,
  });

  t.deepEqual(response.body, expectedGranule);
});

test.serial('GET returns a 404 response if the granule is not found', async (t) => {
  const response = await request(app)
    .get('/granules/unknownGranule')
    .set('Accept', 'application/json')
    .set('Authorization', `Bearer ${jwtAuthToken}`)
    .expect(404);

  t.is(response.status, 404);
  const { message } = response.body;
  t.is(message, 'Granule not found');
});

test.serial('PUT fails if action is not supported', async (t) => {
  const response = await request(app)
    .put(`/granules/${t.context.fakePGGranules[0].granule_id}`)
    .set('Accept', 'application/json')
    .set('Authorization', `Bearer ${jwtAuthToken}`)
    .send({ action: 'someUnsupportedAction' })
    .expect(400);

  t.is(response.status, 400);
  const { message } = response.body;
  t.true(message.includes('Action is not supported'));
});

test.serial('PUT without a body, fails to update granule.', async (t) => {
  const response = await request(app)
    .put(`/granules/${t.context.fakePGGranules[0].granule_id}`)
    .set('Accept', 'application/json')
    .set('Authorization', `Bearer ${jwtAuthToken}`)
    .expect(400);

  t.is(response.status, 400);
  const { message } = response.body;
  t.is(message, `input :granuleName (${t.context.fakeGranules[0].granuleId}) must match body's granuleId (undefined)`);
});

// This needs to be serial because it is stubbing aws.sfn's responses
test.serial('reingest a granule', async (t) => {
  const fakeDescribeExecutionResult = {
    input: JSON.stringify({
      meta: {
        workflow_name: 'IngestGranule',
      },
      payload: {},
    }),
  };

  // fake workflow
  const message = JSON.parse(fakeDescribeExecutionResult.input);
  const wKey = `${process.env.stackName}/workflows/${message.meta.workflow_name}.json`;
  await s3PutObject({ Bucket: process.env.system_bucket, Key: wKey, Body: '{}' });

  const stub = sinon.stub(sfn(), 'describeExecution').returns({
    promise: () => Promise.resolve(fakeDescribeExecutionResult),
  });
  t.teardown(() => stub.restore());

  const response = await request(app)
    .put(`/granules/${t.context.fakePGGranules[0].granule_id}`)
    .set('Accept', 'application/json')
    .set('Authorization', `Bearer ${jwtAuthToken}`)
    .send({ action: 'reingest' })
    .expect(200);

  const body = response.body;
  t.is(body.status, 'SUCCESS');
  t.is(body.action, 'reingest');
  t.true(body.warning.includes('overwritten'));

  const updatedPgGranule = await getUniqueGranuleByGranuleId(
    t.context.knex,
    t.context.fakePGGranules[0].granule_id
  );
  const updatedDynamoGranule = await granuleModel.get(
    { granuleId: t.context.fakeGranules[0].granuleId }
  );

  t.is(updatedPgGranule.status, 'running');
  t.is(updatedDynamoGranule.status, 'running');
});

// This needs to be serial because it is stubbing aws.sfn's responses
test.serial('apply an in-place workflow to an existing granule', async (t) => {
  const fakeSFResponse = {
    execution: {
      input: JSON.stringify({
        meta: {
          workflow_name: 'inPlaceWorkflow',
        },
        payload: {},
      }),
    },
  };

  //fake in-place workflow
  const message = JSON.parse(fakeSFResponse.execution.input);
  const wKey = `${process.env.stackName}/workflows/${message.meta.workflow_name}.json`;
  await s3PutObject({ Bucket: process.env.system_bucket, Key: wKey, Body: '{}' });

  const fakeDescribeExecutionResult = {
    output: JSON.stringify({
      meta: {
        workflow_name: 'IngestGranule',
      },
      payload: {},
    }),
  };

  const stub = sinon.stub(sfn(), 'describeExecution').returns({
    promise: () => Promise.resolve(fakeDescribeExecutionResult),
  });
  t.teardown(() => stub.restore());

  const response = await request(app)
    .put(`/granules/${t.context.fakePGGranules[0].granule_id}`)
    .set('Accept', 'application/json')
    .set('Authorization', `Bearer ${jwtAuthToken}`)
    .send({
      action: 'applyWorkflow',
      workflow: 'inPlaceWorkflow',
      messageSource: 'output',
    })
    .expect(200);

  const body = response.body;
  t.is(body.status, 'SUCCESS');
  t.is(body.action, 'applyWorkflow inPlaceWorkflow');

  const updatedPgGranule = await getUniqueGranuleByGranuleId(
    t.context.knex,
    t.context.fakePGGranules[0].granule_id
  );
  const updatedDynamoGranule = await granuleModel.get(
    { granuleId: t.context.fakeGranules[0].granuleId }
  );

  t.is(updatedPgGranule.status, 'running');
  t.is(updatedDynamoGranule.status, 'running');
});

test.serial('remove a granule from CMR', async (t) => {
  const {
    s3Buckets,
    newPgGranule,
  } = await createGranuleAndFiles({
    dbClient: t.context.knex,
    esClient: t.context.esClient,
    granuleParams: { published: true },
  });

  const granuleId = newPgGranule.granule_id;

  sinon.stub(
    CMR.prototype,
    'deleteGranule'
  ).callsFake(() => Promise.resolve());

  sinon.stub(
    CMR.prototype,
    'getGranuleMetadata'
  ).callsFake(() => Promise.resolve({ title: granuleId }));

  try {
    const response = await request(app)
      .put(`/granules/${granuleId}`)
      .set('Accept', 'application/json')
      .set('Authorization', `Bearer ${jwtAuthToken}`)
      .send({ action: 'removeFromCmr' })
      .expect(200);

    const body = response.body;
    t.is(body.status, 'SUCCESS');
    t.is(body.action, 'removeFromCmr');

    // Should have updated the Dynamo granule
    const updatedDynamoGranule = await granuleModel.get({ granuleId });
    t.is(updatedDynamoGranule.published, false);
    t.is(updatedDynamoGranule.cmrLink, undefined);

    // Should have updated the Postgres granule
    const updatedPgGranule = await getUniqueGranuleByGranuleId(
      t.context.knex,
      granuleId
    );
    t.is(updatedPgGranule.published, false);
    t.is(updatedPgGranule.cmrLink, undefined);
  } finally {
    CMR.prototype.deleteGranule.restore();
    CMR.prototype.getGranuleMetadata.restore();
  }

  t.teardown(() => deleteS3Buckets([
    s3Buckets.protected.name,
    s3Buckets.public.name,
  ]));
});

test.serial('remove a granule from CMR with launchpad authentication', async (t) => {
  process.env.cmr_oauth_provider = 'launchpad';
  const launchpadStub = sinon.stub(launchpad, 'getLaunchpadToken').callsFake(() => randomString());

  sinon.stub(
    CMR.prototype,
    'deleteGranule'
  ).callsFake(() => Promise.resolve());

  sinon.stub(
    CMR.prototype,
    'getGranuleMetadata'
  ).callsFake(() => Promise.resolve({ title: t.context.fakePGGranules[0].granule_id }));

  try {
    const response = await request(app)
      .put(`/granules/${t.context.fakePGGranules[0].granule_id}`)
      .set('Accept', 'application/json')
      .set('Authorization', `Bearer ${jwtAuthToken}`)
      .send({ action: 'removeFromCmr' })
      .expect(200);

    const body = response.body;
    t.is(body.status, 'SUCCESS');
    t.is(body.action, 'removeFromCmr');

    const updatedGranule = await granuleModel.get({
      granuleId: t.context.fakePGGranules[0].granule_id,
    });
    t.is(updatedGranule.published, false);
    t.is(updatedGranule.cmrLink, undefined);

    t.is(launchpadStub.calledOnce, true);
  } finally {
    process.env.cmr_oauth_provider = 'earthdata';
    launchpadStub.restore();
    CMR.prototype.deleteGranule.restore();
    CMR.prototype.getGranuleMetadata.restore();
  }
});

test.serial('DELETE returns 404 if granule does not exist', async (t) => {
  const granuleId = randomString();
  const response = await request(app)
    .delete(`/granules/${granuleId}`)
    .set('Accept', 'application/json')
    .set('Authorization', `Bearer ${jwtAuthToken}`)
    .expect(404);
  t.true(response.body.message.includes('No record found'));
});

test.serial('DELETE deleting an existing granule that is published will fail and not delete records', async (t) => {
  const {
    s3Buckets,
    newDynamoGranule,
    newPgGranule: { collection_cumulus_id: collectionCumulusId },
  } = await createGranuleAndFiles({
    dbClient: t.context.knex,
    granuleParams: { published: true },
    esClient: t.context.esClient,
  });

  const granuleId = newDynamoGranule.granuleId;

  const response = await request(app)
    .delete(`/granules/${granuleId}`)
    .set('Accept', 'application/json')
    .set('Authorization', `Bearer ${jwtAuthToken}`)
    .expect(400);

  t.is(response.status, 400);
  const { message } = response.body;
  t.is(
    message,
    'You cannot delete a granule that is published to CMR. Remove it from CMR first'
  );

  // granule should still exist in Dynamo and Postgres
  t.true(await granulePgModel.exists(
    t.context.knex,
    { granule_id: granuleId, collection_cumulus_id: collectionCumulusId }
  ));
  t.true(await granuleModel.exists({ granuleId }));

  // Verify files still exist in S3 and Postgres
  await Promise.all(
    newDynamoGranule.files.map(async (file) => {
      t.true(await s3ObjectExists({ Bucket: file.bucket, Key: file.key }));
      t.true(await filePgModel.exists(t.context.knex, { bucket: file.bucket, key: file.key }));
    })
  );

  t.teardown(() => deleteS3Buckets([
    s3Buckets.protected.name,
    s3Buckets.public.name,
  ]));
});

test.serial('DELETE deleting an existing unpublished granule', async (t) => {
  const {
    s3Buckets,
    newDynamoGranule,
    newPgGranule: { collection_cumulus_id: collectionCumulusId },
  } = await createGranuleAndFiles({
    dbClient: t.context.knex,
    granuleParams: { published: false },
    esClient: t.context.esClient,
  });

  const response = await request(app)
    .delete(`/granules/${newDynamoGranule.granuleId}`)
    .set('Accept', 'application/json')
    .set('Authorization', `Bearer ${jwtAuthToken}`)
    .expect(200);

  t.is(response.status, 200);
  const { detail } = response.body;
  t.is(detail, 'Record deleted');

  const granuleId = newDynamoGranule.granuleId;

  // granule have been deleted from Postgres and Dynamo
  t.false(await granulePgModel.exists(
    t.context.knex,
    { granule_id: granuleId, collection_cumulus_id: collectionCumulusId }
  ));
  t.false(await granuleModel.exists({ granuleId }));

  // verify the files are deleted from S3 and Postgres
  await Promise.all(
    newDynamoGranule.files.map(async (file) => {
      t.false(await s3ObjectExists({ Bucket: file.bucket, Key: file.key }));
      t.false(await filePgModel.exists(t.context.knex, { bucket: file.bucket, key: file.key }));
    })
  );

  t.teardown(() => deleteS3Buckets([
    s3Buckets.protected.name,
    s3Buckets.public.name,
  ]));
});

test.serial('DELETE deleting a granule that exists in Dynamo but not Postgres', async (t) => {
  // Create a granule in Dynamo only
  const s3Buckets = {
    protected: {
      name: randomId('protected'),
      type: 'protected',
    },
    public: {
      name: randomId('public'),
      type: 'public',
    },
  };
  const granuleId = randomId('granule');
  const files = [
    {
      bucket: s3Buckets.protected.name,
      fileName: `${granuleId}.hdf`,
      key: `${randomString(5)}/${granuleId}.hdf`,
    },
    {
      bucket: s3Buckets.protected.name,
      fileName: `${granuleId}.cmr.xml`,
      key: `${randomString(5)}/${granuleId}.cmr.xml`,
    },
    {
      bucket: s3Buckets.public.name,
      fileName: `${granuleId}.jpg`,
      key: `${randomString(5)}/${granuleId}.jpg`,
    },
  ];

  const newGranule = fakeGranuleFactoryV2(
    {
      granuleId: granuleId,
      status: 'failed',
      published: false,
      files: files,
    }
  );

  await createS3Buckets([
    s3Buckets.protected.name,
    s3Buckets.public.name,
  ]);

  // Add files to S3
  await Promise.all(newGranule.files.map((file) => s3PutObject({
    Bucket: file.bucket,
    Key: file.key,
    Body: `test data ${randomString()}`,
  })));

  // create a new Dynamo granule
  await granuleModel.create(newGranule);

  const response = await request(app)
    .delete(`/granules/${newGranule.granuleId}`)
    .set('Accept', 'application/json')
    .set('Authorization', `Bearer ${jwtAuthToken}`)
    .expect(200);

  t.is(response.status, 200);
  const { detail } = response.body;
  t.is(detail, 'Record deleted');

  // granule have been deleted from Dynamo
  t.false(await granuleModel.exists({ granuleId }));

  // Verify files were removed from S3
  await Promise.all(
    newGranule.files.map(async (file) => {
      t.false(await s3ObjectExists({ Bucket: file.bucket, Key: file.key }));
    })
  );

  t.teardown(() => deleteS3Buckets([
    s3Buckets.protected.name,
    s3Buckets.public.name,
  ]));
});

test.serial('DELETE throws an error if the Postgres get query fails', async (t) => {
  const {
    s3Buckets,
    newDynamoGranule,
    newPgGranule: { collection_cumulus_id: collectionCumulusId },
  } = await createGranuleAndFiles({
    dbClient: t.context.knex,
    granuleParams: { published: true },
    esClient: t.context.esClient,
  });

  sinon
    .stub(GranulePgModel.prototype, 'get')
    .throws(new Error('Error message'));

  try {
    const response = await request(app)
      .delete(`/granules/${newDynamoGranule.granuleId}`)
      .set('Accept', 'application/json')
      .set('Authorization', `Bearer ${jwtAuthToken}`);
    t.is(response.status, 400);
  } finally {
    GranulePgModel.prototype.get.restore();
  }

  const granuleId = newDynamoGranule.granuleId;

  // granule not have been deleted from Postgres or Dynamo
  t.true(await granulePgModel.exists(
    t.context.knex,
    { granule_id: granuleId, collection_cumulus_id: collectionCumulusId }
  ));
  t.true(await granuleModel.exists({ granuleId }));

  // verify the files still exist in S3 and Postgres
  await Promise.all(
    newDynamoGranule.files.map(async (file) => {
      t.true(await s3ObjectExists({ Bucket: file.bucket, Key: file.key }));
      t.true(await filePgModel.exists(t.context.knex, { bucket: file.bucket, key: file.key }));
    })
  );

  t.teardown(() => deleteS3Buckets([
    s3Buckets.protected.name,
    s3Buckets.public.name,
  ]));
});

test.serial('DELETE publishes an SNS message after a successful granule delete', async (t) => {
  const {
    s3Buckets,
    newDynamoGranule,
    newPgGranule,
  } = await createGranuleAndFiles({
    dbClient: t.context.knex,
    granuleParams: { published: false },
    esClient: t.context.esClient,
  });

  const response = await request(app)
    .delete(`/granules/${newDynamoGranule.granuleId}`)
    .set('Accept', 'application/json')
    .set('Authorization', `Bearer ${jwtAuthToken}`)
    .expect(200);

  t.is(response.status, 200);
  const { detail } = response.body;
  t.is(detail, 'Record deleted');

  const granuleId = newDynamoGranule.granuleId;

  // granule have been deleted from Postgres and Dynamo
  t.false(await granulePgModel.exists(
    t.context.knex,
    {
      granule_id: granuleId,
      collection_cumulus_id: newPgGranule.collection_cumulus_id,
    }
  ));
  t.false(await granuleModel.exists({ granuleId }));

  // verify the files are deleted from S3 and Postgres
  await Promise.all(
    newDynamoGranule.files.map(async (file) => {
      t.false(await s3ObjectExists({ Bucket: file.bucket, Key: file.key }));
      t.false(await filePgModel.exists(t.context.knex, { bucket: file.bucket, key: file.key }));
    })
  );

  t.teardown(() => deleteS3Buckets([
    s3Buckets.protected.name,
    s3Buckets.public.name,
  ]));
  const { Messages } = await sqs().receiveMessage({
    QueueUrl: t.context.QueueUrl,
    WaitTimeSeconds: 10,
  }).promise();
  const snsMessageBody = JSON.parse(Messages[0].Body);
  const publishedMessage = JSON.parse(snsMessageBody.Message);

  t.deepEqual(publishedMessage.record.granuleId, newDynamoGranule.granuleId);
  t.deepEqual(publishedMessage.event, 'Delete');
  t.true(publishedMessage.deletedAt < Date.now());
});

test.serial('move a granule with no .cmr.xml file', async (t) => {
  const bucket = process.env.system_bucket;
  const secondBucket = randomId('second');
  const thirdBucket = randomId('third');

  await runTestUsingBuckets(
    [secondBucket, thirdBucket],
    async () => {
      // Generate Granule/Files, S3 objects and database entries
      const granuleFileName = randomId('granuleFileName');
      const {
        newGranule,
        postgresGranuleCumulusId,
      } = await generateMoveGranuleTestFilesAndEntries({
        t,
        bucket,
        secondBucket,
        granulePgModel,
        filePgModel,
        granuleModel,
        granuleFileName,
      });

      const destinationFilepath = `${process.env.stackName}/granules_moved`;
      const destinations = [
        {
          regex: '.*.txt$',
          bucket,
          filepath: destinationFilepath,
        },
        {
          regex: '.*.md$',
          bucket: thirdBucket,
          filepath: destinationFilepath,
        },
        {
          regex: '.*.jpg$',
          bucket,
          filepath: destinationFilepath,
        },
      ];

      const response = await request(app)
        .put(`/granules/${newGranule.granuleId}`)
        .set('Accept', 'application/json')
        .set('Authorization', `Bearer ${jwtAuthToken}`)
        .send({
          action: 'move',
          destinations,
        })
        .expect(200);

      const body = response.body;
      t.is(body.status, 'SUCCESS');
      t.is(body.action, 'move');

      // Validate S3 Objects are where they should be
      const bucketObjects = await s3().listObjects({
        Bucket: bucket,
        Prefix: destinationFilepath,
      }).promise();

      t.is(bucketObjects.Contents.length, 2);
      bucketObjects.Contents.forEach((item) => {
        t.is(item.Key.indexOf(`${destinationFilepath}/${granuleFileName}`), 0);
      });

      const thirdBucketObjects = await s3().listObjects({
        Bucket: thirdBucket,
        Prefix: destinationFilepath,
      }).promise();

      t.is(thirdBucketObjects.Contents.length, 1);
      t.is(thirdBucketObjects.Contents[0].Key, `${destinationFilepath}/${granuleFileName}.md`);

      // check the granule in dynamoDb is updated and files are replaced
      const updatedGranule = await granuleModel.get({ granuleId: newGranule.granuleId });

      updatedGranule.files.forEach((file) => {
        t.true(file.key.startsWith(`${destinationFilepath}/${granuleFileName}`));
        const destination = destinations.find((dest) => file.fileName.match(dest.regex));
        t.is(destination.bucket, file.bucket);
      });

      // check the granule in postgres is updated
      const pgFiles = await getPgFilesFromGranuleCumulusId(
        t.context.knex,
        filePgModel,
        postgresGranuleCumulusId
      );

      t.is(pgFiles.length, 3);

      for (let i = 0; i < pgFiles.length; i += 1) {
        const destination = destinations.find((dest) => pgFiles[i].file_name.match(dest.regex));
        const fileName = pgFiles[i].file_name;

        t.is(destination.bucket, pgFiles[i].bucket);
        t.like(pgFiles[i], {
          ...omit(newGranule.files[i], ['fileName', 'size', 'createdAt', 'updatedAt']),
          key: `${destinationFilepath}/${fileName}`,
          bucket: destination.bucket,
        });
      }
    }
  );
});

test.serial('When a move granule request fails to move a file correctly, it records the expected granule files in postgres and dynamo', async (t) => {
  const bucket = process.env.system_bucket;
  const secondBucket = randomId('second');
  const thirdBucket = randomId('third');
  const fakeBucket = 'TotallyNotARealBucket';

  await runTestUsingBuckets(
    [secondBucket, thirdBucket],
    async () => {
      // Generate Granule/Files, S3 objects and database entries
      const granuleFileName = randomId('granuleFileName');
      const {
        newGranule,
        postgresGranuleCumulusId,
      } = await generateMoveGranuleTestFilesAndEntries({
        t,
        bucket,
        secondBucket,
        granulePgModel,
        filePgModel,
        granuleModel,
        granuleFileName,
      });

      // Create 'destination' objects
      const destinationFilepath = `${process.env.stackName}/granules_fail_1`;
      const destinations = [
        {
          regex: '.*.txt$',
          bucket,
          filepath: destinationFilepath,
        },
        {
          regex: '.*.md$',
          bucket: thirdBucket,
          filepath: destinationFilepath,
        },
        {
          regex: '.*.jpg$',
          bucket: fakeBucket,
          filepath: destinationFilepath,
        },
      ];

      const response = await request(app)
        .put(`/granules/${newGranule.granuleId}`)
        .set('Accept', 'application/json')
        .set('Authorization', `Bearer ${jwtAuthToken}`)
        .send({
          action: 'move',
          destinations,
        })
        .expect(400);

      const message = JSON.parse(response.body.message);

      message.granule.files = message.granule.files.sort(
        (a, b) => (a.key < b.key ? -1 : 1)
      );
      newGranule.files = newGranule.files.sort(
        (a, b) => (a.key < b.key ? -1 : 1)
      );

      const fileWithInvalidDestination = newGranule.files[0];

      t.is(message.reason, 'Failed to move granule');
      t.deepEqual(message.granule, newGranule);
      t.is(message.errors.length, 1);
      t.is(message.errors[0].code, 'NoSuchBucket');

      const actualGranuleFileRecord = message.granuleFilesRecords.sort(
        (a, b) => (a.key < b.key ? -1 : 1)
      );
      const expectedGranuleFileRecord = [
        {
          bucket: thirdBucket,
          key: `${destinationFilepath}/${granuleFileName}.md`,
          fileName: `${granuleFileName}.md`,
        },
        {
          bucket,
          key: `${destinationFilepath}/${granuleFileName}.txt`,
          fileName: `${granuleFileName}.txt`,
        },
        {
          bucket: fileWithInvalidDestination.bucket,
          key: fileWithInvalidDestination.key,
          fileName: `${granuleFileName}.jpg`,
        },
      ];

      t.deepEqual(expectedGranuleFileRecord, actualGranuleFileRecord);

      // Validate S3 Objects are where they should be
      const bucketObjects = await s3().listObjects({
        Bucket: bucket,
        Prefix: destinationFilepath,
      }).promise();
      t.is(bucketObjects.Contents.length, 1);
      t.is(bucketObjects.Contents[0].Key, `${destinationFilepath}/${granuleFileName}.txt`);

      const failedBucketObjects = await s3().listObjects({
        Bucket: secondBucket,
        Prefix: `${process.env.stackName}/original_filepath`,
      }).promise();
      t.is(failedBucketObjects.Contents.length, 1);
      t.is(failedBucketObjects.Contents[0].Key,
        (`${process.env.stackName}/original_filepath/${granuleFileName}.jpg`));

      const thirdBucketObjects = await s3().listObjects({
        Bucket: thirdBucket,
        Prefix: destinationFilepath,
      }).promise();
      t.is(thirdBucketObjects.Contents.length, 1);
      t.is(thirdBucketObjects.Contents[0].Key, `${destinationFilepath}/${granuleFileName}.md`);

      // check the granule in dynamoDb is updated and files are replaced
      const updatedGranule = await granuleModel.get({ granuleId: newGranule.granuleId });
      const updatedFiles = updatedGranule.files.sort((a, b) => (a.key < b.key ? -1 : 1));

      t.true(updatedFiles[0].key.startsWith(`${destinationFilepath}/${granuleFileName}`));
      t.like(newGranule.files[0], omit(updatedFiles[0], ['fileName', 'key', 'bucket']));
      t.is(updatedFiles[0].bucket, destinations.find(
        (dest) => updatedFiles[0].fileName.match(dest.regex)
      ).bucket);

      t.true(
        updatedFiles[1].key.startsWith(`${destinationFilepath}/${granuleFileName}`),
        `updatedFile[1] ${updatedFiles[1].key}, did not start with ${destinationFilepath}/${granuleFileName}`
      );
      t.like(newGranule.files[1], omit(updatedFiles[1], ['fileName', 'key', 'bucket']));
      t.is(updatedFiles[1].bucket, destinations.find(
        (dest) => updatedFiles[1].fileName.match(dest.regex)
      ).bucket);

      t.deepEqual({
        bucket: fileWithInvalidDestination.bucket,
        key: fileWithInvalidDestination.key,
        size: fileWithInvalidDestination.size,
        fileName: `${granuleFileName}.jpg`,
      }, updatedFiles[2]);

      // Check that the postgres granules are in the correct state
      const pgFiles = await getPgFilesFromGranuleCumulusId(
        t.context.knex,
        filePgModel,
        postgresGranuleCumulusId
      );

      // Sort by only the filename because the paths will have changed
      const sortedPgFiles = pgFiles.sort(
        (a, b) => (getFileNameFromKey(a.key) < getFileNameFromKey(b.key) ? -1 : 1)
      );

      // The .jpg at index 0 should fail and have the original object values as
      // it's assigned `fakeBucket`
      t.like(sortedPgFiles[0], {
        ...omit(newGranule.files[0], ['fileName', 'size', 'createdAt', 'updatedAt']),
      });

      for (let i = 1; i <= 2; i += 1) {
        const fileName = sortedPgFiles[i].file_name;
        const destination = destinations.find((dest) => fileName.match(dest.regex));

        t.is(destination.bucket, sortedPgFiles[i].bucket);
        t.like(sortedPgFiles[i], {
          ...omit(newGranule.files[i], ['fileName', 'size', 'createdAt', 'updatedAt']),
          key: `${destinationFilepath}/${fileName}`,
          bucket: destination.bucket,
        });
      }
    }
  );
});

test.serial('move a file and update ECHO10 xml metadata', async (t) => {
  const { internalBucket, publicBucket } = await setupBucketsConfig();
  const newGranule = fakeGranuleFactoryV2({ collectionId: t.context.collectionId });

  newGranule.files = [
    {
      bucket: internalBucket,
      fileName: `${newGranule.granuleId}.txt`,
      key: `${process.env.stackName}/original_filepath/${newGranule.granuleId}.txt`,
    },
    {
      bucket: publicBucket,
      fileName: `${newGranule.granuleId}.cmr.xml`,
      key: `${process.env.stackName}/original_filepath/${newGranule.granuleId}.cmr.xml`,
    },
  ];

  await granuleModel.create(newGranule);

  const postgresNewGranule = await translateApiGranuleToPostgresGranule(
    newGranule,
    t.context.knex
  );
  postgresNewGranule.collection_cumulus_id = t.context.collectionCumulusId;

  const [postgresGranule] = await granulePgModel.create(
    t.context.knex, postgresNewGranule
  );
  const postgresNewGranuleFiles = newGranule.files.map((file) => {
    const translatedFile = translateApiFiletoPostgresFile(file);
    translatedFile.granule_cumulus_id = postgresGranule.cumulus_id;
    return translatedFile;
  });
  await Promise.all(
    postgresNewGranuleFiles.map((file) =>
      filePgModel.create(t.context.knex, file))
  );
  await granuleModel.create(newGranule, t.context.knex);

  await s3PutObject({
    Bucket: newGranule.files[0].bucket,
    Key: newGranule.files[0].key,
    Body: 'test data',
  });

  await s3PutObject({
    Bucket: newGranule.files[1].bucket,
    Key: newGranule.files[1].key,
    Body: fs.createReadStream(path.resolve(__dirname, '../data/meta.xml')),
  });

  const originalXML = await metadataObjectFromCMRFile(
    buildS3Uri(newGranule.files[1].bucket, newGranule.files[1].key)
  );

  const destinationFilepath = `${process.env.stackName}/moved_granules`;
  const destinations = [
    {
      regex: '.*.txt$',
      bucket: internalBucket,
      filepath: destinationFilepath,
    },
  ];

  sinon.stub(
    CMR.prototype,
    'ingestGranule'
  ).returns({ result: { 'concept-id': 'id204842' } });

  const response = await request(app)
    .put(`/granules/${newGranule.granuleId}`)
    .set('Accept', 'application/json')
    .set('Authorization', `Bearer ${jwtAuthToken}`)
    .send({
      action: 'move',
      destinations,
    })
    .expect(200);

  const body = response.body;

  t.is(body.status, 'SUCCESS');
  t.is(body.action, 'move');

  const list = await s3().listObjects({
    Bucket: internalBucket,
    Prefix: destinationFilepath,
  }).promise();
  t.is(list.Contents.length, 1);
  t.is(list.Contents[0].Key.indexOf(destinationFilepath), 0);

  const list2 = await s3().listObjects({
    Bucket: publicBucket,
    Prefix: `${process.env.stackName}/original_filepath`,
  }).promise();
  t.is(list2.Contents.length, 1);
  t.is(newGranule.files[1].key, list2.Contents[0].Key);

  const xmlObject = await metadataObjectFromCMRFile(
    buildS3Uri(newGranule.files[1].bucket, newGranule.files[1].key)
  );

  const newUrls = xmlObject.Granule.OnlineAccessURLs.OnlineAccessURL.map((obj) => obj.URL);
  const newDestination = `${process.env.DISTRIBUTION_ENDPOINT}${destinations[0].bucket}/${destinations[0].filepath}/${newGranule.files[0].fileName}`;
  t.true(newUrls.includes(newDestination));

  // All original URLs are unchanged (because they weren't involved in the granule move)
  const originalURLObjects = originalXML.Granule.OnlineAccessURLs.OnlineAccessURL;
  const originalURLs = originalURLObjects.map((urlObj) => urlObj.URL);
  originalURLs.forEach((originalURL) => {
    t.true(newUrls.includes(originalURL));
  });

  CMR.prototype.ingestGranule.restore();
  await recursivelyDeleteS3Bucket(publicBucket);
});

test.serial('move a file and update its UMM-G JSON metadata', async (t) => {
  const { internalBucket, publicBucket } = await setupBucketsConfig();

  const newGranule = fakeGranuleFactoryV2({ collectionId: t.context.collectionId });
  const ummgMetadataString = fs.readFileSync(path.resolve(__dirname, '../data/ummg-meta.json'));
  const originalUMMG = JSON.parse(ummgMetadataString);

  newGranule.files = [
    {
      bucket: internalBucket,
      fileName: `${newGranule.granuleId}.txt`,
      key: `${process.env.stackName}/original_filepath/${newGranule.granuleId}.txt`,
    },
    {
      bucket: publicBucket,
      fileName: `${newGranule.granuleId}.cmr.json`,
      key: `${process.env.stackName}/original_filepath/${newGranule.granuleId}.cmr.json`,
    },
  ];

  const postgresNewGranule = await translateApiGranuleToPostgresGranule(
    newGranule,
    t.context.knex
  );
  postgresNewGranule.collection_cumulus_id = t.context.collectionCumulusId;

  const [postgresGranule] = await granulePgModel.create(
    t.context.knex, postgresNewGranule
  );
  const postgresNewGranuleFiles = newGranule.files.map((file) => {
    const translatedFile = translateApiFiletoPostgresFile(file);
    translatedFile.granule_cumulus_id = postgresGranule.cumulus_id;
    return translatedFile;
  });
  await Promise.all(
    postgresNewGranuleFiles.map((file) =>
      filePgModel.create(t.context.knex, file))
  );
  await granuleModel.create(newGranule);

  await Promise.all(newGranule.files.map((file) => {
    if (file.name === `${newGranule.granuleId}.txt`) {
      return s3PutObject({ Bucket: file.bucket, Key: file.key, Body: 'test data' });
    }
    return s3PutObject({ Bucket: file.bucket, Key: file.key, Body: ummgMetadataString });
  }));

  const destinationFilepath = `${process.env.stackName}/moved_granules/${randomString()}`;
  const destinations = [
    {
      regex: '.*.txt$',
      bucket: internalBucket,
      filepath: destinationFilepath,
    },
  ];

  sinon.stub(
    CMR.prototype,
    'ingestUMMGranule'
  ).returns({ result: { 'concept-id': 'id204842' } });

  const response = await request(app)
    .put(`/granules/${newGranule.granuleId}`)
    .set('Accept', 'application/json')
    .set('Authorization', `Bearer ${jwtAuthToken}`)
    .send({
      action: 'move',
      destinations,
    })
    .expect(200);

  const body = response.body;

  t.is(body.status, 'SUCCESS');
  t.is(body.action, 'move');

  // text file has moved to correct location
  const list = await s3().listObjects({
    Bucket: internalBucket,
    Prefix: destinationFilepath,
  }).promise();
  t.is(list.Contents.length, 1);
  t.is(list.Contents[0].Key.indexOf(destinationFilepath), 0);

  // CMR JSON  is in same location.
  const list2 = await s3().listObjects({
    Bucket: publicBucket,
    Prefix: `${process.env.stackName}/original_filepath`,
  }).promise();
  t.is(list2.Contents.length, 1);
  t.is(newGranule.files[1].key, list2.Contents[0].Key);

  // CMR UMMG JSON has been updated with the location of the moved file.
  const ummgObject = await metadataObjectFromCMRFile(
    buildS3Uri(newGranule.files[1].bucket, newGranule.files[1].key)
  );
  const updatedURLs = ummgObject.RelatedUrls.map((urlObj) => urlObj.URL);
  const newDestination = `${process.env.DISTRIBUTION_ENDPOINT}${destinations[0].bucket}/${destinations[0].filepath}/${newGranule.files[0].fileName}`;
  t.true(updatedURLs.includes(newDestination));

  // Original metadata is also unchanged.
  const origURLs = originalUMMG.RelatedUrls.map((urlObj) => urlObj.URL);
  origURLs.forEach((origURL) => {
    t.true(updatedURLs.includes(origURL));
  });

  CMR.prototype.ingestUMMGranule.restore();
  await recursivelyDeleteS3Bucket(publicBucket);
});

test.serial('PUT with action move returns failure if one granule file exists', async (t) => {
  const filesExistingStub = sinon.stub(models.Granule.prototype, 'getFilesExistingAtLocation').returns([{ fileName: 'file1' }]);

  const granule = t.context.fakeGranules[0];

  await granuleModel.create(granule);

  const body = {
    action: 'move',
    destinations: [{
      regex: '.*.hdf$',
      bucket: 'fake-bucket',
      filepath: 'fake-destination',
    }],
  };

  const response = await request(app)
    .put(`/granules/${granule.granuleId}`)
    .set('Accept', 'application/json')
    .set('Authorization', `Bearer ${jwtAuthToken}`)
    .send(body)
    .expect(409);

  const responseBody = response.body;
  t.is(response.status, 409);
  t.is(responseBody.message,
    'Cannot move granule because the following files would be overwritten at the destination location: file1. Delete the existing files or reingest the source files.');

  filesExistingStub.restore();
});

test.serial('PUT with action move returns failure if more than one granule file exists', async (t) => {
  const filesExistingStub = sinon.stub(models.Granule.prototype, 'getFilesExistingAtLocation').returns([
    { fileName: 'file1' },
    { fileName: 'file2' },
    { fileName: 'file3' },
  ]);
  const granule = t.context.fakeGranules[0];

  await granuleModel.create(granule);

  const body = {
    action: 'move',
    destinations: [{
      regex: '.*.hdf$',
      bucket: 'fake-bucket',
      filepath: 'fake-destination',
    }],
  };

  const response = await request(app)
    .put(`/granules/${granule.granuleId}`)
    .set('Accept', 'application/json')
    .set('Authorization', `Bearer ${jwtAuthToken}`)
    .send(body)
    .expect(409);

  const responseBody = response.body;
  t.is(response.statusCode, 409);
  t.is(responseBody.message,
    'Cannot move granule because the following files would be overwritten at the destination location: file1, file2, file3. Delete the existing files or reingest the source files.');

  filesExistingStub.restore();
});

test.serial('create (POST) creates new granule without an execution in dynamoDB and postgres', async (t) => {
  const newGranule = fakeGranuleFactoryV2({
    collectionId: t.context.collectionId,
    execution: undefined,
  });

  const response = await request(app)
    .post('/granules')
    .set('Authorization', `Bearer ${jwtAuthToken}`)
    .set('Accept', 'application/json')
    .send(newGranule)
    .expect(200);

  const fetchedDynamoRecord = await granuleModel.get({
    granuleId: newGranule.granuleId,
  });

  const fetchedPostgresRecord = await granulePgModel.get(
    t.context.knex,
    {
      granule_id: newGranule.granuleId,
      collection_cumulus_id: t.context.collectionCumulusId,
    }
  );

  t.deepEqual(
    JSON.parse(response.text),
    { message: `Successfully wrote granule with Granule Id: ${newGranule.granuleId}` }
  );
  t.is(fetchedDynamoRecord.granuleId, newGranule.granuleId);
  t.is(fetchedPostgresRecord.granule_id, newGranule.granuleId);
});

test.serial('create (POST) creates new granule with associated execution in dynamoDB and postgres', async (t) => {
  const newGranule = fakeGranuleFactoryV2({
    collectionId: t.context.collectionId,
    execution: t.context.executionUrl,
  });

  const response = await request(app)
    .post('/granules')
    .set('Authorization', `Bearer ${jwtAuthToken}`)
    .set('Accept', 'application/json')
    .send(newGranule)
    .expect(200);

  const fetchedDynamoRecord = await granuleModel.get({
    granuleId: newGranule.granuleId,
  });

  const fetchedPostgresRecord = await granulePgModel.get(
    t.context.knex,
    {
      granule_id: newGranule.granuleId,
      collection_cumulus_id: t.context.collectionCumulusId,
    }
  );

  t.deepEqual(
    JSON.parse(response.text),
    { message: `Successfully wrote granule with Granule Id: ${newGranule.granuleId}` }
  );
  t.is(fetchedDynamoRecord.granuleId, newGranule.granuleId);
  t.is(fetchedPostgresRecord.granule_id, newGranule.granuleId);
});

test.serial('create (POST) rejects if a granule already exists in postgres', async (t) => {
  const newGranule = fakeGranuleFactoryV2({
    collectionId: t.context.collectionId,
    execution: undefined,
  });

  await request(app)
    .post('/granules')
    .set('Authorization', `Bearer ${jwtAuthToken}`)
    .set('Accept', 'application/json')
    .send(newGranule)
    .expect(200);

  const response = await request(app)
    .post('/granules')
    .set('Authorization', `Bearer ${jwtAuthToken}`)
    .set('Accept', 'application/json')
    .send(newGranule)
    .expect(409);

  const errorText = JSON.parse(response.error.text);
  t.is(errorText.statusCode, 409);
  t.is(errorText.error, 'Conflict');
  t.is(errorText.message, `A granule already exists for granule_id: ${newGranule.granuleId}`);
});

test.serial('create (POST) return bad request if a granule is submitted with a bad collectionId', async (t) => {
  const newGranule = fakeGranuleFactoryV2({
    collectionId: randomId('collectionId'),
  });

  const response = await request(app)
    .post('/granules')
    .set('Authorization', `Bearer ${jwtAuthToken}`)
    .set('Accept', 'application/json')
    .send(newGranule)
    .expect(400);

  t.is(response.statusCode, 400);
  t.is(response.error.status, 400);
  t.is(response.error.message, 'cannot POST /granules (400)');
});

test('PUT replaces an existing granule in all data stores', async (t) => {
  const {
    esClient,
    executionUrl,
    knex,
  } = t.context;

  const {
    newPgGranule,
    newDynamoGranule,
    esRecord,
  } = await createGranuleAndFiles({
    dbClient: knex,
    esClient,
    granuleParams: {
      status: 'running',
      execution: executionUrl,
    },
  });

  t.is(newDynamoGranule.status, 'running');
  t.is(newDynamoGranule.queryFields, undefined);
  t.is(newPgGranule.status, 'running');
  t.is(newPgGranule.query_fields, null);
  t.is(esRecord.status, 'running');
  t.is(esRecord.queryFields, undefined);

  const newQueryFields = {
    foo: randomString(),
  };
  const updatedGranule = {
    ...newDynamoGranule,
    status: 'completed',
    queryFields: newQueryFields,
  };

  await request(app)
    .put(`/granules/${newDynamoGranule.granuleId}`)
    .set('Accept', 'application/json')
    .set('Authorization', `Bearer ${jwtAuthToken}`)
    .send(updatedGranule)
    .expect(200);

  const actualGranule = await t.context.granuleModel.get({
    granuleId: newDynamoGranule.granuleId,
  });
  t.deepEqual(actualGranule, {
    ...newDynamoGranule,
    status: 'completed',
    queryFields: newQueryFields,
    updatedAt: actualGranule.updatedAt,
    error: {},
  });

  const actualPgGranule = await t.context.granulePgModel.get(t.context.knex, {
    cumulus_id: newPgGranule.cumulus_id,
  });

  t.deepEqual(actualPgGranule, {
    ...newPgGranule,
    status: 'completed',
    query_fields: newQueryFields,
    updated_at: actualPgGranule.updated_at,
    error: {},
  });

  t.is(actualPgGranule.updated_at.getTime(), actualGranule.updatedAt);

  const updatedEsRecord = await t.context.esGranulesClient.get(
    newDynamoGranule.granuleId
  );
  t.like(
    updatedEsRecord,
    {
      ...esRecord,
      files: actualGranule.files,
      status: 'completed',
      queryFields: newQueryFields,
      updatedAt: updatedEsRecord.updatedAt,
      timestamp: updatedEsRecord.timestamp,
    }
  );
});

<<<<<<< HEAD
test.serial('PUT replaces an existing granule in all data stores with correct timestamps', async (t) => {
  const { esClient, knex } = t.context;
=======
test('PUT replaces an existing granule in all data stores with correct timestamps', async (t) => {
  const {
    esClient,
    executionUrl,
    knex,
  } = t.context;
>>>>>>> 5352ded7
  const {
    newPgGranule,
    newDynamoGranule,
  } = await createGranuleAndFiles({
    dbClient: knex,
    esClient,
    granuleParams: {
      status: 'running',
      createdAt: Date.now(),
      updatedAt: Date.now(),
      execution: executionUrl,
    },
  });

  const updatedGranule = {
    ...newDynamoGranule,
    updatedAt: Date.now(),
    status: 'completed',
  };

  await request(app)
    .put(`/granules/${newDynamoGranule.granuleId}`)
    .set('Accept', 'application/json')
    .set('Authorization', `Bearer ${jwtAuthToken}`)
    .send(updatedGranule)
    .expect(200);

  const actualGranule = await t.context.granuleModel.get({
    granuleId: newDynamoGranule.granuleId,
  });
  const actualPgGranule = await t.context.granulePgModel.get(t.context.knex, {
    cumulus_id: newPgGranule.cumulus_id,
  });
  const updatedEsRecord = await t.context.esGranulesClient.get(
    newDynamoGranule.granuleId
  );

  t.is(actualGranule.updatedAt, updatedGranule.updatedAt);
  // createdAt timestamp from original record should have been preserved
  t.is(actualGranule.createdAt, newDynamoGranule.createdAt);
  // PG and Dynamo records have the same timestamps
  t.is(actualPgGranule.created_at.getTime(), actualGranule.createdAt);
  t.is(actualPgGranule.updated_at.getTime(), actualGranule.updatedAt);
  t.is(actualPgGranule.created_at.getTime(), updatedEsRecord.createdAt);
  t.is(actualPgGranule.updated_at.getTime(), updatedEsRecord.updatedAt);
});

<<<<<<< HEAD
test.serial('PUT publishes an SNS message after a successful granule update', async (t) => {
  const { esClient, knex } = t.context;
  const {
    newPgGranule,
    newDynamoGranule,
  } = await createGranuleAndFiles({
    dbClient: knex,
    esClient,
    granuleParams: {
      status: 'running',
      createdAt: Date.now(),
      updatedAt: Date.now(),
    },
  });

  const updatedGranule = {
    ...newDynamoGranule,
    updatedAt: Date.now(),
    createdAt: Date.now(),
  };

  await request(app)
    .put(`/granules/${newDynamoGranule.granuleId}`)
    .set('Accept', 'application/json')
    .set('Authorization', `Bearer ${jwtAuthToken}`)
    .send(updatedGranule)
    .expect(200);

  const actualPgGranule = await t.context.granulePgModel.get(t.context.knex, {
    cumulus_id: newPgGranule.cumulus_id,
  });

  const { Messages } = await sqs().receiveMessage({
    QueueUrl: t.context.QueueUrl,
    WaitTimeSeconds: 10,
  }).promise();
  const snsMessageBody = JSON.parse(Messages[0].Body);
  const publishedMessage = JSON.parse(snsMessageBody.Message);

  t.deepEqual(publishedMessage.record.granuleId, actualPgGranule.granule_id);
  t.deepEqual(publishedMessage.event, 'Update');
});

test.serial('put() does not write to PostgreSQL/Elasticsearch if writing to DynamoDB fails', async (t) => {
  const { esClient, knex } = t.context;
=======
test('put() does not write to PostgreSQL/Elasticsearch if writing to DynamoDB fails', async (t) => {
  const {
    esClient,
    executionUrl,
    knex,
  } = t.context;
>>>>>>> 5352ded7
  const {
    newPgGranule,
    newDynamoGranule,
    esRecord,
  } = await createGranuleAndFiles({
    dbClient: knex,
    esClient,
    granuleParams: {
      status: 'running',
      execution: executionUrl,
    },
  });

  const fakeGranuleModel = {
    get: () => Promise.resolve(newDynamoGranule),
    storeGranule: () => {
      throw new Error('something bad');
    },
    delete: () => Promise.resolve(),
  };

  const updatedGranule = {
    ...newDynamoGranule,
    status: 'completed',
  };

  const expressRequest = {
    params: {
      granuleName: newDynamoGranule.granuleId,
    },
    body: updatedGranule,
    testContext: {
      knex,
      granuleModel: fakeGranuleModel,
    },
  };

  const response = buildFakeExpressResponse();
  await put(expressRequest, response);
  t.true(response.boom.badRequest.calledWithMatch('something bad'));

  t.deepEqual(
    await t.context.granuleModel.get({
      granuleId: newDynamoGranule.granuleId,
    }),
    newDynamoGranule
  );
  t.deepEqual(
    await t.context.granulePgModel.get(t.context.knex, {
      cumulus_id: newPgGranule.cumulus_id,
    }),
    newPgGranule
  );
  t.deepEqual(
    await t.context.esGranulesClient.get(
      newDynamoGranule.granuleId
    ),
    esRecord
  );
});

<<<<<<< HEAD
test.serial('put() does not write to DynamoDB/Elasticsearch if writing to PostgreSQL fails', async (t) => {
  const { esClient, knex } = t.context;
=======
test('put() does not write to DynamoDB/Elasticsearch if writing to PostgreSQL fails', async (t) => {
  const {
    esClient,
    executionUrl,
    knex,
  } = t.context;
>>>>>>> 5352ded7
  const {
    newPgGranule,
    newDynamoGranule,
    esRecord,
  } = await createGranuleAndFiles({
    dbClient: knex,
    esClient,
    granuleParams: {
      status: 'running',
      execution: executionUrl,
    },
  });

  const fakeGranulePgModel = {
    upsert: () => {
      throw new Error('something bad');
    },
    search: () => [{
      created_at: new Date(),
    }],
  };

  const updatedGranule = {
    ...newDynamoGranule,
    status: 'completed',
  };

  const expressRequest = {
    params: {
      granuleName: newDynamoGranule.granuleId,
    },
    body: updatedGranule,
    testContext: {
      knex,
      granulePgModel: fakeGranulePgModel,
    },
  };

  const response = buildFakeExpressResponse();
  await put(expressRequest, response);
  t.true(response.boom.badRequest.calledWithMatch('something bad'));

  t.deepEqual(
    await t.context.granuleModel.get({
      granuleId: newDynamoGranule.granuleId,
    }),
    newDynamoGranule
  );
  t.deepEqual(
    await t.context.granulePgModel.get(t.context.knex, {
      cumulus_id: newPgGranule.cumulus_id,
    }),
    newPgGranule
  );
  t.deepEqual(
    await t.context.esGranulesClient.get(
      newDynamoGranule.granuleId
    ),
    esRecord
  );
});

<<<<<<< HEAD
test.serial('put() does not write to DynamoDB/PostgreSQL if writing to Elasticsearch fails', async (t) => {
  const { esClient, knex } = t.context;
=======
test('put() does not write to DynamoDB/PostgreSQL if writing to Elasticsearch fails', async (t) => {
  const {
    esClient,
    executionUrl,
    knex,
  } = t.context;
>>>>>>> 5352ded7
  const {
    newPgGranule,
    newDynamoGranule,
    esRecord,
  } = await createGranuleAndFiles({
    dbClient: knex,
    esClient,
    granuleParams: { status: 'running', execution: executionUrl },
  });

  const fakeEsClient = {
    update: () => {
      throw new Error('something bad');
    },
    delete: () => Promise.resolve(),
  };

  const updatedGranule = {
    ...newDynamoGranule,
    status: 'completed',
  };

  const expressRequest = {
    params: {
      granuleName: newDynamoGranule.granuleId,
    },
    body: updatedGranule,
    testContext: {
      knex,
      esClient: fakeEsClient,
    },
  };

  const response = buildFakeExpressResponse();

  await put(expressRequest, response);
  t.true(response.boom.badRequest.calledWithMatch('something bad'));

  // DynamoDB granule record should not exist due to rollbacks from
  // ES failure which deletes the DynamoDB record to maintain consistency with PG
  await t.throwsAsync(
    t.context.granuleModel.get({
      granuleId: newDynamoGranule.granuleId,
    }),
    { name: 'RecordDoesNotExist' }
  );
  t.deepEqual(
    await t.context.granulePgModel.get(t.context.knex, {
      cumulus_id: newPgGranule.cumulus_id,
    }),
    newPgGranule
  );
  t.deepEqual(
    await t.context.esGranulesClient.get(
      newDynamoGranule.granuleId
    ),
    esRecord
  );
});

<<<<<<< HEAD
test.serial('put() does not publish an SNS message if writing to DynamoDB fails', async (t) => {
  const { esClient, knex } = t.context;
  const {
    newDynamoGranule,
  } = await createGranuleAndFiles({
    dbClient: knex,
    esClient,
    granuleParams: { status: 'running' },
  });

  const fakeGranuleModel = {
    get: () => Promise.resolve(newDynamoGranule),
    create: () => {
      throw new Error('something bad');
    },
  };

  const updatedGranule = {
    ...newDynamoGranule,
    status: 'completed',
  };

  const expressRequest = {
    params: {
      granuleName: newDynamoGranule.granuleId,
    },
    body: updatedGranule,
    testContext: {
      knex,
      granuleModel: fakeGranuleModel,
    },
  };

  const response = buildFakeExpressResponse();

  await t.throwsAsync(
    put(expressRequest, response),
    { message: 'something bad' }
  );

  const { Messages } = await sqs().receiveMessage({
    QueueUrl: t.context.QueueUrl,
    WaitTimeSeconds: 10,
  }).promise();
  t.is(Messages, undefined);
});

test.serial('put() does not publish an SNS message if writing to PostgreSQL fails', async (t) => {
  const { esClient, knex } = t.context;
  const {
    newDynamoGranule,
  } = await createGranuleAndFiles({
    dbClient: knex,
    esClient,
    granuleParams: { status: 'running' },
  });

  const fakeGranulePgModel = {
    upsert: () => {
      throw new Error('something bad');
    },
  };

  const updatedGranule = {
    ...newDynamoGranule,
    status: 'completed',
  };

  const expressRequest = {
    params: {
      granuleName: newDynamoGranule.granuleId,
    },
    body: updatedGranule,
    testContext: {
      knex,
      granulePgModel: fakeGranulePgModel,
    },
  };

  const response = buildFakeExpressResponse();

  await t.throwsAsync(
    put(expressRequest, response),
    { message: 'something bad' }
  );

  const { Messages } = await sqs().receiveMessage({
    QueueUrl: t.context.QueueUrl,
    WaitTimeSeconds: 10,
  }).promise();
  t.is(Messages, undefined);
});

test.serial('put() does not publish an SNS message if writing to Elasticsearch fails', async (t) => {
  const { esClient, knex } = t.context;
  const {
    newDynamoGranule,
  } = await createGranuleAndFiles({
    dbClient: knex,
    esClient,
    granuleParams: { status: 'running' },
  });

  const fakeEsClient = {
    index: () => {
      throw new Error('something bad');
    },
    delete: () => Promise.resolve(),
  };

  const updatedGranule = {
    ...newDynamoGranule,
    status: 'completed',
  };

  const expressRequest = {
    params: {
      granuleName: newDynamoGranule.granuleId,
    },
    body: updatedGranule,
    testContext: {
      knex,
      esClient: fakeEsClient,
    },
  };

  const response = buildFakeExpressResponse();

  await t.throwsAsync(
    put(expressRequest, response),
    { message: 'something bad' }
  );

  const { Messages } = await sqs().receiveMessage({
    QueueUrl: t.context.QueueUrl,
    WaitTimeSeconds: 10,
  }).promise();
  t.is(Messages, undefined);
=======
test.serial('update (PUT) returns Not Found if granule does not exist', async (t) => {
  const newGranule = fakeGranuleFactoryV2({
    collectionId: t.context.collectionId,
    execution: undefined,
  });

  const response = await request(app)
    .put(`/granules/${newGranule.granuleId}`)
    .set('Authorization', `Bearer ${jwtAuthToken}`)
    .set('Accept', 'application/json')
    .send(newGranule)
    .expect(404);

  t.is(response.body.error, 'Not Found');
  t.is(response.body.message, `No granule found to update for ${newGranule.granuleId}`);
});

test.serial('update (PUT) returns an updated granule with an undefined execution', async (t) => {
  const now = Date.now();
  const newGranule = fakeGranuleFactoryV2({
    collectionId: t.context.collectionId,
    createdAt: now,
    timestamp: now,
    execution: undefined,
  });

  const response = await request(app)
    .post('/granules')
    .set('Authorization', `Bearer ${jwtAuthToken}`)
    .set('Accept', 'application/json')
    .send(newGranule)
    .expect(200);

  t.is(response.statusCode, 200);

  const modifiedGranule = {
    ...newGranule,
    status: 'failed',
    error: { some: 'error' },
  };

  const modifiedResponse = await request(app)
    .put(`/granules/${newGranule.granuleId}`)
    .set('Authorization', `Bearer ${jwtAuthToken}`)
    .set('Accept', 'application/json')
    .send(modifiedGranule)
    .expect(200);

  t.is(modifiedResponse.statusCode, 200);

  const fetchedDynamoRecord = await granuleModel.get({
    granuleId: newGranule.granuleId,
  });

  const fetchedPostgresRecord = await granulePgModel.get(
    t.context.knex,
    {
      granule_id: newGranule.granuleId,
      collection_cumulus_id: t.context.collectionCumulusId,
    }
  );

  t.deepEqual(JSON.parse(modifiedResponse.text), {
    message: `Successfully updated granule with Granule Id: ${newGranule.granuleId}`,
  });

  t.is(fetchedDynamoRecord.status, 'failed');
  t.deepEqual(fetchedDynamoRecord.error, { some: 'error' });
  t.is(fetchedDynamoRecord.createdAt, fetchedPostgresRecord.created_at.getTime());
  t.is(fetchedDynamoRecord.updatedAt, fetchedPostgresRecord.updated_at.getTime());
  t.is(fetchedDynamoRecord.timestamp, fetchedPostgresRecord.timestamp.getTime());
  t.is(fetchedPostgresRecord.status, 'failed');
  t.deepEqual(fetchedPostgresRecord.error, { some: 'error' });
});

test.serial('update (PUT) returns an updated granule with associated execution', async (t) => {
  const timestamp = Date.now();
  const createdAt = timestamp - 1000000;
  const newGranule = fakeGranuleFactoryV2({
    collectionId: t.context.collectionId,
    createdAt,
    timestamp,
    execution: undefined,
  });

  const response = await request(app)
    .post('/granules')
    .set('Authorization', `Bearer ${jwtAuthToken}`)
    .set('Accept', 'application/json')
    .send(newGranule)
    .expect(200);

  t.is(response.statusCode, 200);

  const modifiedGranule = {
    ...newGranule,
    execution: t.context.executionUrl,
    status: 'failed',
    error: { some: 'error' },
  };

  const modifiedResponse = await request(app)
    .put(`/granules/${newGranule.granuleId}`)
    .set('Authorization', `Bearer ${jwtAuthToken}`)
    .set('Accept', 'application/json')
    .send(modifiedGranule)
    .expect(200);

  t.is(modifiedResponse.statusCode, 200);

  const fetchedDynamoRecord = await granuleModel.get({
    granuleId: newGranule.granuleId,
  });

  const fetchedPostgresRecord = await granulePgModel.get(
    t.context.knex,
    {
      granule_id: newGranule.granuleId,
      collection_cumulus_id: t.context.collectionCumulusId,
    }
  );

  // get execution for this record.
  const granuleCumulusId = await granulePgModel.getRecordCumulusId(
    t.context.knex,
    {
      granule_id: newGranule.granuleId,
      collection_cumulus_id: t.context.collectionCumulusId,
    }
  );

  const granulesExecutionsPgRecord = await granulesExecutionsPgModel.search(
    t.context.knex,
    {
      granule_cumulus_id: granuleCumulusId,
    }
  );

  const executionPgRecord = await executionPgModel.searchByCumulusIds(
    t.context.knex,
    granulesExecutionsPgRecord[0].execution_cumulus_id
  );

  t.deepEqual(JSON.parse(modifiedResponse.text), {
    message: `Successfully updated granule with Granule Id: ${newGranule.granuleId}`,
  });

  t.is(fetchedDynamoRecord.status, 'failed');
  t.deepEqual(fetchedDynamoRecord.error, { some: 'error' });
  t.is(fetchedDynamoRecord.execution, modifiedGranule.execution);

  t.is(fetchedPostgresRecord.status, 'failed');
  t.deepEqual(fetchedPostgresRecord.error, { some: 'error' });
  t.is(executionPgRecord[0].url, modifiedGranule.execution);

  t.is(fetchedDynamoRecord.createdAt, fetchedPostgresRecord.created_at.getTime());
  t.is(fetchedDynamoRecord.updatedAt, fetchedPostgresRecord.updated_at.getTime());
  t.is(fetchedDynamoRecord.timestamp, fetchedPostgresRecord.timestamp.getTime());
});

test.serial('update (PUT) returns bad request when the path param granuleName does not match the json granuleId', async (t) => {
  const newGranule = fakeGranuleFactoryV2({});
  const granuleName = `granuleName_${cryptoRandomString({ length: 10 })}`;

  const { body } = await request(app)
    .put(`/granules/${granuleName}`)
    .set('Authorization', `Bearer ${jwtAuthToken}`)
    .set('Accept', 'application/json')
    .send(newGranule)
    .expect(400);

  t.is(body.statusCode, 400);
  t.is(body.error, 'Bad Request');
  t.is(body.message, `input :granuleName (${granuleName}) must match body's granuleId (${newGranule.granuleId})`);
});

test.serial('update (PUT) can set running granule status to queued', async (t) => {
  const runningGranuleId = t.context.fakeGranules[1].granuleId;
  const response = await request(app)
    .put(`/granules/${runningGranuleId}`)
    .set('Accept', 'application/json')
    .set('Authorization', `Bearer ${jwtAuthToken}`)
    .send({
      granuleId: runningGranuleId,
      status: 'queued',
    });

  t.is(response.status, 200);
  t.deepEqual(JSON.parse(response.text), {
    message: `Successfully updated granule with Granule Id: ${runningGranuleId} Skipped setting status to queued because granule was not running`,
  });
});

test.serial('update (PUT) does not set status to queued if not running', async (t) => {
  const granuleId = t.context.fakeGranules[0].granuleId;
  const response = await request(app)
    .put(`/granules/${granuleId}`)
    .set('Accept', 'application/json')
    .set('Authorization', `Bearer ${jwtAuthToken}`)
    .send({
      granuleId,
      status: 'queued',
    });

  t.is(response.status, 200);
  t.deepEqual(JSON.parse(response.text), {
    message: `Successfully updated granule with Granule Id: ${granuleId} Skipped setting status to queued because granule was not running`,
  });
});

test.serial('associateExecution (POST) returns bad request if fields are missing in payload', async (t) => {
  const response = await request(app)
    .post(`/granules/${randomId('granuleId')}/executions`)
    .set('Authorization', `Bearer ${jwtAuthToken}`)
    .set('Accept', 'application/json')
    .expect(400);

  t.is(response.body.error, 'Bad Request');
  t.is(response.body.message, 'Field granuleId, collectionId or executionArn is missing from request body');
});

test.serial('associateExecution (POST) returns bad request when the path param granuleName does not match the granuleId in payload', async (t) => {
  const granuleIdInPath = randomId('granuleIdInPath');
  const granuleIdInRquest = randomId('granuleIdInRquest');

  const requestPayload = {
    collectionId: t.context.collectionId,
    executionArn: t.context.executionArn,
    granuleId: granuleIdInRquest,
  };
  const response = await request(app)
    .post(`/granules/${granuleIdInPath}/executions`)
    .set('Authorization', `Bearer ${jwtAuthToken}`)
    .set('Accept', 'application/json')
    .send(requestPayload)
    .expect(400);

  t.is(response.body.error, 'Bad Request');
  t.is(response.body.message, `Expected granuleId to be ${granuleIdInPath} but found ${granuleIdInRquest} in payload`);
});

test.serial('associateExecution (POST) returns Not Found if granule does not exist', async (t) => {
  const granuleId = randomId('granuleId');
  const requestPayload = {
    collectionId: t.context.collectionId,
    executionArn: t.context.executionArn,
    granuleId,
  };

  const response = await request(app)
    .post(`/granules/${granuleId}/executions`)
    .set('Authorization', `Bearer ${jwtAuthToken}`)
    .set('Accept', 'application/json')
    .send(requestPayload)
    .expect(404);

  t.is(response.body.error, 'Not Found');
  t.is(response.body.message, `No granule found to associate execution with for granuleId ${granuleId}`);
});

test.serial('associateExecution (POST) associates an execution with a granule', async (t) => {
  const timestamp = Date.now();
  const createdAt = timestamp - 1000000;
  const newGranule = fakeGranuleFactoryV2({
    collectionId: t.context.collectionId,
    createdAt,
    timestamp,
    execution: undefined,
  });

  await request(app)
    .post('/granules')
    .set('Authorization', `Bearer ${jwtAuthToken}`)
    .set('Accept', 'application/json')
    .send(newGranule)
    .expect(200);

  const requestPayload = {
    collectionId: t.context.collectionId,
    executionArn: t.context.executionArn,
    granuleId: newGranule.granuleId,
  };

  const response = await request(app)
    .post(`/granules/${newGranule.granuleId}/executions`)
    .set('Authorization', `Bearer ${jwtAuthToken}`)
    .set('Accept', 'application/json')
    .send(requestPayload)
    .expect(200);

  const fetchedDynamoRecord = await granuleModel.get({
    granuleId: newGranule.granuleId,
  });

  const fetchedPostgresRecord = await granulePgModel.get(
    t.context.knex,
    {
      granule_id: newGranule.granuleId,
      collection_cumulus_id: t.context.collectionCumulusId,
    }
  );

  // get execution for this record.
  const granuleCumulusId = await granulePgModel.getRecordCumulusId(
    t.context.knex,
    {
      granule_id: newGranule.granuleId,
      collection_cumulus_id: t.context.collectionCumulusId,
    }
  );

  const granulesExecutionsPgRecord = await granulesExecutionsPgModel.search(
    t.context.knex,
    {
      granule_cumulus_id: granuleCumulusId,
    }
  );

  const executionPgRecord = await executionPgModel.searchByCumulusIds(
    t.context.knex,
    granulesExecutionsPgRecord[0].execution_cumulus_id
  );

  t.deepEqual(JSON.parse(response.text), {
    message: `Successfully associated execution ${requestPayload.executionArn} with granule granuleId ${requestPayload.granuleId} collectionId ${requestPayload.collectionId}`,
  });

  t.is(fetchedDynamoRecord.execution, t.context.executionUrl);

  t.is(fetchedDynamoRecord.createdAt, fetchedPostgresRecord.created_at.getTime());
  t.is(fetchedDynamoRecord.updatedAt, fetchedPostgresRecord.updated_at.getTime());
  t.is(fetchedDynamoRecord.timestamp, fetchedPostgresRecord.timestamp.getTime());
  t.is(executionPgRecord[0].arn, requestPayload.executionArn);
});

test.serial('associateExecution (POST) returns Not Found if execution does not exist', async (t) => {
  const newGranule = fakeGranuleFactoryV2({
    collectionId: t.context.collectionId,
    execution: undefined,
  });

  await request(app)
    .post('/granules')
    .set('Authorization', `Bearer ${jwtAuthToken}`)
    .set('Accept', 'application/json')
    .send(newGranule)
    .expect(200);

  const executionArn = randomId('executionArn');
  const requestPayload = {
    collectionId: t.context.collectionId,
    executionArn,
    granuleId: newGranule.granuleId,
  };

  const response = await request(app)
    .post(`/granules/${newGranule.granuleId}/executions`)
    .set('Authorization', `Bearer ${jwtAuthToken}`)
    .set('Accept', 'application/json')
    .send(requestPayload)
    .expect(404);

  t.is(response.body.error, 'Not Found');
  t.is(response.body.message, `Execution ${executionArn} not found`);
});

test.serial('associateExecution (POST) returns Not Found if collectionId in payload does not match the granule record', async (t) => {
  const newGranule = fakeGranuleFactoryV2({
    collectionId: t.context.collectionId,
    execution: undefined,
  });

  await request(app)
    .post('/granules')
    .set('Authorization', `Bearer ${jwtAuthToken}`)
    .set('Accept', 'application/json')
    .send(newGranule)
    .expect(200);

  const collectionId = randomId('collectionId');
  const requestPayload = {
    collectionId,
    executionArn: t.context.executionArn,
    granuleId: newGranule.granuleId,
  };

  const response = await request(app)
    .post(`/granules/${newGranule.granuleId}/executions`)
    .set('Authorization', `Bearer ${jwtAuthToken}`)
    .set('Accept', 'application/json')
    .send(requestPayload)
    .expect(404);

  t.is(response.body.error, 'Not Found');
  t.true(response.body.message.includes(`No granule found to associate execution with for granuleId ${newGranule.granuleId} collectionId ${collectionId}`));
>>>>>>> 5352ded7
});<|MERGE_RESOLUTION|>--- conflicted
+++ resolved
@@ -327,9 +327,15 @@
     ),
   ];
 
-<<<<<<< HEAD
-  await Promise.all(t.context.fakePGGranules.map((granule) =>
-    granulePgModel.create(t.context.knex, granule)));
+  await Promise.all(
+    t.context.fakePGGranules.map((granule) =>
+      upsertGranuleWithExecutionJoinRecord(
+        t.context.knex,
+        granule,
+        t.context.testExecutionCumulusId,
+        t.context.granulePgModel
+      ))
+  );
 
   const topicName = randomString();
   const { TopicArn } = await sns().createTopic({ Name: topicName }).promise();
@@ -361,17 +367,6 @@
   const { QueueUrl, TopicArn } = t.context;
   await sqs().deleteQueue({ QueueUrl }).promise();
   await sns().deleteTopic({ TopicArn }).promise();
-=======
-  await Promise.all(
-    t.context.fakePGGranules.map((granule) =>
-      upsertGranuleWithExecutionJoinRecord(
-        t.context.knex,
-        granule,
-        t.context.testExecutionCumulusId,
-        t.context.granulePgModel
-      ))
-  );
->>>>>>> 5352ded7
 });
 
 test.after.always(async (t) => {
@@ -1831,17 +1826,12 @@
   );
 });
 
-<<<<<<< HEAD
 test.serial('PUT replaces an existing granule in all data stores with correct timestamps', async (t) => {
-  const { esClient, knex } = t.context;
-=======
-test('PUT replaces an existing granule in all data stores with correct timestamps', async (t) => {
   const {
     esClient,
     executionUrl,
     knex,
   } = t.context;
->>>>>>> 5352ded7
   const {
     newPgGranule,
     newDynamoGranule,
@@ -1889,7 +1879,6 @@
   t.is(actualPgGranule.updated_at.getTime(), updatedEsRecord.updatedAt);
 });
 
-<<<<<<< HEAD
 test.serial('PUT publishes an SNS message after a successful granule update', async (t) => {
   const { esClient, knex } = t.context;
   const {
@@ -1934,15 +1923,11 @@
 });
 
 test.serial('put() does not write to PostgreSQL/Elasticsearch if writing to DynamoDB fails', async (t) => {
-  const { esClient, knex } = t.context;
-=======
-test('put() does not write to PostgreSQL/Elasticsearch if writing to DynamoDB fails', async (t) => {
   const {
     esClient,
     executionUrl,
     knex,
   } = t.context;
->>>>>>> 5352ded7
   const {
     newPgGranule,
     newDynamoGranule,
@@ -2004,17 +1989,12 @@
   );
 });
 
-<<<<<<< HEAD
 test.serial('put() does not write to DynamoDB/Elasticsearch if writing to PostgreSQL fails', async (t) => {
-  const { esClient, knex } = t.context;
-=======
-test('put() does not write to DynamoDB/Elasticsearch if writing to PostgreSQL fails', async (t) => {
   const {
     esClient,
     executionUrl,
     knex,
   } = t.context;
->>>>>>> 5352ded7
   const {
     newPgGranule,
     newDynamoGranule,
@@ -2077,17 +2057,12 @@
   );
 });
 
-<<<<<<< HEAD
 test.serial('put() does not write to DynamoDB/PostgreSQL if writing to Elasticsearch fails', async (t) => {
-  const { esClient, knex } = t.context;
-=======
-test('put() does not write to DynamoDB/PostgreSQL if writing to Elasticsearch fails', async (t) => {
   const {
     esClient,
     executionUrl,
     knex,
   } = t.context;
->>>>>>> 5352ded7
   const {
     newPgGranule,
     newDynamoGranule,
@@ -2148,7 +2123,6 @@
   );
 });
 
-<<<<<<< HEAD
 test.serial('put() does not publish an SNS message if writing to DynamoDB fails', async (t) => {
   const { esClient, knex } = t.context;
   const {
@@ -2287,7 +2261,8 @@
     WaitTimeSeconds: 10,
   }).promise();
   t.is(Messages, undefined);
-=======
+});
+
 test.serial('update (PUT) returns Not Found if granule does not exist', async (t) => {
   const newGranule = fakeGranuleFactoryV2({
     collectionId: t.context.collectionId,
@@ -2683,5 +2658,4 @@
 
   t.is(response.body.error, 'Not Found');
   t.true(response.body.message.includes(`No granule found to associate execution with for granuleId ${newGranule.granuleId} collectionId ${collectionId}`));
->>>>>>> 5352ded7
 });