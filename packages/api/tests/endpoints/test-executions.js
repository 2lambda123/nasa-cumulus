--- conflicted
+++ resolved
@@ -241,7 +241,6 @@
 });
 
 test.beforeEach(async (t) => {
-<<<<<<< HEAD
   const {
     esClient,
     esIndex,
@@ -274,9 +273,6 @@
     TopicArn,
     Token: SubscriptionArn,
   }).promise();
-=======
-  const { esIndex, esClient, executionPgModel, knex, granulePgModel } = t.context;
->>>>>>> aa89a753
 
   const granuleId1 = randomId('granuleId1');
   const granuleId2 = randomId('granuleId2');
