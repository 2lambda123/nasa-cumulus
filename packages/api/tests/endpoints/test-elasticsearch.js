--- conflicted
+++ resolved
@@ -267,7 +267,6 @@
 test.serial('Reindex request returns 400 with the expected message when source index matches the default destination index.', async (t) => {
   const date = new Date();
   const defaultIndexName = `cumulus-${date.getFullYear()}-${date.getMonth() + 1}-${date.getDate()}`;
-<<<<<<< HEAD
 
   try {
     await createIndex(defaultIndexName);
@@ -275,12 +274,6 @@
     if (!(error instanceof IndexExistsError)) throw error;
   }
 
-=======
-  await createIndex(defaultIndexName)
-    .catch((error) => {
-      if (!(error instanceof IndexExistsError)) throw error;
-    });
->>>>>>> 6f91a924
   t.teardown(async () => {
     await esClient.indices.delete({ index: defaultIndexName });
   });
