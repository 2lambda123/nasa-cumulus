--- conflicted
+++ resolved
@@ -3,13 +3,15 @@
 const test = require('ava');
 const request = require('supertest');
 const { v4: uuidv4 } = require('uuid');
+const noop = require('lodash/noop');
 const { s3 } = require('@cumulus/aws-client/services');
 const {
   recursivelyDeleteS3Bucket,
 } = require('@cumulus/aws-client/S3');
-const noop = require('lodash/noop');
-<<<<<<< HEAD
 const { randomId, randomString } = require('@cumulus/common/test-utils');
+const { bootstrapElasticSearch } = require('@cumulus/es-client/bootstrap');
+const { Search } = require('@cumulus/es-client/search');
+const indexer = require('@cumulus/es-client/indexer');
 const {
   localStackConnectionEnv,
   generateLocalTestDb,
@@ -20,16 +22,6 @@
 
 const { migrationDir } = require('../../../../lambdas/db-migration');
 
-const bootstrap = require('../../lambdas/bootstrap');
-const { Search } = require('../../es/search');
-const indexer = require('../../es/indexer');
-=======
-const { randomString } = require('@cumulus/common/test-utils');
-const { bootstrapElasticSearch } = require('@cumulus/es-client/bootstrap');
-const { Search } = require('@cumulus/es-client/search');
-const indexer = require('@cumulus/es-client/indexer');
-
->>>>>>> 9762d027
 const {
   AccessToken,
   AsyncOperation: AsyncOperationModel,
