'use strict';

const test = require('ava');
const request = require('supertest');
const { v4: uuidv4 } = require('uuid');
const { s3 } = require('@cumulus/aws-client/services');
const {
  recursivelyDeleteS3Bucket,
} = require('@cumulus/aws-client/S3');
const noop = require('lodash/noop');
<<<<<<< HEAD
const { randomString } = require('@cumulus/common/test-utils');
const { bootstrapElasticSearch } = require('@cumulus/es-client/bootstrap');
const { Search } = require('@cumulus/es-client/search');
const indexer = require('@cumulus/es-client/indexer');

=======
const { randomId, randomString } = require('@cumulus/common/test-utils');
const {
  localStackConnectionEnv,
  generateLocalTestDb,
  destroyLocalTestDb,
  AsyncOperationPgModel,
  translateApiAsyncOperationToPostgresAsyncOperation,
} = require('@cumulus/db');

const { migrationDir } = require('../../../../lambdas/db-migration');

const bootstrap = require('../../lambdas/bootstrap');
const { Search } = require('../../es/search');
const indexer = require('../../es/indexer');
>>>>>>> 9d5b8329
const {
  AccessToken,
  AsyncOperation: AsyncOperationModel,
} = require('../../models');
const { createFakeJwtAuthToken, setAuthorizedOAuthUsers } = require('../../lib/testUtils');

let esClient;
let esIndex;
let esAlias;
process.env.stackName = randomString();
process.env.system_bucket = randomString();
process.env.AsyncOperationsTable = randomString();
process.env.AccessTokensTable = randomString();
process.env.TOKEN_SECRET = randomString();

// import the express app after setting the env variables
const { app } = require('../../app');

let jwtAuthToken;
let asyncOperationModel;
let accessTokenModel;

const testDbName = randomId('async_operations_test');

test.before(async (t) => {
  process.env = {
    ...process.env,
    ...localStackConnectionEnv,
    PG_DATABASE: testDbName,
  };

  const { knex, knexAdmin } = await generateLocalTestDb(testDbName, migrationDir);
  t.context.testKnex = knex;
  t.context.testKnexAdmin = knexAdmin;

  t.context.asyncOperationPgModel = new AsyncOperationPgModel();

  esIndex = randomString();
  esAlias = randomString();
  process.env.ES_INDEX = esAlias;
  await bootstrapElasticSearch('fakehost', esIndex, esAlias);
  // create esClient
  esClient = await Search.es('fakehost');
  await s3().createBucket({ Bucket: process.env.system_bucket }).promise();

  // Create AsyncOperations table
  asyncOperationModel = new AsyncOperationModel({
    stackName: process.env.stackName,
    systemBucket: process.env.system_bucket,
    tableName: process.env.AsyncOperationsTable,
  });
  await asyncOperationModel.createTable();

  const username = randomString();
  await setAuthorizedOAuthUsers([username]);

  accessTokenModel = new AccessToken();
  await accessTokenModel.createTable();

  jwtAuthToken = await createFakeJwtAuthToken({ accessTokenModel, username });
});

test.after.always(async (t) => {
  await recursivelyDeleteS3Bucket(process.env.system_bucket);
  await asyncOperationModel.deleteTable().catch(noop);
  await accessTokenModel.deleteTable().catch(noop);
  await esClient.indices.delete({ index: esIndex });
  await destroyLocalTestDb({
    knex: t.context.testKnex,
    knexAdmin: t.context.testKnexAdmin,
    testDbName,
  });
});

test.serial('GET /asyncOperations returns a list of operations', async (t) => {
  const asyncOperation1 = {
    id: 'abc-789',
    status: 'RUNNING',
    taskArn: randomString(),
    description: 'Some async run',
    operationType: 'Bulk Granules',
    output: JSON.stringify({ age: 59 }),
  };
  const asyncOperation2 = {
    id: 'abc-456',
    status: 'RUNNING',
    taskArn: randomString(),
    description: 'Some async run',
    operationType: 'ES Index',
    output: JSON.stringify({ age: 37 }),
  };

  await asyncOperationModel.create(asyncOperation1);
  await indexer.indexAsyncOperation(esClient, asyncOperation1, esAlias);
  await asyncOperationModel.create(asyncOperation2);
  await indexer.indexAsyncOperation(esClient, asyncOperation2, esAlias);

  const response = await request(app)
    .get('/asyncOperations')
    .set('Accept', 'application/json')
    .set('Authorization', `Bearer ${jwtAuthToken}`)
    .expect(200);

  t.is(response.status, 200);

  response.body.results.forEach((item) => {
    if (item.id === asyncOperation1.id) {
      t.is(item.description, asyncOperation1.description);
      t.is(item.operationType, asyncOperation1.operationType);
      t.is(item.status, asyncOperation1.status);
      t.is(item.output, asyncOperation1.output);
      t.is(item.taskArn, asyncOperation1.taskArn);
    } else if (item.id === asyncOperation2.id) {
      t.is(item.description, asyncOperation2.description);
      t.is(item.operationType, asyncOperation2.operationType);
      t.is(item.status, asyncOperation2.status);
      t.is(item.output, asyncOperation2.output);
      t.is(item.taskArn, asyncOperation2.taskArn);
    }
  });
});

test.serial('GET /asyncOperations with a timestamp parameter returns a list of filtered results', async (t) => {
  const firstDate = Date.now();
  const asyncOperation1 = {
    id: 'abc-6295',
    status: 'RUNNING',
    taskArn: randomString(),
    description: 'Some async run',
    operationType: 'Bulk Granules',
    output: JSON.stringify({ age: 59 }),
  };
  const asyncOperation2 = {
    id: 'abc-294',
    status: 'RUNNING',
    taskArn: randomString(),
    description: 'Some async run',
    operationType: 'ES Index',
    output: JSON.stringify({ age: 37 }),
  };

  await asyncOperationModel.create(asyncOperation1);
  await indexer.indexAsyncOperation(esClient, asyncOperation1, esAlias);

  const secondDate = Date.now();

  await asyncOperationModel.create(asyncOperation2);
  await indexer.indexAsyncOperation(esClient, asyncOperation2, esAlias);

  const response1 = await request(app)
    .get(`/asyncOperations?timestamp__from=${firstDate}`)
    .set('Accept', 'application/json')
    .set('Authorization', `Bearer ${jwtAuthToken}`)
    .expect(200);

  t.is(response1.status, 200);
  t.is(response1.body.results.length, 2);

  const response2 = await request(app)
    .get(`/asyncOperations?timestamp__from=${secondDate}`)
    .set('Accept', 'application/json')
    .set('Authorization', `Bearer ${jwtAuthToken}`)
    .expect(200);

  t.is(response2.body.results.length, 1);
  t.is(response2.body.results[0].id, asyncOperation2.id);
});

test.serial('GET /asyncOperations/{:id} returns a 401 status code if valid authorization is not specified', async (t) => {
  const response = await request(app)
    .get('/asyncOperations/abc-123')
    .set('Accept', 'application/json')
    .expect(401);

  t.is(response.status, 401);
});

test.serial('GET /asyncOperations/{:id} returns a 404 status code if the requested async-operation does not exist', async (t) => {
  const response = await request(app)
    .get('/asyncOperations/abc-123')
    .set('Accept', 'application/json')
    .set('Authorization', `Bearer ${jwtAuthToken}`)
    .expect(404);

  t.is(response.status, 404);
});

test.serial('GET /asyncOperations/{:id} returns the async operation if it does exist', async (t) => {
  const asyncOperation = {
    id: 'abc-123',
    status: 'RUNNING',
    taskArn: randomString(),
    description: 'Some async run',
    operationType: 'ES Index',
    output: JSON.stringify({ age: 37 }),
  };

  const createdAsyncOperation = await asyncOperationModel.create(asyncOperation);

  const response = await request(app)
    .get(`/asyncOperations/${createdAsyncOperation.id}`)
    .set('Accept', 'application/json')
    .set('Authorization', `Bearer ${jwtAuthToken}`)
    .expect(200);

  t.is(response.status, 200);

  t.deepEqual(
    response.body,
    {
      id: asyncOperation.id,
      description: asyncOperation.description,
      operationType: asyncOperation.operationType,
      status: asyncOperation.status,
      output: asyncOperation.output,
      taskArn: asyncOperation.taskArn,
    }
  );
});

test('DELETE deletes the async operation from all data stores', async (t) => {
  const asyncOperation = {
    id: uuidv4(),
    status: 'RUNNING',
    taskArn: randomString(),
    description: 'Some async run',
    operationType: 'ES Index',
    output: JSON.stringify({ foo: 'bar' }),
  };
  await asyncOperationModel.create(asyncOperation);
  const asyncOperationPgRecord = translateApiAsyncOperationToPostgresAsyncOperation(asyncOperation);
  await t.context.asyncOperationPgModel.create(t.context.testKnex, asyncOperationPgRecord);

  t.true(await asyncOperationModel.exists({ id: asyncOperation.id }));
  t.true(
    await t.context.asyncOperationPgModel.exists(t.context.testKnex, { id: asyncOperation.id })
  );

  const response = await request(app)
    .delete(`/asyncOperations/${asyncOperation.id}`)
    .set('Accept', 'application/json')
    .set('Authorization', `Bearer ${jwtAuthToken}`)
    .expect(200);

  const { message } = response.body;

  t.is(message, 'Record deleted');
  t.false(await asyncOperationModel.exists({ id: asyncOperation.id }));
  const dbRecords = await t.context.asyncOperationPgModel
    .search(t.context.testKnex, { id: asyncOperation.id });
  t.is(dbRecords.length, 0);
});<|MERGE_RESOLUTION|>--- conflicted
+++ resolved
@@ -3,19 +3,15 @@
 const test = require('ava');
 const request = require('supertest');
 const { v4: uuidv4 } = require('uuid');
+const noop = require('lodash/noop');
 const { s3 } = require('@cumulus/aws-client/services');
 const {
   recursivelyDeleteS3Bucket,
 } = require('@cumulus/aws-client/S3');
-const noop = require('lodash/noop');
-<<<<<<< HEAD
-const { randomString } = require('@cumulus/common/test-utils');
+const { randomId, randomString } = require('@cumulus/common/test-utils');
 const { bootstrapElasticSearch } = require('@cumulus/es-client/bootstrap');
 const { Search } = require('@cumulus/es-client/search');
 const indexer = require('@cumulus/es-client/indexer');
-
-=======
-const { randomId, randomString } = require('@cumulus/common/test-utils');
 const {
   localStackConnectionEnv,
   generateLocalTestDb,
@@ -26,10 +22,6 @@
 
 const { migrationDir } = require('../../../../lambdas/db-migration');
 
-const bootstrap = require('../../lambdas/bootstrap');
-const { Search } = require('../../es/search');
-const indexer = require('../../es/indexer');
->>>>>>> 9d5b8329
 const {
   AccessToken,
   AsyncOperation: AsyncOperationModel,
