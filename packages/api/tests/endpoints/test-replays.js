'use strict';

const test = require('ava');
const sinon = require('sinon');
const request = require('supertest');

const { s3 } = require('@cumulus/aws-client/services');
const { recursivelyDeleteS3Bucket } = require('@cumulus/aws-client/S3');
const { randomString } = require('@cumulus/common/test-utils');
const { EcsStartTaskError } = require('@cumulus/errors');

const { app } = require('../../app');
const { createFakeJwtAuthToken, setAuthorizedOAuthUsers } = require('../../lib/testUtils');
const AccessToken = require('../../models/access-tokens');
const AsyncOperation = require('../../models/async-operation');

let accessTokenModel;
let jwtAuthToken;

const envs = {
  TOKEN_SECRET: randomString(),
  AccessTokensTable: randomString(),
  AsyncOperationsTable: randomString(),
  CollectionsTable: randomString(),
  EcsCluster: randomString(),
  FallbackTopicArn: randomString(),
  ManualConsumerLambda: randomString(),
  ProvidersTable: randomString(),
  RulesTable: randomString(),
  stackName: randomString(),
  system_bucket: randomString(),
};

test.before(async () => {
  Object.keys(envs).forEach((key) => {
    process.env[key] = envs[key];
  });

  await s3().createBucket({ Bucket: process.env.system_bucket }).promise();

  const username = randomString();
  await setAuthorizedOAuthUsers([username]);

  accessTokenModel = new AccessToken();
  await accessTokenModel.createTable();

  jwtAuthToken = await createFakeJwtAuthToken({ accessTokenModel, username });
});

test.after.always(async () => {
  await accessTokenModel.deleteTable();
  await recursivelyDeleteS3Bucket(process.env.system_bucket);

  Object.keys(envs).forEach((key) => {
    delete process.env[key];
  });
});

test.serial('request to replays endpoint returns 400 when no type is specified', async (t) => {
  const asyncOperationStartStub = sinon.stub(AsyncOperation.prototype, 'start').resolves(
    { id: '1234' }
  );

  await request(app)
    .post('/replays')
    .set('Accept', 'application/json')
    .set('Authorization', `Bearer ${jwtAuthToken}`)
    .send({})
    .expect(400, /replay type is required/);

  asyncOperationStartStub.restore();
  t.false(asyncOperationStartStub.called);
});

test.serial('request to replays endpoint returns 400 if type is kinesis but no kinesisStream is specified', async (t) => {
  const asyncOperationStartStub = sinon.stub(AsyncOperation.prototype, 'start').resolves(
    { id: '1234' }
  );

  const body = {
    type: 'kinesis',
  };

  await request(app)
    .post('/replays')
    .set('Accept', 'application/json')
    .set('Authorization', `Bearer ${jwtAuthToken}`)
    .send(body)
    .expect(400, /kinesisStream is required for kinesis-type replay/);

  asyncOperationStartStub.restore();
  t.false(asyncOperationStartStub.called);
});

test.serial('request to replays endpoint with valid kinesis parameters starts an AsyncOperation and returns its id', async (t) => {
  const asyncOperationStartStub = sinon.stub(AsyncOperation.prototype, 'start').resolves(
    { id: '1234' }
  );

  const body = {
    type: 'kinesis',
    kinesisStream: 'fakestream',
    endTimestamp: 12345678,
    startTimestamp: 12356789,
  };

  await request(app)
    .post('/replays')
    .set('Accept', 'application/json')
    .set('Authorization', `Bearer ${jwtAuthToken}`)
    .send(body)
    .expect(202);

  const { lambdaName, cluster, payload } = asyncOperationStartStub.args[0][0];
  t.true(asyncOperationStartStub.calledOnce);
  t.is(lambdaName, process.env.ManualConsumerLambda);
  t.is(cluster, process.env.EcsCluster);
<<<<<<< HEAD
  t.deepEqual(payload, {
    CollectionsTable: process.env.CollectionsTable,
    RulesTable: process.env.RulesTable,
    ProvidersTable: process.env.ProvidersTable,
    stackName: process.env.stackName,
    system_bucket: process.env.system_bucket,
    FallbackTopicArn: process.env.KinesisFallbackTopicArn,
    ...body,
  });
=======
  t.deepEqual(payload, body);
>>>>>>> cb6ec439

  asyncOperationStartStub.restore();
});

test.serial('request to /replays endpoint returns 500 if starting ECS task throws unexpected error', async (t) => {
  const asyncOperationStartStub = sinon.stub(AsyncOperation.prototype, 'start').throws(
    new Error('failed to start')
  );

  const body = {
    type: 'kinesis',
    kinesisStream: 'fakestream',
    endTimestamp: 12345678,
    startTimestamp: 12356789,
  };

  try {
    const response = await request(app)
      .post('/replays')
      .set('Accept', 'application/json')
      .set('Authorization', `Bearer ${jwtAuthToken}`)
      .send(body);
    t.is(response.status, 500);
  } finally {
    asyncOperationStartStub.restore();
  }
});

test.serial('request to /replays endpoint returns 503 if starting ECS task throws unexpected error', async (t) => {
  const asyncOperationStartStub = sinon.stub(AsyncOperation.prototype, 'start').throws(
    new EcsStartTaskError('failed to start')
  );

  const body = {
    type: 'kinesis',
    kinesisStream: 'fakestream',
    endTimestamp: 12345678,
    startTimestamp: 12356789,
  };

  try {
    const response = await request(app)
      .post('/replays')
      .set('Accept', 'application/json')
      .set('Authorization', `Bearer ${jwtAuthToken}`)
      .send(body);
    t.is(response.status, 503);
  } finally {
    asyncOperationStartStub.restore();
  }
});<|MERGE_RESOLUTION|>--- conflicted
+++ resolved
@@ -115,19 +115,7 @@
   t.true(asyncOperationStartStub.calledOnce);
   t.is(lambdaName, process.env.ManualConsumerLambda);
   t.is(cluster, process.env.EcsCluster);
-<<<<<<< HEAD
-  t.deepEqual(payload, {
-    CollectionsTable: process.env.CollectionsTable,
-    RulesTable: process.env.RulesTable,
-    ProvidersTable: process.env.ProvidersTable,
-    stackName: process.env.stackName,
-    system_bucket: process.env.system_bucket,
-    FallbackTopicArn: process.env.KinesisFallbackTopicArn,
-    ...body,
-  });
-=======
   t.deepEqual(payload, body);
->>>>>>> cb6ec439
 
   asyncOperationStartStub.restore();
 });
