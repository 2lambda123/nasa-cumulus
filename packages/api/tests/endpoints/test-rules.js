--- conflicted
+++ resolved
@@ -459,243 +459,7 @@
   t.like(esRecord, translatedPgRecord);
 });
 
-<<<<<<< HEAD
 test('POST creates a rule in PG with correct timestamps', async (t) => {
-=======
-test.serial('post() creates SNS rule with same trigger information in Dynamo/PostgreSQL/Elasticsearch', async (t) => {
-  const {
-    pgProvider,
-    pgCollection,
-  } = t.context;
-
-  const topic1 = await awsServices.sns().createTopic({ Name: randomId('topic1_') }).promise();
-
-  const rule = fakeRuleFactoryV2({
-    state: 'ENABLED',
-    rule: {
-      type: 'sns',
-      value: topic1.TopicArn,
-    },
-    collection: {
-      name: pgCollection.name,
-      version: pgCollection.version,
-    },
-    provider: pgProvider.name,
-  });
-
-  const expressRequest = {
-    body: rule,
-  };
-
-  const response = buildFakeExpressResponse();
-
-  await post(expressRequest, response);
-
-  t.true(response.send.called);
-
-  const dynamoRule = await ruleModel.get({ name: rule.name });
-  const pgRule = await t.context.rulePgModel
-    .get(t.context.testKnex, { name: rule.name });
-  const esRule = await t.context.esRulesClient.get(
-    rule.name
-  );
-
-  t.truthy(dynamoRule.rule.arn);
-  t.truthy(pgRule.arn);
-  t.truthy(esRule.rule.arn);
-
-  t.like(dynamoRule, {
-    rule: {
-      type: 'sns',
-      value: topic1.TopicArn,
-      arn: dynamoRule.rule.arn,
-    },
-  });
-  t.like(
-    esRule,
-    {
-      rule: {
-        type: 'sns',
-        value: topic1.TopicArn,
-        arn: dynamoRule.rule.arn,
-      },
-    }
-  );
-  t.like(pgRule, {
-    name: rule.name,
-    enabled: true,
-    type: 'sns',
-    arn: dynamoRule.rule.arn,
-    value: topic1.TopicArn,
-  });
-});
-
-test.serial('post() creates the same Kinesis rule with trigger information in Dynamo/PostgreSQL/Elasticsearch', async (t) => {
-  const {
-    pgProvider,
-    pgCollection,
-  } = t.context;
-
-  const kinesisArn1 = randomId('kinesis');
-  const fakeKinesisSources1 = {
-    arn: randomId('arn'),
-    logEventArn: randomId('log'),
-  };
-
-  const addKinesisSourcesStub = sinon.stub(Rule.prototype, 'addKinesisEventSources')
-    .resolves(fakeKinesisSources1);
-  t.teardown(() => {
-    addKinesisSourcesStub.restore();
-  });
-
-  const stubbedRulesModel = new Rule();
-
-  const rule = fakeRuleFactoryV2({
-    state: 'ENABLED',
-    rule: {
-      type: 'kinesis',
-      value: kinesisArn1,
-    },
-    collection: {
-      name: pgCollection.name,
-      version: pgCollection.version,
-    },
-    provider: pgProvider.name,
-  });
-
-  const expressRequest = {
-    body: rule,
-    testContext: {
-      ruleModel: stubbedRulesModel,
-    },
-  };
-
-  const response = buildFakeExpressResponse();
-
-  await post(expressRequest, response);
-
-  const dynamoRule = await ruleModel.get({ name: rule.name });
-  const pgRule = await t.context.rulePgModel
-    .get(t.context.testKnex, { name: rule.name });
-  const esRule = await t.context.esRulesClient.get(
-    rule.name
-  );
-
-  t.like(dynamoRule, {
-    rule: {
-      ...fakeKinesisSources1,
-      type: 'kinesis',
-      value: kinesisArn1,
-    },
-  });
-  t.like(
-    esRule,
-    {
-      rule: {
-        ...fakeKinesisSources1,
-        type: 'kinesis',
-        value: kinesisArn1,
-      },
-    }
-  );
-  t.like(pgRule, {
-    name: rule.name,
-    enabled: true,
-    type: 'kinesis',
-    arn: fakeKinesisSources1.arn,
-    value: kinesisArn1,
-    log_event_arn: fakeKinesisSources1.logEventArn,
-  });
-});
-
-test.serial('post() creates the SQS rule with trigger information in Dynamo/PostgreSQL/Elasticsearch', async (t) => {
-  const {
-    pgProvider,
-    pgCollection,
-  } = t.context;
-
-  const queue1 = randomId('queue');
-
-  const stubbedRulesModel = new Rule({
-    SqsUtils: {
-      sqsQueueExists: () => Promise.resolve(true),
-    },
-    SqsClient: {
-      getQueueAttributes: () => ({
-        promise: () => Promise.resolve({
-          Attributes: {
-            RedrivePolicy: 'policy',
-            VisibilityTimeout: 10,
-          },
-        }),
-      }),
-    },
-  });
-
-  const rule = fakeRuleFactoryV2({
-    state: 'ENABLED',
-    rule: {
-      type: 'sqs',
-      value: queue1,
-    },
-    collection: {
-      name: pgCollection.name,
-      version: pgCollection.version,
-    },
-    provider: pgProvider.name,
-  });
-
-  const expectedMeta = {
-    visibilityTimeout: 10,
-    retries: 3,
-  };
-
-  const expressRequest = {
-    body: rule,
-    testContext: {
-      ruleModel: stubbedRulesModel,
-    },
-  };
-
-  const response = buildFakeExpressResponse();
-
-  await post(expressRequest, response);
-
-  const dynamoRule = await ruleModel.get({ name: rule.name });
-  const pgRule = await t.context.rulePgModel
-    .get(t.context.testKnex, { name: rule.name });
-  const esRule = await t.context.esRulesClient.get(
-    rule.name
-  );
-
-  t.like(dynamoRule, {
-    rule: {
-      type: 'sqs',
-      value: queue1,
-    },
-    meta: expectedMeta,
-  });
-  t.like(
-    esRule,
-    {
-      rule: {
-        type: 'sqs',
-        value: queue1,
-      },
-      meta: expectedMeta,
-    }
-  );
-  t.like(pgRule, {
-    name: rule.name,
-    enabled: true,
-    type: 'sqs',
-    value: queue1,
-    meta: expectedMeta,
-  });
-});
-
-test('POST creates a rule in Dynamo and PG with correct timestamps', async (t) => {
->>>>>>> 6f104a89
   const { newRule } = t.context;
 
   const fakeCollection = fakeCollectionFactory();
@@ -899,45 +663,6 @@
     .search(t.context.testKnex, { name: newRule.name });
 
   t.true(response.boom.badImplementation.calledWithMatch('something bad'));
-<<<<<<< HEAD
-=======
-  t.false(await ruleModel.exists(newRule.name));
-  t.is(dbRecords.length, 0);
-  t.false(await t.context.esRulesClient.exists(
-    newRule.name
-  ));
-});
-
-test.serial('post() does not write to Elasticsearch/PostgreSQL if writing to DynamoDB fails', async (t) => {
-  const { newRule, testKnex } = t.context;
-
-  const failingRulesModel = {
-    exists: () => false,
-    createRuleTrigger: () => Promise.resolve(newRule),
-    create: () => {
-      throw new Error('Rule error');
-    },
-    delete: () => Promise.resolve(true),
-  };
-
-  const expressRequest = {
-    body: newRule,
-    testContext: {
-      knex: testKnex,
-      ruleModel: failingRulesModel,
-    },
-  };
-
-  const response = buildFakeExpressResponse();
-
-  await post(expressRequest, response);
-
-  t.true(response.boom.badImplementation.calledWithMatch('Rule error'));
-
-  const dbRecords = await t.context.rulePgModel
-    .search(t.context.testKnex, { name: newRule.name });
-
->>>>>>> 6f104a89
   t.is(dbRecords.length, 0);
   t.false(await t.context.esRulesClient.exists(
     newRule.name
@@ -976,18 +701,13 @@
 
 test('PUT replaces a rule', async (t) => {
   const {
-<<<<<<< HEAD
     esRulesClient,
     rulePgModel,
     testKnex,
   } = t.context;
   const {
     originalPgRecord,
-=======
-    originalDynamoRule,
->>>>>>> 6f104a89
     originalEsRecord,
-    originalPgRecord,
   } = await createRuleTestRecords(
     t.context,
     {
@@ -1019,7 +739,6 @@
   t.true(actualPostgresRule.updated_at > originalPgRecord.updated_at);
   t.is(actualPostgresRule.created_at.getTime(), updatedEsRecord.createdAt);
   t.is(actualPostgresRule.updated_at.getTime(), updatedEsRecord.updatedAt);
-<<<<<<< HEAD
   t.deepEqual(
     updatedEsRecord,
     {
@@ -1035,15 +754,6 @@
     enabled: true,
     created_at: new Date(originalPgRecord.created_at),
     updated_at: actualPostgresRule.updated_at,
-=======
-
-  t.deepEqual(actualPostgresRule, {
-    ...originalPgRecord,
-    queue_url: null,
-    enabled: true,
-    created_at: new Date(originalDynamoRule.createdAt),
-    updated_at: new Date(actualRule.updatedAt),
->>>>>>> 6f104a89
   });
 });
 
@@ -1157,36 +867,8 @@
     }
   );
 
-<<<<<<< HEAD
   // Set required property to null to trigger create error
   originalApiRule.workflow = null;
-=======
-  const fakeRulesModel = {
-    get: () => Promise.resolve(originalDynamoRule),
-    update: () => {
-      throw new Error('something bad');
-    },
-    create: () => Promise.resolve(originalDynamoRule),
-    createRuleTrigger: () => Promise.resolve(originalDynamoRule),
-    updateRuleTrigger: () => Promise.resolve(originalDynamoRule),
-  };
-
-  const updatedRule = {
-    ...omit(originalDynamoRule, ['collection', 'provider']),
-    queueUrl: 'queue-2',
-  };
-
-  const expressRequest = {
-    params: {
-      name: originalDynamoRule.name,
-    },
-    body: updatedRule,
-    testContext: {
-      knex: testKnex,
-      ruleModel: fakeRulesModel,
-    },
-  };
->>>>>>> 6f104a89
 
   const response = await request(app)
     .put(`/rules/${originalApiRule.name}`)
@@ -1282,13 +964,7 @@
 
   const fakerulePgModel = {
     get: () => Promise.resolve(originalPgRecord),
-<<<<<<< HEAD
     upsert: () => Promise.reject(new Error('something bad')),
-=======
-    upsert: () => {
-      throw new Error('something bad');
-    },
->>>>>>> 6f104a89
   };
 
   const updatedRule = {
