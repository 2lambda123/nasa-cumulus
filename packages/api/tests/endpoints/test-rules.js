--- conflicted
+++ resolved
@@ -92,11 +92,7 @@
           ZipFile: fs.readFileSync(require.resolve('@cumulus/test-data/fake-lambdas/hello.zip')),
         },
         FunctionName: randomId(name),
-<<<<<<< HEAD
-        Role: `arn:aws:iam::123456789012:role/${randomString()}`,
-=======
         Role: `arn:aws:iam::123456789012:role/${randomId('role')}`,
->>>>>>> 04978d1f
         Handler: 'index.handler',
         Runtime: 'nodejs16.x',
       });
