'use strict';

const test = require('ava');
const sinon = require('sinon');
const uuidv4 = require('uuid/v4');

const S3 = require('@cumulus/aws-client/S3');
const { getMessageExecutionName } = require('@cumulus/message/Executions');

const { randomString } = require('@cumulus/common/test-utils');

const { fakeCumulusMessageFactory } = require('../../lib/testUtils');

const {
  processDeadLetterArchive, generateNewArchiveKeyForFailedMessage,
} = require('../../lambdas/process-s3-dead-letter-archive');

test.before(async (t) => {
  t.context.bucket = randomString();
  await S3.createBucket(t.context.bucket);
});

test.beforeEach(async (t) => {
  t.context.stackName = randomString();
  t.context.path = `${t.context.stackName}/dead-letter-archive/sqs/`;
  t.context.sqsPath = `${t.context.stackName}/dead-letter-archive/sqsTest/`;
  const cumulusMessages = [
    fakeCumulusMessageFactory(),
    fakeCumulusMessageFactory(),
  ];

  t.context.SQSCumulusMessage = fakeCumulusMessageFactory();
  t.context.SQSCumulusMessage.stopDate = 150;

  const SQSMessage = {
    body: JSON.stringify(
      {
        detail: {
          status: 'SUCCEEDED',
          output: JSON.stringify(t.context.SQSCumulusMessage),
          startDate: t.context.SQSCumulusMessage.cumulus_meta.workflow_start_time,
          stopDate: t.context.SQSCumulusMessage.stopDate,
        },
      }
    ),
  };
  t.context.cumulusMessages = cumulusMessages;
  t.context.messageKeys = [
    `${t.context.path}${getMessageExecutionName(cumulusMessages[0])}.json`,
    `${t.context.path}${getMessageExecutionName(cumulusMessages[1])}.json`,
  ];
  await Promise.all(cumulusMessages.map((cumulusMessage, index) => {
    const key = t.context.messageKeys[index];
    return S3.putJsonS3Object(
      t.context.bucket,
      key,
      cumulusMessage
    );
  }));
  await S3.putJsonS3Object(
    t.context.bucket,
    `${t.context.sqsPath}/${getMessageExecutionName(t.context.SQSCumulusMessage)}`,
    SQSMessage
  );
});

test.after(async (t) => {
  await S3.recursivelyDeleteS3Bucket(t.context.bucket);
});

// TODO enable all the skipped tests after CUMULUS-3106 fix
test.skip('processDeadLetterArchive calls writeRecords for each dead letter Cumulus message', async (t) => {
  const writeRecordsFunctionSpy = sinon.spy();
  const { bucket, path } = t.context;
  const output = await processDeadLetterArchive({
    bucket,
    path,
    writeRecordsFunction: writeRecordsFunctionSpy,
  });
  t.true(writeRecordsFunctionSpy.calledTwice);
  const messageArgs = writeRecordsFunctionSpy.getCalls().map((call) => call.args[0].cumulusMessage);
  t.is(messageArgs.filter(
    (argMsg) =>
      getMessageExecutionName(argMsg) === getMessageExecutionName(t.context.cumulusMessages[0])
  ).length, 1);
  t.is(messageArgs.filter(
    (argMsg) =>
      getMessageExecutionName(argMsg) === getMessageExecutionName(t.context.cumulusMessages[1])
  ).length, 1);
  t.deepEqual(
    {
      processingSucceededKeys: output.processingSucceededKeys.sort(),
      processingFailedKeys: [],
    },
    {
      processingSucceededKeys: t.context.messageKeys.sort(),
      processingFailedKeys: [],
    }
  );
});

test.skip('processDeadLetterArchive is able to handle processing multiple batches of dead letter records', async (t) => {
  const { bucket } = t.context;
  const path = `${randomString()}/new-dead-letter-archive/`;
  const writeRecordsFunctionSpy = sinon.spy();

  const numberOfDeadLetters = 40;
  const keys = [];
  for (let i = 0; i < numberOfDeadLetters; i += 1) {
    const key = `${path}${uuidv4()}.json`;
    keys.push(key);
    // eslint-disable-next-line no-await-in-loop
    await S3.putJsonS3Object(
      bucket,
      key,
      {}
    );
  }

  const output = await processDeadLetterArchive({
    bucket,
    path,
    writeRecordsFunction: writeRecordsFunctionSpy,
    batchSize: 15,
  });
  t.deepEqual(
    {
      processingSucceededKeys: output.processingSucceededKeys.sort(),
      processingFailedKeys: [],
    },
    {
      processingSucceededKeys: keys.sort(),
      processingFailedKeys: [],
    }
  );
  t.is(writeRecordsFunctionSpy.callCount, numberOfDeadLetters);
  const remainingDeadLetters = await S3.listS3ObjectsV2({ Bucket: bucket, Prefix: path });
  t.is(remainingDeadLetters.length, 0);
});

test.skip('processDeadLetterArchive deletes dead letter that processed successfully', async (t) => {
  const { bucket, path } = t.context;
  const passingMessageExecutionName = getMessageExecutionName(t.context.cumulusMessages[1]);
<<<<<<< HEAD
  //const failingMessageKey = t.context.messageKeys[0];
=======
>>>>>>> 30536df6
  const processedMessageKey = t.context.messageKeys[1];
  const writeRecordsErrorThrower = ({ cumulusMessage }) => {
    if (getMessageExecutionName(cumulusMessage) === passingMessageExecutionName) return;
    throw new Error('write failure');
  };

  const output = await processDeadLetterArchive({
    bucket,
    path,
    writeRecordsFunction: writeRecordsErrorThrower,
  });

  // Check that processed message key was deleted
  const processedDeadLetterExists = await S3.fileExists(bucket, processedMessageKey);
  t.is(processedDeadLetterExists, false);
  t.deepEqual(output.processingSucceededKeys, [processedMessageKey]);
});

test.skip('processDeadLetterArchive saves failed dead letters to different S3 and removes from previous S3 path', async (t) => {
  const {
    bucket,
    path,
    messageKeys,
  } = t.context;
  const passingMessageExecutionName = getMessageExecutionName(t.context.cumulusMessages[1]);
  const failingMessageKey = messageKeys[0];
  const s3KeyForFailedMessage = generateNewArchiveKeyForFailedMessage(failingMessageKey);
  const writeRecordsErrorThrower = ({ cumulusMessage }) => {
    if (getMessageExecutionName(cumulusMessage) === passingMessageExecutionName) return;
    throw new Error('write failure');
  };

  const output = await processDeadLetterArchive({
    bucket,
    path,
    writeRecordsFunction: writeRecordsErrorThrower,
  });

  // Check that failing message key was deleted
  const failingMessageRemainsInOldLocation = await S3.fileExists(bucket, failingMessageKey);
  t.is(failingMessageRemainsInOldLocation, false);
  t.deepEqual(output.processingFailedKeys, [failingMessageKey]);

  // Check that failing message key exists in new location
  const savedDeadLetterExists = await S3.fileExists(bucket, s3KeyForFailedMessage);
  t.truthy(savedDeadLetterExists);
});

test.serial.skip('processDeadLetterArchive does not remove message from archive S3 path if transfer to new archive path fails', async (t) => {
  const {
    bucket,
    path,
    messageKeys,
  } = t.context;
  const passingMessageExecutionName = getMessageExecutionName(t.context.cumulusMessages[1]);
  const failingMessageKey = messageKeys[0];
  const s3KeyForFailedMessage = generateNewArchiveKeyForFailedMessage(failingMessageKey);
  const writeRecordsErrorThrower = ({ cumulusMessage }) => {
    if (getMessageExecutionName(cumulusMessage) === passingMessageExecutionName) return;
    throw new Error('write failure');
  };
  const s3Stub = sinon.stub(S3, 's3PutObject').throws(
    new Error('Failed to put object')
  );

  const output = await processDeadLetterArchive({
    bucket,
    path,
    writeRecordsFunction: writeRecordsErrorThrower,
  });

  // Check that failing message key was not deleted
  const remainingDeadLetterExists = await S3.fileExists(bucket, failingMessageKey);
  t.truthy(remainingDeadLetterExists);
  t.deepEqual(output.processingFailedKeys, [failingMessageKey]);

  // Check that failing message key does not exist in new location
  const failingMessageExistsInNewLocation = await S3.fileExists(bucket, s3KeyForFailedMessage);
  t.is(failingMessageExistsInNewLocation, false);
  t.teardown(() => {
    s3Stub.restore();
  });
});

test.serial.skip('processDeadLetterArchive processes a SQS Message', async (t) => {
  const { bucket, sqsPath, SQSCumulusMessage } = t.context;
  const writeRecordsFunctionSpy = sinon.spy();

  const expected = { ...SQSCumulusMessage };
  expected.cumulus_meta.workflow_stop_time = SQSCumulusMessage.stopDate;

  await processDeadLetterArchive({
    bucket,
    path: sqsPath,
    writeRecordsFunction: writeRecordsFunctionSpy,
  });

  t.deepEqual(writeRecordsFunctionSpy.getCall(0).firstArg.cumulusMessage, SQSCumulusMessage);
});

test.serial.skip('processDeadLetterArchive uses default values if no bucket and key are passed', async (t) => {
  const writeRecordsFunctionSpy = sinon.spy();
  process.env.system_bucket = t.context.bucket;
  process.env.stackName = t.context.stackName;
  await processDeadLetterArchive({
    writeRecordsFunction: writeRecordsFunctionSpy,
  });
  t.true(writeRecordsFunctionSpy.calledTwice);
  delete process.env.systemBucket;
  delete process.env.stackName;
});<|MERGE_RESOLUTION|>--- conflicted
+++ resolved
@@ -141,10 +141,6 @@
 test.skip('processDeadLetterArchive deletes dead letter that processed successfully', async (t) => {
   const { bucket, path } = t.context;
   const passingMessageExecutionName = getMessageExecutionName(t.context.cumulusMessages[1]);
-<<<<<<< HEAD
-  //const failingMessageKey = t.context.messageKeys[0];
-=======
->>>>>>> 30536df6
   const processedMessageKey = t.context.messageKeys[1];
   const writeRecordsErrorThrower = ({ cumulusMessage }) => {
     if (getMessageExecutionName(cumulusMessage) === passingMessageExecutionName) return;
