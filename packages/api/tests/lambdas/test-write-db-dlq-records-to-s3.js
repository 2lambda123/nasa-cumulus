'use strict';

const uuidv4 = require('uuid/v4');
const test = require('ava');

const S3 = require('@cumulus/aws-client/S3');
const { randomString } = require('@cumulus/common/test-utils');
const {
  handler,
  hoistCumulusMessageDetails,
} = require('../../lambdas/write-db-dlq-records-to-s3.js');

test.before(async (t) => {
  t.context.bucket = randomString();
  await S3.createBucket(t.context.bucket);
  process.env.stackName = randomString();
  process.env.system_bucket = t.context.bucket;
});

test.after(async (t) => {
  delete process.env.system_bucket;
  delete process.env.stackName;
  await S3.recursivelyDeleteS3Bucket(t.context.bucket);
});

test.serial('write-db-dlq-records-to-s3 puts one file on S3 per SQS message', async (t) => {
  const message1Name = randomString(12);
  const message1 = {
    messageId: uuidv4(),
    body: JSON.stringify({
      detail: { executionArn: message1Name },
    }),
  };
  const message2Name = randomString(12);
  const message2 = {
    messageId: uuidv4(),
    body: JSON.stringify({
      detail: { executionArn: message2Name },
    }),
  };

  const recordsFixture = {
    Records: [message1, message2],
  };

  await handler(recordsFixture);

  t.is((await S3.listS3ObjectsV2({
    Bucket: t.context.bucket,
    Prefix: `${process.env.stackName}/dead-letter-archive/sqs/${message1Name}`,
  })).length, 1);
  t.is((await S3.listS3ObjectsV2({
    Bucket: t.context.bucket,
    Prefix: `${process.env.stackName}/dead-letter-archive/sqs/${message2Name}`,
  })).length, 1);
});

test.serial('write-db-dlq-records-to-s3 keeps all messages from identical execution', async (t) => {
  const messageName = randomString(12);
  const message1 = {
    messageId: uuidv4(),
    body: JSON.stringify({
      detail: { executionArn: messageName },
    }),
  };
  const message2 = {
    messageId: uuidv4(),
    body: JSON.stringify({
      detail: { executionArn: messageName },
    }),
  };

  const recordsFixture = {
    Records: [message1, message2],
  };

  await handler(recordsFixture);

  t.is((await S3.listS3ObjectsV2({
    Bucket: t.context.bucket,
    Prefix: `${process.env.stackName}/dead-letter-archive/sqs/${messageName}`,
  })).length, 2);
});

test.serial('write-db-dlq-records-to-s3 throws error if stackName is not defined', async (t) => {
  delete process.env.stackName;
  await t.throwsAsync(
    handler({}),
    { message: 'Could not determine archive path as stackName env var is undefined.' }
  );
});

test.serial('write-db-dlq-records-to-s3 throws error if system bucket is not defined', async (t) => {
  delete process.env.system_bucket;
  await t.throwsAsync(
    handler({}),
    { message: 'System bucket env var is required.' }
  );
});

test('hoistCumulusMessageDetails returns input message intact', async (t) => {
  const message = {
    a: 'b',
  };
  t.like(await hoistCumulusMessageDetails(message), message);
});

test('hoistCumulusMessageDetails returns details: collection, granules, execution, and stateMachine as found moved to top layer', async (t) => {
  const message = {
    messageId: 'a',
    eventSource: 'aws:sqs',
    body: JSON.stringify({
      time: 'atime',
      detail: {
        status: 'SUCCEEDED',
        output: JSON.stringify({
          meta: { collection: { name: 'aName' } },
          payload: { granules: [{ granuleId: 'a' }, { granuleId: 'b' }] },
        }),
        executionArn: 'execArn',
        stateMachineArn: 'SMArn',
      },
    }),
    error: 'anError',
  };
  t.deepEqual(
    await hoistCumulusMessageDetails(message),
    {
      ...message,
      collection: 'aName',
      granules: ['a', 'b'],
      execution: 'execArn',
      stateMachine: 'SMArn',
      status: 'SUCCEEDED',
      time: 'atime',
    }
  );
});

test('hoistCumulusMessageDetails returns unknown for details: collection, granules, execution, and stateMachine when not found', async (t) => {
  const messages = [
    {
      mangled: {
        messageId: 'a',
        eventSource: 'aws:sqs',
        body: JSON.stringify({
          time: 'aTime',
          detail: {
            status: 'SUCCEEDED',
            output: JSON.stringify({
              meta: { collection: { name: 'aName' } },
              payload: { granules: [{ granuleId: 'a' }, { granuleId: 'b' }] },
            }),
            executionArn: 'execArn',
            stateMachineArn: 'SMArn',
          },
        }),
        error: 'anError',
      },
      expected: {
        messageId: 'a',
        eventSource: 'aws:sqs',
        body: JSON.stringify({
          time: 'aTime',
          detail: {
            status: 'SUCCEEDED',
            output: JSON.stringify({
              meta: { collection: { name: 'aName' } },
              payload: { granules: [{ granuleId: 'a' }, { granuleId: 'b' }] },
            }),
            executionArn: 'execArn',
            stateMachineArn: 'SMArn',
          },
        }),
        error: 'anError',
        collection: 'aName',
        execution: 'execArn',
        stateMachine: 'SMArn',
        granules: ['a', 'b'],
        time: 'aTime',
        status: 'SUCCEEDED',

      },
    }, {
      mangled: {
        messageId: 'a',
        eventSource: 'aws:sqs',
        body: JSON.stringify({
          detail: {
            status: 'SUCCEEDED',
            output: JSON.stringify({
              meta: { collection: { name: 'aName' } },
              payload: { granules: [{ granuleId: 'a' }, { granuleId: 'b' }] },
            }),
            executionArn: 'execArn',
            stateMachineArn: 'SMArn',
          },
        }),
        error: 'anError',
      },
      expected: {
        messageId: 'a',
        eventSource: 'aws:sqs',
        body: JSON.stringify({
          detail: {
            status: 'SUCCEEDED',
            output: JSON.stringify({
              meta: { collection: { name: 'aName' } },
              payload: { granules: [{ granuleId: 'a' }, { granuleId: 'b' }] },
            }),
            executionArn: 'execArn',
            stateMachineArn: 'SMArn',
          },
        }),
        error: 'anError',
        collection: 'aName',
        execution: 'execArn',
        stateMachine: 'SMArn',
        granules: ['a', 'b'],
        time: null,
        status: 'SUCCEEDED',

      },
    }, {
      mangled: {
        messageId: 'a',
        eventSource: 'aws:sqs',
        body: JSON.stringify({
          time: 'aTime',
          detail: {
            status: 'SUCCEEDED',
            output: JSON.stringify({
              meta: { collection: { name: 'aName' } },
              payload: { granules: [{ a: 'b' }, { granuleId: 'b' }] },
            }),
            executionArn: 'execArn',
            stateMachineArn: 'SMArn',
          },
        }),
        error: 'anError',
      },
      expected: {
        messageId: 'a',
        eventSource: 'aws:sqs',
        body: JSON.stringify({
          time: 'aTime',
          detail: {
            status: 'SUCCEEDED',
            output: JSON.stringify({
              meta: { collection: { name: 'aName' } },
              payload: { granules: [{ a: 'b' }, { granuleId: 'b' }] },
            }),
            executionArn: 'execArn',
            stateMachineArn: 'SMArn',
          },
        }),
        error: 'anError',
        collection: 'aName',
        execution: 'execArn',
        stateMachine: 'SMArn',
        granules: [null, 'b'],
        time: 'aTime',
        status: 'SUCCEEDED',

      },
    }, {
      mangled: {
        messageId: 'a',
        eventSource: 'aws:sqs',
        body: JSON.stringify({
          time: 'aTime',
          detail: {
            output: JSON.stringify({
              meta: { collection: { name: 'aName' } },
              payload: { granules: [{ granuleId: 'a' }, { granuleId: 'b' }] },
            }),
            executionArn: 'execArn',
            stateMachineArn: 'SMArn',
          },
        }),
        error: 'anError',
      },
      expected: {
        messageId: 'a',
        eventSource: 'aws:sqs',
        body: JSON.stringify({
          time: 'aTime',
          detail: {
            output: JSON.stringify({
              meta: { collection: { name: 'aName' } },
              payload: { granules: [{ granuleId: 'a' }, { granuleId: 'b' }] },
            }),
            executionArn: 'execArn',
            stateMachineArn: 'SMArn',
          },
        }),
        error: 'anError',
        collection: null,
        execution: 'execArn',
        stateMachine: 'SMArn',
<<<<<<< HEAD
        granules: [],
=======
        granules: [null],
>>>>>>> 2cccb97b
        time: 'aTime',
        status: null,

      },
    }, {
      mangled: {
        messageId: 'a',
        eventSource: 'aws:sqs',
        body: JSON.stringify({
          time: 'aTime',
          detail: {
            status: 'SUCCEEDED',
            output: JSON.stringify({
              meta: { collection: { name: 'aName' } },
              payload: { granules: ['abcd'] },
            }),
            executionArn: 'execArn',
            stateMachineArn: 'SMArn',
          },
        }),
        error: 'anError',
      },
      expected: {
        messageId: 'a',
        eventSource: 'aws:sqs',
        body: JSON.stringify({
          time: 'aTime',
          detail: {
            status: 'SUCCEEDED',
            output: JSON.stringify({
              meta: { collection: { name: 'aName' } },
              payload: { granules: ['abcd'] },
            }),
            executionArn: 'execArn',
            stateMachineArn: 'SMArn',
          },
        }),
        error: 'anError',
        collection: 'aName',
        execution: 'execArn',
        stateMachine: 'SMArn',
        granules: [null],
        time: 'aTime',
        status: 'SUCCEEDED',

      },
    }, {
      mangled: {
        messageId: 'a',
        eventSource: 'aws:sqs',
        body: JSON.stringify({
          time: 'aTime',
          detail: {
            status: 'SUCCEEDED',
            output: JSON.stringify({
              meta: { collection: {} },
              payload: { granules: [{ granuleId: 'a' }, { granuleId: 'b' }] },
            }),
            executionArn: 'execArn',
            stateMachineArn: 'SMArn',
          },
        }),
        error: 'anError',
      },
      expected: {
        messageId: 'a',
        eventSource: 'aws:sqs',
        body: JSON.stringify({
          time: 'aTime',
          detail: {
            status: 'SUCCEEDED',
            output: JSON.stringify({
              meta: { collection: {} },
              payload: { granules: [{ granuleId: 'a' }, { granuleId: 'b' }] },
            }),
            executionArn: 'execArn',
            stateMachineArn: 'SMArn',
          },
        }),
        error: 'anError',
        collection: null,
        execution: 'execArn',
        stateMachine: 'SMArn',
        granules: ['a', 'b'],
        time: 'aTime',
        status: 'SUCCEEDED',

      },
    }, {
      mangled: {
        messageId: 'a',
        eventSource: 'aws:sqs',
        body: JSON.stringify({
          time: 'aTime',
          detail: {
            status: 'SUCCEEDED',
            output: JSON.stringify({
              meta: { collection: { name: 'aName' } },
              payload: { granules: [{ granuleId: 'a' }, { granuleId: 'b' }] },
            }),
            stateMachineArn: 'SMArn',
          },
        }),
        error: 'anError',
      },
      expected: {
        messageId: 'a',
        eventSource: 'aws:sqs',
        body: JSON.stringify({
          time: 'aTime',
          detail: {
            status: 'SUCCEEDED',
            output: JSON.stringify({
              meta: { collection: { name: 'aName' } },
              payload: { granules: [{ granuleId: 'a' }, { granuleId: 'b' }] },
            }),
            stateMachineArn: 'SMArn',
          },
        }),
        error: 'anError',
        collection: 'aName',
        execution: null,
        stateMachine: 'SMArn',
        granules: ['a', 'b'],
        time: 'aTime',
        status: 'SUCCEEDED',

      },
    }, {
      mangled: {
        messageId: 'a',
        eventSource: 'aws:sqs',
        body: JSON.stringify({
          time: 'aTime',
          detail: {
            status: 'SUCCEEDED',
            output: JSON.stringify({
              meta: { collection: { name: 'aName' } },
              payload: { granules: [{ granuleId: 'a' }, { granuleId: 'b' }] },
            }),
            executionArn: 'execArn',
          },
        }),
        error: 'anError',
      },
      expected: {
        messageId: 'a',
        eventSource: 'aws:sqs',
        body: JSON.stringify({
          time: 'aTime',
          detail: {
            status: 'SUCCEEDED',
            output: JSON.stringify({
              meta: { collection: { name: 'aName' } },
              payload: { granules: [{ granuleId: 'a' }, { granuleId: 'b' }] },
            }),
            executionArn: 'execArn',
          },
        }),
        error: 'anError',
        collection: 'aName',
        execution: 'execArn',
        stateMachine: null,
        granules: ['a', 'b'],
        time: 'aTime',
        status: 'SUCCEEDED',

      },
    }, {
      mangled: {
        messageId: 'a',
        eventSource: 'aws:sqs',
        body: JSON.stringify({
          time: 'aTime',
          detail: {
            status: 'SUCCEEDED',
            output: JSON.stringify({
              meta: { collection: { name: 'aName' } },
              payload: { granules: [{ granuleId: 'a' }, { granuleId: 'b' }] },
            }),
            executionArn: 'execArn',
            stateMachineArn: 'SMArn',
          },
        }),
      },
      expected: {
        messageId: 'a',
        eventSource: 'aws:sqs',
        body: JSON.stringify({
          time: 'aTime',
          detail: {
            status: 'SUCCEEDED',
            output: JSON.stringify({
              meta: { collection: { name: 'aName' } },
              payload: { granules: [{ granuleId: 'a' }, { granuleId: 'b' }] },
            }),
            executionArn: 'execArn',
            stateMachineArn: 'SMArn',
          },
        }),
        error: null,
        collection: 'aName',
        execution: 'execArn',
        stateMachine: 'SMArn',
        granules: ['a', 'b'],
        time: 'aTime',
        status: 'SUCCEEDED',

      },
    },
  ];
  const results = await Promise.all(
    messages.map((message) => hoistCumulusMessageDetails(message.mangled))
  );
  results.forEach((result, index) => {
    t.deepEqual(result, messages[index].expected);
  });
});<|MERGE_RESOLUTION|>--- conflicted
+++ resolved
@@ -298,11 +298,7 @@
         collection: null,
         execution: 'execArn',
         stateMachine: 'SMArn',
-<<<<<<< HEAD
         granules: [],
-=======
-        granules: [null],
->>>>>>> 2cccb97b
         time: 'aTime',
         status: null,
 
