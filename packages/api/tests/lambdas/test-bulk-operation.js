--- conflicted
+++ resolved
@@ -180,19 +180,10 @@
   // create a fake bucket
   await createBucket(envVars.system_bucket);
 
-<<<<<<< HEAD
   await new Granule().createTable();
 
   applyWorkflowStub = sandbox.stub();
   reingestStub = sandbox.stub();
-=======
-  await new Collection().createTable();
-  await new Granule().createTable();
-
-  applyWorkflowStub = sandbox.stub(Granule.prototype, 'applyWorkflow');
-  reingestStub = sandbox.stub(Granule.prototype, 'reingest');
-
->>>>>>> 325308f0
   sandbox.stub(Granule.prototype, '_removeGranuleFromCmr').resolves();
 
   const { knex, knexAdmin } = await generateLocalTestDb(testDbName, migrationDir);
@@ -237,7 +228,6 @@
     knexAdmin: t.context.knexAdmin,
     testDbName,
   });
-<<<<<<< HEAD
   await cleanupTestIndex(t.context);
   sandbox.restore();
 });
@@ -252,37 +242,15 @@
     search: () => [{}],
   };
 
-=======
-
-  await new Collection().deleteTable();
-  await new Granule().deleteTable();
-
-  sandbox.restore();
-});
-
-test.serial('applyWorkflowToGranules passed on queueUrl to granule.applyWorkflow', async (t) => {
-  await setUpExistingDatabaseRecords(t);
-  const workflowName = 'test-workflow';
-  const queueUrl = `${cryptoRandomString({ length: 5 })}_queue`;
-
->>>>>>> 325308f0
   await bulkOperation.applyWorkflowToGranules({
     granuleIds: t.context.granuleIds,
     workflowName,
     queueUrl,
-<<<<<<< HEAD
     granulePgModel: fakeGranulePgModel,
     granuleTranslateMethod: (_granule) => ({}),
     applyWorkflowHandler: applyWorkflowSpy,
   });
   t.is(applyWorkflowSpy.getCall(0).args[0].queueUrl, queueUrl);
-=======
-    granuleModel: new Granule(),
-    knex: t.context.knex,
-  });
-
-  t.is(applyWorkflowStub.getCall(0).args[3], queueUrl);
->>>>>>> 325308f0
 });
 
 test('bulk operation lambda throws error for unknown event type', async (t) => {
@@ -316,7 +284,6 @@
 });
 
 test.serial('bulk operation BULK_GRANULE applies workflow to list of granule IDs', async (t) => {
-<<<<<<< HEAD
   t.context.collectionPgModel = new CollectionPgModel();
   const collection = fakeCollectionRecordFactory();
   const [collectionPgRecord] = await t.context.collectionPgModel.create(
@@ -352,10 +319,6 @@
   granules[0].cumulus_id = cumulusGranuleIds[0][0];
   granules[1].cumulus_id = cumulusGranuleIds[1][0];
 
-=======
-  await setUpExistingDatabaseRecords(t);
-  const granules = t.context.granules;
->>>>>>> 325308f0
   const workflowName = randomId('workflow');
   await bulkOperation.handler({
     type: 'BULK_GRANULE',
@@ -386,7 +349,6 @@
 });
 
 test.serial('bulk operation BULK_GRANULE applies workflow to granule IDs returned by query', async (t) => {
-<<<<<<< HEAD
   t.context.collectionPgModel = new CollectionPgModel();
   const collection = fakeCollectionRecordFactory();
   const [collectionPgRecord] = await t.context.collectionPgModel.create(
@@ -418,10 +380,6 @@
       granules[1]
     ),
   ]);
-=======
-  await setUpExistingDatabaseRecords(t);
-  const granules = t.context.granules;
->>>>>>> 325308f0
 
   granules[0].cumulus_id = cumulusGranuleIds[0][0];
   granules[1].cumulus_id = cumulusGranuleIds[1][0];
@@ -461,7 +419,6 @@
   t.is(applyWorkflowStub.callCount, 2);
 
   // Can't guarantee processing order so test against granule matching by ID
-<<<<<<< HEAD
   await Promise.all(applyWorkflowStub.args.map(async (callArgs) => {
     const granulePgRecord = granules.find((granule) =>
       granule.granule_id === callArgs[0].granule.granuleId);
@@ -473,13 +430,6 @@
     t.deepEqual(matchingGranule, callArgs[0].granule);
     t.is(callArgs[0].workflow, workflowName);
   }));
-=======
-  applyWorkflowStub.args.forEach((callArgs) => {
-    const matchingGranule = granules.find((granule) => granule.granuleId === callArgs[0].granuleId);
-    t.deepEqual(matchingGranule, callArgs[0]);
-    t.is(callArgs[1], workflowName);
-  });
-
   await verifyGranulesQueuedStatus(t);
 });
 
@@ -497,7 +447,6 @@
   t.is(applyWorkflowStub.callCount, 2);
 
   await verifyGranulesQueuedStatus(t);
->>>>>>> 325308f0
 });
 
 test.serial('bulk operation BULK_GRANULE_DELETE deletes listed granule IDs from Dynamo and Postgres', async (t) => {
