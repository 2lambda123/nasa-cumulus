--- conflicted
+++ resolved
@@ -114,20 +114,11 @@
   );
   t.context.collectionCumulusId = pgCollection.cumulus_id;
 
-<<<<<<< HEAD
-  const generatedPgGranules = t.context.granuleUniqueKeys.map((
-    granule
-  ) => fakeGranuleRecordFactory({
-    granule_id: granule.granuleId,
-    collection_cumulus_id: t.context.collectionCumulusId,
-  }));
-=======
   const translatedGranules = await Promise.all(t.context.granules.map(async (granule) =>
     await translateApiGranuleToPostgresGranule({
       dynamoRecord: granule,
       knexOrTransaction: t.context.knex,
     })));
->>>>>>> 358d57ac
 
   const pgGranules = await granulePgModel.create(
     t.context.knex,
@@ -645,11 +636,7 @@
   });
 });
 
-<<<<<<< HEAD
-test.serial('bulk operation BULK_GRANULE_REINGEST reingests list of granules with a workflowName', async (t) => {
-=======
 test.serial('bulk operation BULK_GRANULE_REINGEST reingests list of granule IDs with a workflowName', async (t) => { // FAILURE
->>>>>>> 358d57ac
   await setUpExistingDatabaseRecords(t);
   const {
     granules,
@@ -676,13 +663,8 @@
 
     t.true(t.context.executionArns.includes(callArgs[0].apiGranule.execution));
     delete matchingGranule.execution;
-<<<<<<< HEAD
-    delete callArgs[0].apiGranule.execution;
-
-=======
     delete callArgs[0].granule.execution;
     matchingGranule.files = [];
->>>>>>> 358d57ac
     const omitList = ['dataType', 'version'];
 
     t.deepEqual(omit(matchingGranule, omitList), callArgs[0].apiGranule);
@@ -727,16 +709,9 @@
   t.true(esSearchStub.called);
   t.is(reingestStub.callCount, 2);
 
-<<<<<<< HEAD
   reingestStub.args.forEach((callArgs) => {
     const matchingGranule = t.context.granules.find((granule) =>
       granule.granuleId === callArgs[0].apiGranule.granuleId);
-
-    t.deepEqual(matchingGranule, callArgs[0].apiGranule);
-=======
-  reingestStub.args.forEach(async (callArgs) => {
-    const matchingGranule = granules.find((granule) =>
-      granule.granuleId === callArgs[0].granule.granuleId);
 
     const pgGranule = await getUniqueGranuleByGranuleId(knex, matchingGranule.granuleId);
     const translatedGranule = await translatePostgresGranuleToApiGranule({
@@ -744,7 +719,6 @@
       knexOrTransaction: knex,
     });
     t.deepEqual(translatedGranule, callArgs[0].granule);
->>>>>>> 358d57ac
     t.is(callArgs[0].asyncOperationId, process.env.asyncOperationId);
   });
 });
