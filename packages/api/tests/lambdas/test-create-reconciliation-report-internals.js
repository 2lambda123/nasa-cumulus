--- conflicted
+++ resolved
@@ -116,273 +116,4 @@
     t.false(shouldAggregateGranulesForCollections(allFalseKeys));
     t.true(shouldAggregateGranulesForCollections({ ...allTrueKeys, ...allFalseKeys }));
   }
-<<<<<<< HEAD
-);
-
-test('normalizeEvent throws error if array of collectionIds passed to Internal report', (t) => {
-  const inputEvent = {
-    systemBucket: 'systemBucket',
-    stackName: 'stackName',
-    startTimestamp: new Date().toISOString(),
-    endTimestamp: new Date().toISOString(),
-    reportType: 'Internal',
-    collectionId: ['someCollection___version'],
-  };
-  t.throws(() => normalizeEvent(inputEvent), {
-    message:
-      'collectionId: ["someCollection___version"] is not valid input for an \'Internal\' report.',
-  });
-});
-
-test('normalizeEvent converts input key collectionId string to length 1 array on collectionIds', (t) => {
-  const inputEvent = {
-    systemBucket: 'systemBucket',
-    stackName: 'stackName',
-    startTimestamp: new Date().toISOString(),
-    endTimestamp: new Date().toISOString(),
-    reportType: 'NotInternal',
-    collectionId: 'someCollection___version',
-  };
-  const expect = { ...inputEvent, collectionIds: ['someCollection___version'] };
-  delete expect.collectionId;
-
-  const actual = normalizeEvent(inputEvent);
-  t.deepEqual(actual, expect);
-});
-
-test('normalizeEvent moves input key collectionId array to array on collectionIds', (t) => {
-  const inputEvent = {
-    systemBucket: 'systemBucket',
-    stackName: 'stackName',
-    startTimestamp: new Date().toISOString(),
-    endTimestamp: new Date().toISOString(),
-    reportType: 'NotInternal',
-    collectionId: ['someCollection___version', 'secondcollection___version'],
-  };
-  const expect = {
-    ...inputEvent,
-    collectionIds: ['someCollection___version', 'secondcollection___version'],
-  };
-  delete expect.collectionId;
-
-  const actual = normalizeEvent(inputEvent);
-  t.deepEqual(actual, expect);
-});
-
-test('normalizeEvent adds new collectionIds key when collectionId passed to Internal report', (t) => {
-  const inputEvent = {
-    systemBucket: 'systemBucket',
-    stackName: 'stackName',
-    startTimestamp: new Date().toISOString(),
-    endTimestamp: new Date().toISOString(),
-    reportType: 'Internal',
-    collectionId: 'someCollection___version',
-  };
-  const expect = {
-    ...inputEvent,
-    collectionIds: ['someCollection___version'],
-  };
-
-  const actual = normalizeEvent(inputEvent);
-  t.deepEqual(actual, expect);
-});
-
-test('normalizeEvent throws error if original input event contains collectionIds key', (t) => {
-  const inputEvent = {
-    systemBucket: 'systemBucket',
-    stackName: 'stackName',
-    startTimestamp: new Date().toISOString(),
-    endTimestamp: new Date().toISOString(),
-    reportType: 'Internal',
-    collectionIds: ['someCollection___version'],
-  };
-  t.throws(() => normalizeEvent(inputEvent), {
-    message:
-      '`collectionIds` is not a valid input key for a reconciliation report, use `collectionId` instead.',
-  });
-});
-
-test('normalizeEvent moves string on granuleId to array on granuleIds', (t) => {
-  const inputEvent = {
-    systemBucket: 'systemBucket',
-    stackName: 'stackName',
-    startTimestamp: new Date().toISOString(),
-    endTimestamp: new Date().toISOString(),
-    reportType: 'Not Internal',
-    granuleId: 'someGranule',
-  };
-  const expect = {
-    ...inputEvent,
-    granuleIds: ['someGranule'],
-  };
-  delete expect.granuleId;
-
-  const actual = normalizeEvent(inputEvent);
-  t.deepEqual(actual, expect);
-});
-
-test('normalizeEvent moves array on granuleId to granuleIds', (t) => {
-  const inputEvent = {
-    systemBucket: 'systemBucket',
-    stackName: 'stackName',
-    startTimestamp: new Date().toISOString(),
-    endTimestamp: new Date().toISOString(),
-    reportType: 'Not Internal',
-    granuleId: ['someGranule', 'someGranule2'],
-  };
-
-  const expect = {
-    ...inputEvent,
-    granuleIds: ['someGranule', 'someGranule2'],
-  };
-  delete expect.granuleId;
-
-  const actual = normalizeEvent(inputEvent);
-  t.deepEqual(actual, expect);
-});
-
-test('normalizeEvent throws error if array of granuleIds is passed to Internal report', (t) => {
-  const inputEvent = {
-    systemBucket: 'systemBucket',
-    stackName: 'stackName',
-    startTimestamp: new Date().toISOString(),
-    endTimestamp: new Date().toISOString(),
-    reportType: 'Internal',
-    granuleId: ['someGranuleId'],
-  };
-  t.throws(() => normalizeEvent(inputEvent), {
-    message:
-      'granuleId: ["someGranuleId"] is not valid input for an \'Internal\' report.',
-  });
-});
-
-test('normalizeEvent throws error if granuleIds and collectionIds are passed to non-Internal report', (t) => {
-  const inputEvent = {
-    systemBucket: 'systemBucket',
-    stackName: 'stackName',
-    startTimestamp: new Date().toISOString(),
-    endTimestamp: new Date().toISOString(),
-    reportType: 'notInternal',
-    granuleId: ['someGranuleId'],
-    collectionId: ['someCollectionId1'],
-  };
-  t.throws(() => normalizeEvent(inputEvent), {
-    instanceOf: InvalidArgument,
-    message:
-      'notInternal reports cannot be launched with more than one input (granuleId, collectionId, or provider).',
-  });
-});
-
-test('normalizeEvent correctly handles granuleIds, collectionIds, and providers if reportType is Internal', (t) => {
-  const inputEvent = {
-    systemBucket: 'systemBucket',
-    stackName: 'stackName',
-    startTimestamp: new Date().toISOString(),
-    endTimestamp: new Date().toISOString(),
-    reportType: 'Internal',
-    granuleId: 'someGranuleId',
-    collectionId: 'someCollectionId1',
-    provider: 'someProvider1',
-  };
-
-  const expected = {
-    ...inputEvent,
-    granuleIds: ['someGranuleId'],
-    collectionIds: ['someCollectionId1'],
-    providers: ['someProvider1'],
-  };
-
-  const actual = normalizeEvent(inputEvent);
-  t.deepEqual(actual, expected);
-});
-
-test('normalizeEvent moves string on provider to array on providers', (t) => {
-  const inputEvent = {
-    systemBucket: 'systemBucket',
-    stackName: 'stackName',
-    startTimestamp: new Date().toISOString(),
-    endTimestamp: new Date().toISOString(),
-    reportType: 'Not Internal',
-    provider: 'someProvider',
-  };
-  const expect = {
-    ...inputEvent,
-    providers: ['someProvider'],
-  };
-  delete expect.provider;
-
-  const actual = normalizeEvent(inputEvent);
-  t.deepEqual(actual, expect);
-});
-
-test('normalizeEvent moves array on provider to providers', (t) => {
-  const inputEvent = {
-    systemBucket: 'systemBucket',
-    stackName: 'stackName',
-    startTimestamp: new Date().toISOString(),
-    endTimestamp: new Date().toISOString(),
-    reportType: 'Not Internal',
-    provider: ['provider1', 'provider2'],
-  };
-
-  const expect = {
-    ...inputEvent,
-    providers: ['provider1', 'provider2'],
-  };
-  delete expect.provider;
-
-  const actual = normalizeEvent(inputEvent);
-  t.deepEqual(actual, expect);
-});
-
-test('normalizeEvent throws error if array of providers is passed to Internal report', (t) => {
-  const inputEvent = {
-    systemBucket: 'systemBucket',
-    stackName: 'stackName',
-    startTimestamp: new Date().toISOString(),
-    endTimestamp: new Date().toISOString(),
-    reportType: 'Internal',
-    provider: ['someProvider'],
-  };
-  t.throws(() => normalizeEvent(inputEvent), {
-    message:
-      'provider: ["someProvider"] is not a valid input for an \'Internal\' report.',
-  });
-});
-
-test('normalizeEvent throws error if providers and collectionIds are passed to non-Internal report', (t) => {
-  const inputEvent = {
-    systemBucket: 'systemBucket',
-    stackName: 'stackName',
-    startTimestamp: new Date().toISOString(),
-    endTimestamp: new Date().toISOString(),
-    reportType: 'notInternal',
-    provider: ['someProvider'],
-    collectionId: ['someCollectionId1'],
-  };
-  t.throws(() => normalizeEvent(inputEvent), {
-    instanceOf: InvalidArgument,
-    message:
-      'notInternal reports cannot be launched with more than one input (granuleId, collectionId, or provider).',
-  });
-});
-
-test('normalizeEvent throws error if providers and granuleIds are passed to non-Internal report', (t) => {
-  const inputEvent = {
-    systemBucket: 'systemBucket',
-    stackName: 'stackName',
-    startTimestamp: new Date().toISOString(),
-    endTimestamp: new Date().toISOString(),
-    reportType: 'notInternal',
-    provider: ['someProvider'],
-    granuleId: ['someGranuleId'],
-  };
-  t.throws(() => normalizeEvent(inputEvent), {
-    instanceOf: InvalidArgument,
-    message:
-      'notInternal reports cannot be launched with more than one input (granuleId, collectionId, or provider).',
-  });
-});
-=======
-);
->>>>>>> dadeab7b
+);