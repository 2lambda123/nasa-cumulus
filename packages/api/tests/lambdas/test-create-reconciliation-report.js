--- conflicted
+++ resolved
@@ -398,17 +398,11 @@
       new models.ReconciliationReport().deleteTable(),
     ])
   );
-<<<<<<< HEAD
   await t.context.executionPgModel.delete(
     t.context.knex,
     { cumulus_id: t.context.executionCumulusId }
   );
-  CMR.prototype.searchCollections.restore();
-  CMRSearchConceptQueue.prototype.peek.restore();
-  CMRSearchConceptQueue.prototype.shift.restore();
-=======
   CMR.prototype.searchConcept.restore();
->>>>>>> 5d1a1b1c
   await esClient.indices.delete({ index: esIndex });
 });
 
