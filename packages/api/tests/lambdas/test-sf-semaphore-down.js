--- conflicted
+++ resolved
@@ -17,37 +17,20 @@
 const sfEventSource = 'aws.states';
 const createCloudwatchEventMessage = ({
   status,
-<<<<<<< HEAD
-  queueName,
+  queueUrl,
   source = sfEventSource,
-=======
-  queueUrl,
-  source = sfEventSource
->>>>>>> cb6ec439
 }) => {
   const cumulusMeta = {
-    execution_name: randomString()
+    execution_name: randomString(),
   };
   if (queueUrl) {
     cumulusMeta.queueUrl = queueUrl;
     cumulusMeta.queueExecutionLimits = {
-      [queueUrl]: 5
+      [queueUrl]: 5,
     };
   }
   const message = JSON.stringify({
-<<<<<<< HEAD
-    cumulus_meta: {
-      execution_name: randomString(),
-      queueName,
-    },
-    meta: {
-      queueExecutionLimits: {
-        [queueName]: 5,
-      },
-    },
-=======
-    cumulus_meta: cumulusMeta
->>>>>>> cb6ec439
+    cumulus_meta: cumulusMeta,
   });
   const detail = (status === 'SUCCEEDED'
     ? { status, output: message }
@@ -57,22 +40,13 @@
 
 const createCloudwatchPackagedEventMessage = ({
   status,
-<<<<<<< HEAD
-  queueName,
+  queueUrl,
   source = sfEventSource,
-=======
-  queueUrl,
-  source = sfEventSource
->>>>>>> cb6ec439
 }) => {
   const message = JSON.stringify({
     cumulus_meta: {
       execution_name: randomString(),
-<<<<<<< HEAD
-      queueName,
-=======
-      queueUrl
->>>>>>> cb6ec439
+      queueUrl,
     },
     replace: {
       Bucket: 'cumulus-sandbox-testing',
@@ -89,21 +63,11 @@
   {
     cumulus_meta: {
       execution_name: randomString(),
-<<<<<<< HEAD
-      queueName,
-    },
-    meta: {
+      queueUrl,
       queueExecutionLimits: {
-        [queueName]: 5,
+        [queueUrl]: 5,
       },
     },
-=======
-      queueUrl,
-      queueExecutionLimits: {
-        [queueUrl]: 5
-      }
-    }
->>>>>>> cb6ec439
   }
 ));
 
@@ -115,25 +79,15 @@
   await client.put({
     TableName: process.env.SemaphoresTable,
     Item: {
-<<<<<<< HEAD
-      key: queueName,
+      key: queueUrl,
       semvalue: 1,
     },
-=======
-      key: queueUrl,
-      semvalue: 1
-    }
->>>>>>> cb6ec439
   }).promise();
 
   await handleSemaphoreDecrementTask(
     createCloudwatchEventMessage({
       status,
-<<<<<<< HEAD
-      queueName,
-=======
-      queueUrl
->>>>>>> cb6ec439
+      queueUrl,
     })
   );
 
@@ -171,13 +125,8 @@
   const output = await handleSemaphoreDecrementTask(
     createCloudwatchEventMessage({
       status: 'SUCCEEDED',
-<<<<<<< HEAD
-      queueName,
+      queueUrl,
       source: 'fake-source',
-=======
-      queueUrl,
-      source: 'fake-source'
->>>>>>> cb6ec439
     })
   );
 
@@ -199,11 +148,7 @@
 
   const output = await handleSemaphoreDecrementTask(
     createCloudwatchEventMessage({
-<<<<<<< HEAD
-      queueName,
-=======
-      queueUrl
->>>>>>> cb6ec439
+      queueUrl,
     })
   );
 
@@ -216,11 +161,7 @@
   const output = await handleSemaphoreDecrementTask(
     createCloudwatchEventMessage({
       status: 'RUNNING',
-<<<<<<< HEAD
-      queueName,
-=======
-      queueUrl
->>>>>>> cb6ec439
+      queueUrl,
     })
   );
 
@@ -245,11 +186,7 @@
     () => handleSemaphoreDecrementTask(
       createCloudwatchEventMessage({
         status: 'SUCCEEDED',
-<<<<<<< HEAD
-        queueName,
-=======
-        queueUrl
->>>>>>> cb6ec439
+        queueUrl,
       })
     )
   );
@@ -275,15 +212,9 @@
   await client.put({
     TableName: process.env.SemaphoresTable,
     Item: {
-<<<<<<< HEAD
-      key: queueName,
+      key: queueUrl,
       semvalue: 1,
     },
-=======
-      key: queueUrl,
-      semvalue: 1
-    }
->>>>>>> cb6ec439
   }).promise();
 
   const stubReturn = createExecutionMessage(queueUrl);
