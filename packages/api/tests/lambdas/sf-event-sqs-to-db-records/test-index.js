'use strict';

const fs = require('fs-extra');
const path = require('path');
const test = require('ava');
const { toCamel } = require('snake-camel');
const cryptoRandomString = require('crypto-random-string');
const uuidv4 = require('uuid/v4');
const proxyquire = require('proxyquire');

const StepFunctions = require('@cumulus/aws-client/StepFunctions');
<<<<<<< HEAD
const { randomString } = require('@cumulus/common/test-utils');
=======
>>>>>>> 0dabdc36
const {
  sns,
  sqs,
} = require('@cumulus/aws-client/services');
const {
  localStackConnectionEnv,
  destroyLocalTestDb,
  generateLocalTestDb,
  CollectionPgModel,
  ProviderPgModel,
  PdrPgModel,
  ExecutionPgModel,
  GranulePgModel,
  migrationDir,
} = require('@cumulus/db');
const {
  UnmetRequirementsError,
} = require('@cumulus/errors');
const {
  Search,
} = require('@cumulus/es-client/search');
const {
  createTestIndex,
  cleanupTestIndex,
} = require('@cumulus/es-client/testUtils');
const {
  constructCollectionId,
} = require('@cumulus/message/Collections');
const {
  getMessageExecutionParentArn,
} = require('@cumulus/message/Executions');
const {
  writeRecords,
} = require('../../../lambdas/sf-event-sqs-to-db-records');

const {
  handler,
} = proxyquire('../../../lambdas/sf-event-sqs-to-db-records', {
  '@cumulus/aws-client/SQS': {
    sendSQSMessage: (queue, message) => Promise.resolve([queue, message]),
  },
  '@cumulus/message/Executions': {
    getMessageExecutionParentArn: (cumulusMessage) => {
      if (cumulusMessage.fail === true) {
        throw new Error('Intentional failure: test case');
      }
      return getMessageExecutionParentArn(cumulusMessage);
    },
  },
});

const { fakeFileFactory, fakeGranuleFactoryV2 } = require('../../../lib/testUtils');

const loadFixture = (filename) =>
  fs.readJson(
    path.join(
      __dirname,
      '..',
      'fixtures',
      'sf-event-sqs-to-db-records',
      filename
    )
  );

let fixture;

const runHandler = async ({
  cumulusMessage = {},
  stateMachineArn,
  executionArn,
  executionName,
  testDbName,
  ...additionalParams
}) => {
  fixture.resources = [executionArn];
  fixture.detail.executionArn = executionArn;
  fixture.detail.stateMachineArn = stateMachineArn;
  fixture.detail.name = executionName;

  fixture.detail.input = JSON.stringify(cumulusMessage);

  const sqsEvent = {
    ...additionalParams,
    Records: [{
      eventSource: 'aws:sqs',
      body: JSON.stringify(fixture),
    }],
    env: {
      ...localStackConnectionEnv,
      PG_DATABASE: testDbName,
    },
  };
  const handlerResponse = await handler(sqsEvent);
  return { executionArn, handlerResponse, sqsEvent };
};

const generateRDSCollectionRecord = (params) => ({
  name: `${cryptoRandomString({ length: 10 })}collection`,
  version: '0.0.0',
  duplicate_handling: 'replace',
  granule_id_validation_regex: '^MOD09GQ\\.A[\\d]{7}\.[\\S]{6}\\.006\\.[\\d]{13}$',
  granule_id_extraction_regex: '(MOD09GQ\\.(.*))\\.hdf',
  sample_file_name: 'MOD09GQ.A2017025.h21v00.006.2017034065104.hdf',
  files: JSON.stringify([{ regex: '^.*\\.txt$', sampleFileName: 'file.txt', bucket: 'bucket' }]),
  created_at: new Date(),
  updated_at: new Date(),
  ...params,
});

test.before(async (t) => {
  t.context.testDbName = `sfEventSqsToDbRecords_${cryptoRandomString({ length: 10 })}`;
  process.env = {
    ...process.env,
    ...localStackConnectionEnv,
    PG_DATABASE: t.context.testDbName,
  };

  t.context.testOverrides = {
    stepFunctionUtils: {
      ...StepFunctions,
      describeExecution: () => Promise.resolve({}),
    },
  };

  const { knex, knexAdmin } = await generateLocalTestDb(t.context.testDbName, migrationDir);
  t.context.testKnex = knex;
  t.context.testKnexAdmin = knexAdmin;

  const { esIndex, esClient } = await createTestIndex();
  t.context.esIndex = esIndex;
  t.context.esClient = esClient;

  t.context.esExecutionsClient = new Search(
    {},
    'execution',
    t.context.esIndex
  );
  t.context.esPdrsClient = new Search(
    {},
    'pdr',
    t.context.esIndex
  );
  t.context.esGranulesClient = new Search(
    {},
    'granule',
    t.context.esIndex
  );

  t.context.collectionPgModel = new CollectionPgModel();
  t.context.executionPgModel = new ExecutionPgModel();
  t.context.granulePgModel = new GranulePgModel();
  t.context.pdrPgModel = new PdrPgModel();
  t.context.providerPgModel = new ProviderPgModel();

<<<<<<< HEAD
  process.env.ExecutionsTable = randomString();
=======
>>>>>>> 0dabdc36
  fixture = await loadFixture('execution-running-event.json');

  const executionsTopicName = cryptoRandomString({ length: 10 });
  const pdrsTopicName = cryptoRandomString({ length: 10 });
  const executionsTopic = await sns().createTopic({ Name: executionsTopicName }).promise();
  const pdrsTopic = await sns().createTopic({ Name: pdrsTopicName }).promise();
  process.env.execution_sns_topic_arn = executionsTopic.TopicArn;
  process.env.pdr_sns_topic_arn = pdrsTopic.TopicArn;
  t.context.ExecutionsTopicArn = executionsTopic.TopicArn;
  t.context.PdrsTopicArn = pdrsTopic.TopicArn;
});

test.beforeEach(async (t) => {
  process.env.RDS_DEPLOYMENT_CUMULUS_VERSION = '3.0.0';
  t.context.postRDSDeploymentVersion = '4.0.0';
  t.context.preRDSDeploymentVersion = '2.9.99';

  t.context.collection = generateRDSCollectionRecord();
  t.context.collectionId = constructCollectionId(
    t.context.collection.name,
    t.context.collection.version
  );

  const topicName = cryptoRandomString({ length: 10 });
  const { TopicArn } = await sns().createTopic({ Name: topicName }).promise();
  process.env.granule_sns_topic_arn = TopicArn;
  t.context.TopicArn = TopicArn;

  const QueueName = cryptoRandomString({ length: 10 });
  const { QueueUrl } = await sqs().createQueue({ QueueName }).promise();
  t.context.QueueUrl = QueueUrl;
  const getQueueAttributesResponse = await sqs().getQueueAttributes({
    QueueUrl,
    AttributeNames: ['QueueArn'],
  }).promise();
  const QueueArn = getQueueAttributesResponse.Attributes.QueueArn;

  const { SubscriptionArn } = await sns().subscribe({
    TopicArn,
    Protocol: 'sqs',
    Endpoint: QueueArn,
  }).promise();

  await sns().confirmSubscription({
    TopicArn,
    Token: SubscriptionArn,
  }).promise();

  const stateMachineName = cryptoRandomString({ length: 5 });
  t.context.stateMachineArn = `arn:aws:states:${fixture.region}:${fixture.account}:stateMachine:${stateMachineName}`;

  t.context.executionName = cryptoRandomString({ length: 5 });
  t.context.executionArn = `arn:aws:states:${fixture.region}:${fixture.account}:execution:${stateMachineName}:${t.context.executionName}`;

  t.context.provider = {
    id: `provider${cryptoRandomString({ length: 5 })}`,
    host: 'test-bucket',
    protocol: 's3',
  };

  t.context.pdrName = cryptoRandomString({ length: 10 });
  t.context.pdr = {
    name: t.context.pdrName,
    PANSent: false,
    PANmessage: 'test',
  };

  t.context.granuleId = cryptoRandomString({ length: 10 });
  t.context.files = [fakeFileFactory()];
  t.context.granule = fakeGranuleFactoryV2({
    files: t.context.files,
    granuleId: t.context.granuleId,
  });

  t.context.cumulusMessage = {
    cumulus_meta: {
      workflow_start_time: Date.now(),
      cumulus_version: t.context.postRDSDeploymentVersion,
      state_machine: t.context.stateMachineArn,
      execution_name: t.context.executionName,
    },
    meta: {
      status: 'running',
      collection: toCamel(t.context.collection),
      provider: t.context.provider,
    },
    payload: {
      key: 'my-payload',
      pdr: t.context.pdr,
      granules: [t.context.granule],
    },
  };

  const [pgCollectionRecord] = await t.context.collectionPgModel
    .create(t.context.testKnex, t.context.collection);
  t.context.collectionCumulusId = pgCollectionRecord.cumulus_id;

  [t.context.providerCumulusId] = await t.context.providerPgModel
    .create(t.context.testKnex, {
      name: t.context.provider.id,
      host: t.context.provider.host,
      protocol: t.context.provider.protocol,
    });
});

test.after.always(async (t) => {
  const {
    PdrsTopicArn,
    ExecutionsTopicArn,
  } = t.context;
  await destroyLocalTestDb({
    knex: t.context.testKnex,
    knexAdmin: t.context.testKnexAdmin,
    testDbName: t.context.testDbName,
  });
  await cleanupTestIndex(t.context);
  await sns().deleteTopic({ TopicArn: ExecutionsTopicArn }).promise();
  await sns().deleteTopic({ TopicArn: PdrsTopicArn }).promise();
});

test('writeRecords() throws error if requirements to write execution to PostgreSQL are not met', async (t) => {
  const {
    cumulusMessage,
    testKnex,
  } = t.context;

  // add reference in message to object that doesn't exist
  cumulusMessage.cumulus_meta.asyncOperationId = uuidv4();

  await t.throwsAsync(
    writeRecords({
      cumulusMessage,
      knex: testKnex,
    }),
    { instanceOf: UnmetRequirementsError }
  );
});

test('writeRecords() does not write granules/PDR if writeExecution() throws general error', async (t) => {
  const {
    collectionCumulusId,
    cumulusMessage,
    testKnex,
    executionArn,
    pdrName,
    granuleId,
    testOverrides,
  } = t.context;

  delete cumulusMessage.meta.status;

  await t.throwsAsync(writeRecords({
    cumulusMessage,
    knex: testKnex,
    testOverrides,
  }));

  t.false(
    await t.context.executionPgModel.exists(t.context.testKnex, { arn: executionArn })
  );
  t.false(
    await t.context.pdrPgModel.exists(t.context.testKnex, { name: pdrName })
  );
  t.false(
    await t.context.granulePgModel.exists(
      t.context.testKnex,
      { granule_id: granuleId, collection_cumulus_id: collectionCumulusId }
    )
  );
});

test.serial('writeRecords() writes records to Dynamo and PostgreSQL', async (t) => {
  const {
    collectionCumulusId,
    cumulusMessage,
    testKnex,
    executionArn,
    pdrName,
    granuleId,
    testOverrides,
  } = t.context;

  await writeRecords({ cumulusMessage, knex: testKnex, testOverrides });

  t.true(
    await t.context.executionPgModel.exists(t.context.testKnex, { arn: executionArn })
  );
  t.true(
    await t.context.pdrPgModel.exists(t.context.testKnex, { name: pdrName })
  );
  t.true(
    await t.context.granulePgModel.exists(
      t.context.testKnex,
      { granule_id: granuleId, collection_cumulus_id: collectionCumulusId }
    )
  );
});

test('Lambda sends message to DLQ when writeRecords() throws an error', async (t) => {
  const {
    handlerResponse,
    sqsEvent,
  } = await runHandler({
    ...t.context,
    cumulusMessage: { fail: true },
  });

  t.is(handlerResponse[0][1].body, sqsEvent.Records[0].body);
});

test.serial('writeRecords() discards an out of order message that is older than an existing message without error or write', async (t) => {
  const {
    collectionCumulusId,
    cumulusMessage,
    testKnex,
    pdrName,
    granuleId,
    testOverrides,
  } = t.context;

  const pdrPgModel = new PdrPgModel();
  const granulePgModel = new GranulePgModel();

  const timestamp = Date.now();
  const olderTimestamp = timestamp - 10000;

  cumulusMessage.payload.granules[0].createdAt = timestamp;
  cumulusMessage.cumulus_meta.workflow_start_time = timestamp;
  await writeRecords({ cumulusMessage, knex: testKnex, testOverrides });

  cumulusMessage.payload.granules[0].createdAt = olderTimestamp;
  cumulusMessage.cumulus_meta.workflow_start_time = olderTimestamp;
  await t.notThrowsAsync(writeRecords({ cumulusMessage, knex: testKnex, testOverrides }));

  t.deepEqual(
    new Date(timestamp),
    (await granulePgModel.get(
      testKnex,
      { granule_id: granuleId, collection_cumulus_id: collectionCumulusId }
    )).created_at
  );
  t.deepEqual(
    new Date(timestamp),
    (await pdrPgModel.get(testKnex, { name: pdrName })).created_at
  );
});

test.serial('writeRecords() discards an out of order message that has an older status without error or write', async (t) => {
  const {
    collectionCumulusId,
    cumulusMessage,
    testKnex,
    executionArn,
    pdrName,
    granuleId,
    testOverrides,
  } = t.context;

  const executionPgModel = new ExecutionPgModel();
  const pdrPgModel = new PdrPgModel();
  const granulePgModel = new GranulePgModel();

  cumulusMessage.meta.status = 'completed';
  await writeRecords({ cumulusMessage, knex: testKnex, testOverrides });

  cumulusMessage.meta.status = 'running';
  await t.notThrowsAsync(writeRecords({ cumulusMessage, knex: testKnex, testOverrides }));

  t.is('completed', (await executionPgModel.get(testKnex, { arn: executionArn })).status);
  t.is('completed', (await granulePgModel.get(
    testKnex,
    { granule_id: granuleId, collection_cumulus_id: collectionCumulusId }
  )).status);
  t.is('completed', (await pdrPgModel.get(testKnex, { name: pdrName })).status);
});<|MERGE_RESOLUTION|>--- conflicted
+++ resolved
@@ -9,10 +9,6 @@
 const proxyquire = require('proxyquire');
 
 const StepFunctions = require('@cumulus/aws-client/StepFunctions');
-<<<<<<< HEAD
-const { randomString } = require('@cumulus/common/test-utils');
-=======
->>>>>>> 0dabdc36
 const {
   sns,
   sqs,
@@ -167,10 +163,6 @@
   t.context.pdrPgModel = new PdrPgModel();
   t.context.providerPgModel = new ProviderPgModel();
 
-<<<<<<< HEAD
-  process.env.ExecutionsTable = randomString();
-=======
->>>>>>> 0dabdc36
   fixture = await loadFixture('execution-running-event.json');
 
   const executionsTopicName = cryptoRandomString({ length: 10 });
