--- conflicted
+++ resolved
@@ -422,17 +422,11 @@
   t.false(
     await t.context.pdrPgModel.exists(t.context.testKnex, { name: pdrName })
   );
-<<<<<<< HEAD
   t.false(
     await t.context.granulePgModel.exists(
       t.context.testKnex,
       { granule_id: granuleId, collection_cumulus_id: collectionCumulusId }
     )
-=======
-  t.deepEqual(
-    await t.context.granulePgModel.search(t.context.testKnex, { granule_id: granuleId }),
-    []
->>>>>>> 3d8424af
   );
 });
 
