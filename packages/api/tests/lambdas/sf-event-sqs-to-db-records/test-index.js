--- conflicted
+++ resolved
@@ -40,30 +40,17 @@
 const {
   getMessageExecutionParentArn,
 } = require('@cumulus/message/Executions');
-<<<<<<< HEAD
-
-const Execution = require('../../../models/executions');
-const Granule = require('../../../models/granules');
-const Pdr = require('../../../models/pdrs');
-=======
 const { createSqsQueues, getSqsQueueMessageCounts } = require('../../../lib/testUtils');
 const {
   writeRecords,
 } = require('../../../lambdas/sf-event-sqs-to-db-records');
->>>>>>> 61460b9f
 
 const { createSqsQueues, getSqsQueueMessageCounts } = require('../../../lib/testUtils');
 const {
-<<<<<<< HEAD
   writeRecords,
 } = require('../../../lambdas/sf-event-sqs-to-db-records');
 
 const {
-  handler,
-} = proxyquire('../../../lambdas/sf-event-sqs-to-db-records', {
-  '@cumulus/aws-client/StepFunctions': {
-    describeExecution: () => Promise.resolve({}),
-=======
   handler,
 } = proxyquire('../../../lambdas/sf-event-sqs-to-db-records', {
   '@cumulus/message/Executions': {
@@ -73,7 +60,6 @@
       }
       return getMessageExecutionParentArn(cumulusMessage);
     },
->>>>>>> 61460b9f
   },
   '@cumulus/message/Executions': {
     getMessageExecutionParentArn: (cumulusMessage) => {
@@ -191,34 +177,6 @@
   t.context.pdrPgModel = new PdrPgModel();
   t.context.providerPgModel = new ProviderPgModel();
 
-<<<<<<< HEAD
-  process.env.ExecutionsTable = randomString();
-  process.env.GranulesTable = randomString();
-  process.env.PdrsTable = randomString();
-
-  const executionModel = new Execution();
-  await executionModel.createTable();
-  t.context.executionModel = executionModel;
-
-  const fakeFileUtils = {
-    buildDatabaseFiles: (params) => Promise.resolve(params.files),
-  };
-  const fakeStepFunctionUtils = {
-    describeExecution: () => Promise.resolve({}),
-  };
-  const granuleModel = new Granule({
-    fileUtils: fakeFileUtils,
-    stepFunctionUtils: fakeStepFunctionUtils,
-  });
-  await granuleModel.createTable();
-  t.context.granuleModel = granuleModel;
-
-  const pdrModel = new Pdr();
-  await pdrModel.createTable();
-  t.context.pdrModel = pdrModel;
-
-=======
->>>>>>> 61460b9f
   t.context.fixture = await loadFixture('execution-running-event.json');
 
   const executionsTopicName = cryptoRandomString({ length: 10 });
@@ -423,14 +381,6 @@
 });
 
 test.serial('Lambda sends message to DLQ when writeRecords() throws an error', async (t) => {
-<<<<<<< HEAD
-  // make execution write throw an error
-  const fakeExecutionModel = {
-    storeExecution: () => {
-      throw new Error('execution Dynamo error');
-    },
-  };
-=======
   const {
     handlerResponse,
     sqsEvent,
@@ -457,42 +407,11 @@
 });
 
 test.serial('Lambda returns partial batch response to reprocess messages when getCumulusMessageFromExecutionEvent() throws an error', async (t) => {
->>>>>>> 61460b9f
   const {
     handlerResponse,
     sqsEvent,
   } = await runHandler({
     ...t.context,
-<<<<<<< HEAD
-    executionModel: fakeExecutionModel,
-    cumulusMessages: [{ fail: true }],
-  });
-
-  t.is(handlerResponse.batchItemFailures.length, 0);
-  const {
-    numberOfMessagesAvailable,
-    numberOfMessagesNotVisible,
-  } = await getSqsQueueMessageCounts(t.context.queues.deadLetterQueueUrl);
-  t.is(numberOfMessagesAvailable, 1);
-  t.is(numberOfMessagesNotVisible, 0);
-  const { Messages } = await sqs()
-    .receiveMessage({
-      QueueUrl: t.context.queues.deadLetterQueueUrl,
-      WaitTimeSeconds: 10,
-    })
-    .promise();
-  const dlqMessage = JSON.parse(Messages[0].Body);
-  t.deepEqual(dlqMessage, sqsEvent.Records[0]);
-});
-
-test.serial('Lambda returns partial batch response to reprocess messages when getCumulusMessageFromExecutionEvent() throws an error', async (t) => {
-  const {
-    handlerResponse,
-    sqsEvent,
-  } = await runHandler({
-    ...t.context,
-=======
->>>>>>> 61460b9f
     cumulusMessages: [null],
   });
 
