--- conflicted
+++ resolved
@@ -504,7 +504,6 @@
   }));
 });
 
-<<<<<<< HEAD
 test('writeGranules() throws error if any file records are invalid', async (t) => {
   const {
     cumulusMessage,
@@ -562,10 +561,7 @@
   );
 });
 
-test.serial('writeGranules() does not persist records to Dynamo or RDS if Dynamo write fails', async (t) => {
-=======
-test('writeGranules() does not persist records to Dynamo or Postgres if Dynamo write fails', async (t) => {
->>>>>>> cafabb3d
+test('writeGranules() does not persist records to Dynamo or RDS if Dynamo write fails', async (t) => {
   const {
     cumulusMessage,
     granuleModel,
