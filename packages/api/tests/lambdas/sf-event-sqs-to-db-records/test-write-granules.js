--- conflicted
+++ resolved
@@ -10,11 +10,8 @@
   doesRecordExist,
   fakeFileRecordFactory,
   fakeGranuleRecordFactory,
-<<<<<<< HEAD
-=======
   generateLocalTestDb,
   destroyLocalTestDb,
->>>>>>> 7f7b4e9e
 } = require('@cumulus/db');
 
 const {
@@ -88,17 +85,10 @@
     granuleId: t.context.granuleId,
   });
 
-<<<<<<< HEAD
-  t.context.worklowStartTime = Date.now();
-  t.context.cumulusMessage = {
-    cumulus_meta: {
-      workflow_start_time: t.context.worklowStartTime,
-=======
   t.context.workflowStartTime = Date.now();
   t.context.cumulusMessage = {
     cumulus_meta: {
       workflow_start_time: t.context.workflowStartTime,
->>>>>>> 7f7b4e9e
       state_machine: t.context.stateMachineArn,
       execution_name: t.context.executionName,
     },
