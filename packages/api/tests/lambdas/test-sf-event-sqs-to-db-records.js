'use strict';

const fs = require('fs-extra');
const path = require('path');
const test = require('ava');
const sinon = require('sinon');
const cryptoRandomString = require('crypto-random-string');
const uuidv4 = require('uuid/v4');

const StepFunctions = require('@cumulus/aws-client/StepFunctions');
const {
  localStackConnectionEnv,
  getKnexClient,
  tableNames,
  doesRecordExist,
} = require('@cumulus/db');
const { constructCollectionId } = require('@cumulus/message/Collections');
const proxyquire = require('proxyquire');

const { randomString } = require('@cumulus/common/test-utils');
const Execution = require('../../models/executions');
const Granule = require('../../models/granules');
const Pdr = require('../../models/pdrs');

const { migrationDir } = require('../../../../lambdas/db-migration');

const sandbox = sinon.createSandbox();
const stubRecordExists = sandbox.stub().resolves(true);

const {
  handler,
  isPostRDSDeploymentExecution,
  hasNoParentExecutionOrExists,
  hasNoAsyncOpOrExists,
  getMessageCollection,
  getMessageProvider,
  shouldWriteExecutionToRDS,
<<<<<<< HEAD
  writeGranuleViaTransaction,
  writeGranules,
  writeExecution,
=======
  writeExecution,
  saveGranulesToDb,
>>>>>>> 4c441001
  writePdr,
  writeRecords,
} = proxyquire('../../lambdas/sf-event-sqs-to-db-records', {
  '@cumulus/aws-client/SQS': {
    sendSQSMessage: async (queue, message) => [queue, message],
  },
  '@cumulus/db': {
    doesRecordExist: stubRecordExists,
  },
});

const { fakeFileFactory, fakeGranuleFactoryV2 } = require('../../lib/testUtils');

const loadFixture = (filename) =>
  fs.readJson(
    path.join(
      __dirname,
      'fixtures',
      'sf-event-sqs-to-db-records',
      filename
    )
  );

const runHandler = async (cumulusMessage = {}) => {
  const fixture = await loadFixture('execution-running-event.json');

  const stateMachineName = randomString();
  const stateMachineArn = `arn:aws:states:${fixture.region}:${fixture.account}:stateMachine:${stateMachineName}`;
  cumulusMessage.cumulus_meta.state_machine = stateMachineArn;

  const executionName = randomString();
  cumulusMessage.cumulus_meta.execution_name = executionName;
  const executionArn = `arn:aws:states:${fixture.region}:${fixture.account}:execution:${stateMachineName}:${executionName}`;

  fixture.resources = [executionArn];
  fixture.detail.executionArn = executionArn;
  fixture.detail.stateMachineArn = stateMachineArn;
  fixture.detail.name = executionName;

  fixture.detail.input = JSON.stringify(cumulusMessage);

  const sqsEvent = {
    Records: [{
      eventSource: 'aws:sqs',
      body: JSON.stringify(fixture),
    }],
    env: localStackConnectionEnv,
  };
  const handlerResponse = await handler(sqsEvent);
  return { executionArn, handlerResponse, sqsEvent };
};

const generateRDSCollectionRecord = (params) => ({
  name: `${cryptoRandomString({ length: 10 })}collection`,
  version: '0.0.0',
  duplicateHandling: 'replace',
  granuleIdValidationRegex: '^MOD09GQ\\.A[\\d]{7}\.[\\S]{6}\\.006\\.[\\d]{13}$',
  granuleIdExtractionRegex: '(MOD09GQ\\.(.*))\\.hdf',
  sampleFileName: 'MOD09GQ.A2017025.h21v00.006.2017034065104.hdf',
  files: JSON.stringify([{ regex: '^.*\\.txt$', sampleFileName: 'file.txt', bucket: 'bucket' }]),
  created_at: new Date(),
  updated_at: new Date(),
  ...params,
});

test.before(async (t) => {
  process.env.ExecutionsTable = randomString();
  process.env.GranulesTable = randomString();
  process.env.PdrsTable = randomString();

  const executionModel = new Execution();
  await executionModel.createTable();
  t.context.executionModel = executionModel;

  const granuleModel = new Granule();
  await granuleModel.createTable();
  t.context.granuleModel = granuleModel;

  const pdrModel = new Pdr();
  await pdrModel.createTable();
  t.context.pdrModel = pdrModel;

  t.context.describeExecutionStub = sinon.stub(StepFunctions, 'describeExecution')
    .resolves({});

  t.context.testDbName = `sfEventSqsToDbRecords_${cryptoRandomString({ length: 10 })}`;

  t.context.knexAdmin = await getKnexClient({ env: localStackConnectionEnv });
  await t.context.knexAdmin.raw(`create database "${t.context.testDbName}";`);
  await t.context.knexAdmin.raw(`grant all privileges on database "${t.context.testDbName}" to "${localStackConnectionEnv.PG_USER}"`);

  t.context.knex = await getKnexClient({
    env: {
      ...localStackConnectionEnv,
      PG_DATABASE: t.context.testDbName,
      migrationDir,
    },
  });
  await t.context.knex.migrate.latest();
});

test.beforeEach(async (t) => {
  process.env.RDS_DEPLOYMENT_CUMULUS_VERSION = '3.0.0';
  t.context.postRDSDeploymentVersion = '4.0.0';
  t.context.preRDSDeploymentVersion = '2.9.99';

  t.context.collection = generateRDSCollectionRecord();
  t.context.collectionId = constructCollectionId(
    t.context.collection.name,
    t.context.collection.version
  );

  const stateMachineName = cryptoRandomString({ length: 5 });
  const stateMachineArn = `arn:aws:states:us-east-1:1234:stateMachine:${stateMachineName}`;

  const executionName = cryptoRandomString({ length: 5 });
  t.context.executionArn = `arn:aws:states:us-east-1:1234:execution:${stateMachineName}:${executionName}`;

  t.context.parentExecutionArn = `machine:${cryptoRandomString({ length: 5 })}`;
  t.context.asyncOperationId = uuidv4();

  t.context.provider = {
    id: `provider${cryptoRandomString({ length: 5 })}`,
    host: 'test-bucket',
    protocol: 's3',
  };

  t.context.pdrName = cryptoRandomString({ length: 10 });
  t.context.pdr = {
    name: t.context.pdrName,
    PANSent: false,
    PANmessage: 'test',
  };

  t.context.granuleId = cryptoRandomString({ length: 10 });
  const files = [fakeFileFactory()];
  const granule = fakeGranuleFactoryV2({ files, granuleId: t.context.granuleId });

  t.context.cumulusMessage = {
    cumulus_meta: {
      workflow_start_time: 122,
      cumulus_version: t.context.postRDSDeploymentVersion,
      state_machine: stateMachineArn,
      execution_name: executionName,
      parentExecutionArn: t.context.parentExecutionArn,
      asyncOperationId: t.context.asyncOperationId,
    },
    meta: {
      status: 'running',
      collection: t.context.collection,
      provider: t.context.provider,
    },
    payload: {
      key: 'my-payload',
      pdr: t.context.pdr,
      granules: [granule],
    },
  };

  const collectionResponse = await t.context.knex(tableNames.collections)
    .insert(t.context.collection)
    .returning('cumulusId');
  t.context.collectionCumulusId = collectionResponse[0];

  const providerResponse = await t.context.knex(tableNames.providers)
    .insert({
      name: t.context.provider.id,
      host: t.context.provider.host,
      protocol: t.context.provider.protocol,
    })
    .returning('cumulusId');
  t.context.providerCumulusId = providerResponse[0];

  t.context.doesRecordExistStub = stubRecordExists;
  t.context.doesRecordExistStub.resetHistory();
});

test.after.always(async (t) => {
  const { executionModel } = t.context;
  await executionModel.deleteTable();
  sandbox.restore();
  await t.context.knex.destroy();
  await t.context.knexAdmin.raw(`drop database if exists "${t.context.testDbName}"`);
  await t.context.knexAdmin.destroy();
});

test('isPostRDSDeploymentExecution correctly returns true if Cumulus version is >= RDS deployment version', (t) => {
  t.true(isPostRDSDeploymentExecution({
    cumulus_meta: {
      cumulus_version: '3.0.0',
    },
  }));
});

test('isPostRDSDeploymentExecution correctly returns false if Cumulus version is < RDS deployment version', (t) => {
  t.false(isPostRDSDeploymentExecution({
    cumulus_meta: {
      cumulus_version: '2.0.0',
    },
  }));
});

test('isPostRDSDeploymentExecution correctly returns false if Cumulus version is missing', (t) => {
  t.false(isPostRDSDeploymentExecution({}));
});

test.serial('isPostRDSDeploymentExecution throws error if RDS_DEPLOYMENT_CUMULUS_VERSION env var is missing', (t) => {
  delete process.env.RDS_DEPLOYMENT_CUMULUS_VERSION;
  t.throws(() => isPostRDSDeploymentExecution({
    cumulus_meta: {
      cumulus_version: '2.0.0',
    },
  }));
});

test('hasNoParentExecutionOrExists returns true if there is no parent execution', async (t) => {
  const { knex, doesRecordExistStub } = t.context;
  t.true(await hasNoParentExecutionOrExists({}, knex));
  t.false(doesRecordExistStub.called);
});

test.serial('hasNoParentExecutionOrExists returns true if parent execution exists', async (t) => {
  const { knex, doesRecordExistStub } = t.context;
  const parentExecutionArn = `machine:${cryptoRandomString({ length: 5 })}`;

  doesRecordExistStub.withArgs({
    arn: parentExecutionArn,
  }).resolves(true);

  t.true(await hasNoParentExecutionOrExists({
    cumulus_meta: {
      parentExecutionArn,
    },
  }, knex));
  t.true(doesRecordExistStub.called);
});

test.serial('hasNoParentExecutionOrExists returns false if parent execution does not exist', async (t) => {
  const { knex, doesRecordExistStub } = t.context;
  const parentExecutionArn = `machine:${cryptoRandomString({ length: 5 })}`;

  doesRecordExistStub.withArgs({
    arn: parentExecutionArn,
  }).resolves(false);

  t.false(await hasNoParentExecutionOrExists({
    cumulus_meta: {
      parentExecutionArn,
    },
  }, knex));
  t.true(doesRecordExistStub.called);
});

test('hasNoAsyncOpOrExists returns true if there is no async operation', async (t) => {
  const { knex, doesRecordExistStub } = t.context;
  t.true(await hasNoAsyncOpOrExists({}, knex));
  t.false(doesRecordExistStub.called);
});

test.serial('hasNoAsyncOpOrExists returns true if async operation exists', async (t) => {
  const { knex, doesRecordExistStub } = t.context;
  const asyncOperationId = uuidv4();

  doesRecordExistStub.withArgs({
    id: asyncOperationId,
  }).resolves(true);

  t.true(await hasNoAsyncOpOrExists({
    cumulus_meta: {
      asyncOperationId,
    },
  }, knex));
  t.true(doesRecordExistStub.called);
});

test.serial('hasNoAsyncOpOrExists returns false if async operation does not exist', async (t) => {
  const { knex, doesRecordExistStub } = t.context;
  const asyncOperationId = uuidv4();

  doesRecordExistStub.withArgs({
    id: asyncOperationId,
  }).resolves(false);

  t.false(await hasNoAsyncOpOrExists({
    cumulus_meta: {
      asyncOperationId,
    },
  }, knex));
  t.true(doesRecordExistStub.called);
});

test('getMessageCollection returns correct collection', async (t) => {
  const { collection, cumulusMessage } = t.context;

  const fakeKnex = () => ({
    where: (params) => ({
      first: async () => {
        if (params.name === collection.name
            && params.version === collection.version) {
          return {
            cumulusId: 5,
          };
        }
        return undefined;
      },
    }),
  });

  t.deepEqual(
    await getMessageCollection(cumulusMessage, fakeKnex),
    {
      cumulusId: 5,
    }
  );
});

test('getMessageCollection returns undefined if collection cannot be found', async (t) => {
  const { knex } = t.context;
  t.is(await getMessageCollection({}, knex), undefined);
});

test('getMessageProvider returns correct provider', async (t) => {
  const { cumulusMessage, provider } = t.context;

  const fakeKnex = () => ({
    where: (params) => ({
      first: async () => {
        if (params.name === provider.id) {
          return {
            cumulusId: 234,
          };
        }
        return undefined;
      },
    }),
  });

  t.deepEqual(
    await getMessageProvider(cumulusMessage, fakeKnex),
    {
      cumulusId: 234,
    }
  );
});

test('getMessageProvider returns undefined if provider cannot be found', async (t) => {
  const { knex } = t.context;
  t.is(await getMessageProvider({}, knex), undefined);
});

test('shouldWriteExecutionToRDS returns false for pre-RDS deployment execution message', async (t) => {
  const { cumulusMessage, knex, preRDSDeploymentVersion } = t.context;
  t.false(await shouldWriteExecutionToRDS(
    {
      ...cumulusMessage,
      cumulus_meta: {
        ...cumulusMessage.cumulus_meta,
        cumulus_version: preRDSDeploymentVersion,
      },
    },
    { cumulusId: 1 },
    knex
  ));
});

test.serial('shouldWriteExecutionToRDS returns true for post-RDS deployment execution message if all referenced objects exist', async (t) => {
  const {
    knex,
    doesRecordExistStub,
    cumulusMessage,
    asyncOperationId,
    parentExecutionArn,
  } = t.context;

  doesRecordExistStub.withArgs({
    id: asyncOperationId,
  }).resolves(true);
  doesRecordExistStub.withArgs({
    arn: parentExecutionArn,
  }).resolves(true);

  t.true(
    await shouldWriteExecutionToRDS(
      cumulusMessage,
      { cumulusId: 1 },
      knex
    )
  );
});

test.serial('shouldWriteExecutionToRDS returns false if error is thrown', async (t) => {
  const {
    knex,
    doesRecordExistStub,
    cumulusMessage,
    parentExecutionArn,
    collectionCumulusId,
  } = t.context;

  doesRecordExistStub.withArgs({
    arn: parentExecutionArn,
  }).throws();

  t.false(
    await shouldWriteExecutionToRDS(cumulusMessage, { cumulusId: collectionCumulusId }, knex)
  );
});

test('shouldWriteExecutionToRDS returns false if collection record is not defined', async (t) => {
  const {
    knex,
    cumulusMessage,
  } = t.context;

  t.false(
    await shouldWriteExecutionToRDS(cumulusMessage, undefined, knex)
  );
});

test('shouldWriteExecutionToRDS returns false if any referenced objects are missing', async (t) => {
  const {
    knex,
    doesRecordExistStub,
    cumulusMessage,
    asyncOperationId,
    collectionCumulusId,
  } = t.context;

  doesRecordExistStub.withArgs({
    id: asyncOperationId,
  }).resolves(false);

  t.false(
    await shouldWriteExecutionToRDS(cumulusMessage, { cumulusId: collectionCumulusId }, knex)
  );
});

<<<<<<< HEAD
test('writeExecution() saves execution to Dynamo and RDS and returns cumulusId if write to RDS is enabled', async (t) => {
=======
test('writeExecution() saves execution to Dynamo and RDS if write to RDS is enabled', async (t) => {
>>>>>>> 4c441001
  const {
    cumulusMessage,
    knex,
    executionModel,
    executionArn,
  } = t.context;

<<<<<<< HEAD
  const executionCumulusId = await writeExecution({ cumulusMessage, knex });
=======
  await writeExecution({ cumulusMessage, knex });
>>>>>>> 4c441001

  t.true(await executionModel.exists({ arn: executionArn }));
  t.true(
    await doesRecordExist({
      cumulusId: executionCumulusId,
    }, knex, tableNames.executions)
  );
});

test.serial('writeExecution() does not persist records to Dynamo or RDS if Dynamo write fails', async (t) => {
  const {
    cumulusMessage,
    knex,
    executionModel,
    executionArn,
  } = t.context;

  const fakeExecutionModel = {
    storeExecutionFromCumulusMessage: () => {
      throw new Error('execution Dynamo error');
    },
  };

  await t.throwsAsync(
    writeExecution({
      cumulusMessage,
      knex,
      executionModel: fakeExecutionModel,
    }),
    { message: 'execution Dynamo error' }
  );
  t.false(await executionModel.exists({ arn: executionArn }));
  t.false(
    await doesRecordExist({
      arn: executionArn,
    }, knex, tableNames.executions)
  );
});

test.serial('writeExecution() does not persist records to Dynamo or RDS if RDS write fails', async (t) => {
  const {
    cumulusMessage,
    knex,
    executionModel,
    executionArn,
  } = t.context;

  const fakeTrxCallback = (cb) => {
    const fakeTrx = sinon.stub().returns({
      insert: () => {
        throw new Error('execution RDS error');
      },
    });
    return cb(fakeTrx);
  };
  const trxStub = sinon.stub(knex, 'transaction').callsFake(fakeTrxCallback);
  t.teardown(() => trxStub.restore());

  await t.throwsAsync(
    writeExecution({ cumulusMessage, knex }),
    { message: 'execution RDS error' }
  );
  t.false(await executionModel.exists({ arn: executionArn }));
  t.false(
    await doesRecordExist({
      arn: executionArn,
    }, knex, tableNames.executions)
  );
});

<<<<<<< HEAD
test('savePdr() returns true if there is no PDR on the message', async (t) => {
  const {
    cumulusMessage,
    knex,
    collectionCumulusId,
    providerCumulusId,
  } = t.context;

  delete cumulusMessage.payload.pdr;

  t.is(
    await writePdr({
      cumulusMessage,
      collection: { id: collectionCumulusId },
      provider: { id: providerCumulusId },
      knex,
    }),
    undefined
  );
=======
test('saveGranulesToDb() saves a granule record to the database', async (t) => {
  const {
    cumulusMessage,
    granuleModel,
    collectionId,
    provider,
    executionArn,
  } = t.context;

  const granuleId = randomString();
  const files = [fakeFileFactory({ size: 250 })];
  const granule = fakeGranuleFactoryV2({
    files,
    granuleId,
  });
  delete granule.version;
  delete granule.dataType;
  cumulusMessage.payload.granules = [granule];

  await saveGranulesToDb(cumulusMessage);

  const fetchedGranule = await granuleModel.get({ granuleId });
  const expectedGranule = {
    ...granule,
    collectionId,
    execution: `https://console.aws.amazon.com/states/home?region=us-east-1#/executions/details/${executionArn}`,
    productVolume: 250,
    provider: provider.id,
    status: 'running',
    createdAt: 122,
    error: {},
    timeToArchive: 0,
    timeToPreprocess: 0,
    duration: fetchedGranule.duration,
    timestamp: fetchedGranule.timestamp,
    updatedAt: fetchedGranule.updatedAt,
  };
  t.deepEqual(fetchedGranule, expectedGranule);
>>>>>>> 4c441001
});

test('writePdr() throws an error if collection is not provided', async (t) => {
  const { cumulusMessage, knex, providerCumulusId } = t.context;
  await t.throwsAsync(
    writePdr({
      cumulusMessage,
      collection: undefined,
      provider: { id: providerCumulusId },
      knex,
    })
  );
});

test('writePdr() throws an error if provider is not provided', async (t) => {
  const { cumulusMessage, knex, collectionCumulusId } = t.context;
  await t.throwsAsync(
    writePdr({
      cumulusMessage,
      collection: { id: collectionCumulusId },
      provider: undefined,
      knex,
    })
  );
});

<<<<<<< HEAD
test('writePdr() saves a PDR record to Dynamo and RDS and returns cumulusId if RDS write is enabled', async (t) => {
  const {
    cumulusMessage,
    pdrModel,
    knex,
    collectionCumulusId,
    providerCumulusId,
    pdr,
  } = t.context;

  const pdrCumulusId = await writePdr({
    cumulusMessage,
    collection: { cumulusId: collectionCumulusId },
    provider: { cumulusId: providerCumulusId },
    knex,
  });

  t.true(await pdrModel.exists({ pdrName: pdr.name }));
  t.true(
    await doesRecordExist({
      cumulusId: pdrCumulusId,
    }, knex, tableNames.pdrs)
  );
});

=======
test('writePdr() returns undefined if there is no PDR on the message', async (t) => {
  const {
    cumulusMessage,
    knex,
    collectionCumulusId,
    providerCumulusId,
  } = t.context;

  delete cumulusMessage.payload.pdr;

  t.is(
    await writePdr({
      cumulusMessage,
      collection: { id: collectionCumulusId },
      provider: { id: providerCumulusId },
      knex,
    }),
    undefined
  );
});

test('writePdr() throws an error if collection is not provided', async (t) => {
  const { cumulusMessage, knex, providerCumulusId } = t.context;
  await t.throwsAsync(
    writePdr({
      cumulusMessage,
      collection: undefined,
      provider: { id: providerCumulusId },
      knex,
    })
  );
});

test('writePdr() throws an error if provider is not provided', async (t) => {
  const { cumulusMessage, knex, collectionCumulusId } = t.context;
  await t.throwsAsync(
    writePdr({
      cumulusMessage,
      collection: { id: collectionCumulusId },
      provider: undefined,
      knex,
    })
  );
});

test('writePdr() saves a PDR record to Dynamo and RDS and returns cumulusId if RDS write is enabled', async (t) => {
  const {
    cumulusMessage,
    pdrModel,
    knex,
    collectionCumulusId,
    providerCumulusId,
    pdr,
  } = t.context;

  const pdrCumulusId = await writePdr({
    cumulusMessage,
    collection: { cumulusId: collectionCumulusId },
    provider: { cumulusId: providerCumulusId },
    knex,
  });

  t.true(await pdrModel.exists({ pdrName: pdr.name }));
  t.true(
    await doesRecordExist({
      cumulusId: pdrCumulusId,
    }, knex, tableNames.pdrs)
  );
});

>>>>>>> 4c441001
test.serial('writePdr() does not persist records Dynamo or RDS if Dynamo write fails', async (t) => {
  const {
    cumulusMessage,
    pdrModel,
    knex,
    collectionCumulusId,
    providerCumulusId,
  } = t.context;

  const pdr = {
    name: randomString(),
    PANSent: false,
    PANmessage: 'test',
  };
  cumulusMessage.payload = {
    pdr,
  };

  const fakePdrModel = {
    storePdrFromCumulusMessage: () => {
      throw new Error('PDR dynamo error');
    },
  };

  await t.throwsAsync(
    writePdr({
      cumulusMessage,
      collection: { cumulusId: collectionCumulusId },
      provider: { cumulusId: providerCumulusId },
      knex,
      pdrModel: fakePdrModel,
    }),
    { message: 'PDR dynamo error' }
  );

  t.false(await pdrModel.exists({ pdrName: pdr.name }));
  t.false(
    await doesRecordExist({
      name: pdr.name,
    }, knex, tableNames.pdrs)
  );
});

test.serial('writePdr() does not persist records Dynamo or RDS if RDS write fails', async (t) => {
  const {
    cumulusMessage,
    pdrModel,
    knex,
    collectionCumulusId,
    providerCumulusId,
  } = t.context;
<<<<<<< HEAD

  const pdr = {
    name: randomString(),
    PANSent: false,
    PANmessage: 'test',
  };
  cumulusMessage.payload = {
    pdr,
  };

=======

  const pdr = {
    name: randomString(),
    PANSent: false,
    PANmessage: 'test',
  };
  cumulusMessage.payload = {
    pdr,
  };

>>>>>>> 4c441001
  const fakeTrxCallback = (cb) => {
    const fakeTrx = sinon.stub().returns({
      insert: () => {
        throw new Error('PDR RDS error');
      },
    });
    return cb(fakeTrx);
  };
  const trxStub = sinon.stub(knex, 'transaction').callsFake(fakeTrxCallback);
  t.teardown(() => trxStub.restore());

  await t.throwsAsync(
    writePdr({
      cumulusMessage,
      collection: { cumulusId: collectionCumulusId },
      provider: { cumulusId: providerCumulusId },
      knex,
    }),
    { message: 'PDR RDS error' }
  );

  t.false(await pdrModel.exists({ pdrName: pdr.name }));
  t.false(
    await doesRecordExist({
      name: pdr.name,
    }, knex, tableNames.pdrs)
  );
});

<<<<<<< HEAD
test('writeGranuleViaTransaction() handles undefined provider record', async (t) => {
  const {
    cumulusMessage,
    granuleId,
    knex,
    collectionCumulusId,
  } = t.context;
  await t.notThrowsAsync(knex.transaction(
    (trx) =>
      writeGranuleViaTransaction({
        cumulusMessage,
        granule: { granuleId },
        collection: { cumulusId: collectionCumulusId },
        provider: undefined,
        trx,
      })
  ));
  t.true(await doesRecordExist(
    { granuleId }, knex, tableNames.granules
  ));
});

test('writeGranules() returns true if there are no granules in the message', async (t) => {
  const {
    cumulusMessage,
    knex,
    collectionCumulusId,
    providerCumulusId,
  } = t.context;

  delete cumulusMessage.payload.granules;

  t.true(
    await writeGranules({
      cumulusMessage,
      collection: { id: collectionCumulusId },
      provider: { id: providerCumulusId },
      knex,
    })
  );
});

test('writeGranules() throws an error if collection is not provided', async (t) => {
  const { cumulusMessage, knex, providerCumulusId } = t.context;
  await t.throwsAsync(
    writeGranules({
      cumulusMessage,
      collection: undefined,
      provider: { id: providerCumulusId },
      knex,
    })
  );
});

test('writeGranules() saves granule records to Dynamo and RDS if RDS write is enabled', async (t) => {
=======
test('writeRecords() only writes records to Dynamo if cumulus version is less than RDS deployment version', async (t) => {
>>>>>>> 4c441001
  const {
    cumulusMessage,
    granuleModel,
<<<<<<< HEAD
    knex,
    collectionCumulusId,
    providerCumulusId,
    granuleId,
  } = t.context;

  await writeGranules({
    cumulusMessage,
    collection: { cumulusId: collectionCumulusId },
    provider: { cumulusId: providerCumulusId },
    knex,
  });

  t.true(await granuleModel.exists({ granuleId }));
  t.true(
    await doesRecordExist({ granuleId }, knex, tableNames.granules)
  );
});

test.serial('writeGranules() does not persist records to Dynamo or RDS if Dynamo write fails', async (t) => {
  const {
    cumulusMessage,
    granuleModel,
    knex,
    collectionCumulusId,
    providerCumulusId,
    granuleId,
  } = t.context;

  const fakeGranuleModel = {
    storeGranulesFromCumulusMessage: () => {
      throw new Error('Granules dynamo error');
    },
  };

  await t.throwsAsync(
    writeGranules({
      cumulusMessage,
      collection: { cumulusId: collectionCumulusId },
      provider: { cumulusId: providerCumulusId },
      knex,
      granuleModel: fakeGranuleModel,
    }),
    { message: 'Granules dynamo error' }
  );

  t.false(await granuleModel.exists({ granuleId }));
  t.false(
    await doesRecordExist({ granuleId }, knex, tableNames.granules)
  );
});

test.serial('writeGranules() does not persist records to Dynamo or RDS if RDS write fails', async (t) => {
  const {
    cumulusMessage,
    granuleModel,
    knex,
    collectionCumulusId,
    providerCumulusId,
    granuleId,
  } = t.context;

  const fakeTrxCallback = (cb) => {
    const fakeTrx = sinon.stub().returns({
      insert: () => {
        throw new Error('Granules RDS error');
      },
    });
    return cb(fakeTrx);
  };
  const trxStub = sinon.stub(knex, 'transaction').callsFake(fakeTrxCallback);
  t.teardown(() => trxStub.restore());

  await t.throwsAsync(
    writeGranules({
      cumulusMessage,
      collection: { cumulusId: collectionCumulusId },
      provider: { cumulusId: providerCumulusId },
      knex,
    }),
    { message: 'Granules RDS error' }
  );

  t.false(await granuleModel.exists({ granuleId }));
  t.false(
    await doesRecordExist({ granuleId }, knex, tableNames.granules)
  );
});

test('writeRecords() only writes records to Dynamo if cumulus version is less than RDS deployment version', async (t) => {
=======
    pdrModel,
    knex,
    preRDSDeploymentVersion,
    executionArn,
    pdrName,
    granuleId,
  } = t.context;

  cumulusMessage.cumulus_meta.cumulus_version = preRDSDeploymentVersion;

  await writeRecords(cumulusMessage, knex);

  t.true(await executionModel.exists({ arn: executionArn }));
  t.true(await granuleModel.exists({ granuleId }));
  t.true(await pdrModel.exists({ pdrName }));

  t.false(
    await doesRecordExist({
      arn: executionArn,
    }, knex, tableNames.executions)
  );
  t.false(
    await doesRecordExist({
      name: pdrName,
    }, knex, tableNames.pdrs)
  );
  // Add assertion for granule
});

test('writeRecords() does not write PDR if execution write fails', async (t) => {
  const {
    cumulusMessage,
    executionModel,
    pdrModel,
    knex,
    executionArn,
    pdrName,
  } = t.context;

  delete cumulusMessage.meta.status;

  await t.throwsAsync(writeRecords(cumulusMessage, knex));

  t.false(await executionModel.exists({ arn: executionArn }));
  t.false(await pdrModel.exists({ pdrName }));

  t.false(
    await doesRecordExist({
      arn: executionArn,
    }, knex, tableNames.executions)
  );
  t.false(
    await doesRecordExist({
      name: pdrName,
    }, knex, tableNames.pdrs)
  );
});

test('writeRecords() writes records to Dynamo and RDS if cumulus version is less than RDS deployment version', async (t) => {
>>>>>>> 4c441001
  const {
    cumulusMessage,
    executionModel,
    granuleModel,
    pdrModel,
    knex,
<<<<<<< HEAD
    preRDSDeploymentVersion,
=======
>>>>>>> 4c441001
    executionArn,
    pdrName,
    granuleId,
  } = t.context;

<<<<<<< HEAD
  cumulusMessage.cumulus_meta.cumulus_version = preRDSDeploymentVersion;

=======
>>>>>>> 4c441001
  await writeRecords(cumulusMessage, knex);

  t.true(await executionModel.exists({ arn: executionArn }));
  t.true(await granuleModel.exists({ granuleId }));
  t.true(await pdrModel.exists({ pdrName }));

<<<<<<< HEAD
  t.false(
=======
  t.true(
>>>>>>> 4c441001
    await doesRecordExist({
      arn: executionArn,
    }, knex, tableNames.executions)
  );
<<<<<<< HEAD
  t.false(
=======
  t.true(
>>>>>>> 4c441001
    await doesRecordExist({
      name: pdrName,
    }, knex, tableNames.pdrs)
  );
<<<<<<< HEAD
  t.false(
    await doesRecordExist({
      granuleId,
    }, knex, tableNames.granules)
  );
});

test('writeRecords() does not write PDR if execution write fails', async (t) => {
=======
  // Add assertion for granule
});

test.serial('Lambda sends message to DLQ when RDS_DEPLOYMENT_CUMULUS_VERSION env var is missing', async (t) => {
  const {
    cumulusMessage,
  } = t.context;

  delete process.env.RDS_DEPLOYMENT_CUMULUS_VERSION;
  const {
    handlerResponse,
    sqsEvent,
  } = await runHandler(cumulusMessage);

  t.is(handlerResponse[0][1].body, sqsEvent.Records[0].body);
});

test('Lambda sends message to DLQ when any write to database fails', async (t) => {
>>>>>>> 4c441001
  const {
    cumulusMessage,
    executionModel,
    pdrModel,
<<<<<<< HEAD
    knex,
    executionArn,
    pdrName,
  } = t.context;

  delete cumulusMessage.meta.status;

  await t.throwsAsync(writeRecords(cumulusMessage, knex));

  t.false(await executionModel.exists({ arn: executionArn }));
  t.false(await pdrModel.exists({ pdrName }));

  t.false(
    await doesRecordExist({
      arn: executionArn,
    }, knex, tableNames.executions)
  );
  t.false(
    await doesRecordExist({
      name: pdrName,
    }, knex, tableNames.pdrs)
  );
});

test('writeRecords() writes records to Dynamo and RDS if cumulus version is less than RDS deployment version', async (t) => {
  const {
    cumulusMessage,
    executionModel,
    granuleModel,
    pdrModel,
    knex,
    executionArn,
    pdrName,
    granuleId,
  } = t.context;

  await writeRecords(cumulusMessage, knex);

  t.true(await executionModel.exists({ arn: executionArn }));
  t.true(await granuleModel.exists({ granuleId }));
  t.true(await pdrModel.exists({ pdrName }));

  t.true(
    await doesRecordExist({
      arn: executionArn,
    }, knex, tableNames.executions)
  );
  t.true(
    await doesRecordExist({
      name: pdrName,
    }, knex, tableNames.pdrs)
  );
  t.true(
    await doesRecordExist({
      granuleId,
    }, knex, tableNames.granules)
  );
});

test.serial('Lambda sends message to DLQ when RDS_DEPLOYMENT_CUMULUS_VERSION env var is missing', async (t) => {
  const {
    cumulusMessage,
  } = t.context;

  delete process.env.RDS_DEPLOYMENT_CUMULUS_VERSION;
  const {
    handlerResponse,
    sqsEvent,
  } = await runHandler(cumulusMessage);

  t.is(handlerResponse[0][1].body, sqsEvent.Records[0].body);
});

test('Lambda sends message to DLQ when any write to database fails', async (t) => {
  const {
    cumulusMessage,
    executionModel,
    granuleModel,
    pdrModel,
    granuleId,
    pdrName,
  } = t.context;

  delete cumulusMessage.meta.collection;
  const {
    executionArn,
    handlerResponse,
    sqsEvent,
  } = await runHandler(cumulusMessage);

  t.true(await executionModel.exists({ arn: executionArn }));
=======
    granuleId,
    pdrName,
  } = t.context;

  delete cumulusMessage.meta.collection;
  const {
    executionArn,
    handlerResponse,
    sqsEvent,
  } = await runHandler(cumulusMessage);

  t.true(await executionModel.exists({ arn: executionArn }));
>>>>>>> 4c441001
  t.false(await granuleModel.exists({ granuleId }));
  t.false(await pdrModel.exists({ pdrName }));
  t.is(handlerResponse[0][1].body, sqsEvent.Records[0].body);
});<|MERGE_RESOLUTION|>--- conflicted
+++ resolved
@@ -35,14 +35,9 @@
   getMessageCollection,
   getMessageProvider,
   shouldWriteExecutionToRDS,
-<<<<<<< HEAD
   writeGranuleViaTransaction,
   writeGranules,
   writeExecution,
-=======
-  writeExecution,
-  saveGranulesToDb,
->>>>>>> 4c441001
   writePdr,
   writeRecords,
 } = proxyquire('../../lambdas/sf-event-sqs-to-db-records', {
@@ -480,11 +475,7 @@
   );
 });
 
-<<<<<<< HEAD
 test('writeExecution() saves execution to Dynamo and RDS and returns cumulusId if write to RDS is enabled', async (t) => {
-=======
-test('writeExecution() saves execution to Dynamo and RDS if write to RDS is enabled', async (t) => {
->>>>>>> 4c441001
   const {
     cumulusMessage,
     knex,
@@ -492,11 +483,7 @@
     executionArn,
   } = t.context;
 
-<<<<<<< HEAD
   const executionCumulusId = await writeExecution({ cumulusMessage, knex });
-=======
-  await writeExecution({ cumulusMessage, knex });
->>>>>>> 4c441001
 
   t.true(await executionModel.exists({ arn: executionArn }));
   t.true(
@@ -567,8 +554,7 @@
   );
 });
 
-<<<<<<< HEAD
-test('savePdr() returns true if there is no PDR on the message', async (t) => {
+test('writePdr() returns true if there is no PDR on the message', async (t) => {
   const {
     cumulusMessage,
     knex,
@@ -587,46 +573,6 @@
     }),
     undefined
   );
-=======
-test('saveGranulesToDb() saves a granule record to the database', async (t) => {
-  const {
-    cumulusMessage,
-    granuleModel,
-    collectionId,
-    provider,
-    executionArn,
-  } = t.context;
-
-  const granuleId = randomString();
-  const files = [fakeFileFactory({ size: 250 })];
-  const granule = fakeGranuleFactoryV2({
-    files,
-    granuleId,
-  });
-  delete granule.version;
-  delete granule.dataType;
-  cumulusMessage.payload.granules = [granule];
-
-  await saveGranulesToDb(cumulusMessage);
-
-  const fetchedGranule = await granuleModel.get({ granuleId });
-  const expectedGranule = {
-    ...granule,
-    collectionId,
-    execution: `https://console.aws.amazon.com/states/home?region=us-east-1#/executions/details/${executionArn}`,
-    productVolume: 250,
-    provider: provider.id,
-    status: 'running',
-    createdAt: 122,
-    error: {},
-    timeToArchive: 0,
-    timeToPreprocess: 0,
-    duration: fetchedGranule.duration,
-    timestamp: fetchedGranule.timestamp,
-    updatedAt: fetchedGranule.updatedAt,
-  };
-  t.deepEqual(fetchedGranule, expectedGranule);
->>>>>>> 4c441001
 });
 
 test('writePdr() throws an error if collection is not provided', async (t) => {
@@ -653,7 +599,6 @@
   );
 });
 
-<<<<<<< HEAD
 test('writePdr() saves a PDR record to Dynamo and RDS and returns cumulusId if RDS write is enabled', async (t) => {
   const {
     cumulusMessage,
@@ -679,78 +624,6 @@
   );
 });
 
-=======
-test('writePdr() returns undefined if there is no PDR on the message', async (t) => {
-  const {
-    cumulusMessage,
-    knex,
-    collectionCumulusId,
-    providerCumulusId,
-  } = t.context;
-
-  delete cumulusMessage.payload.pdr;
-
-  t.is(
-    await writePdr({
-      cumulusMessage,
-      collection: { id: collectionCumulusId },
-      provider: { id: providerCumulusId },
-      knex,
-    }),
-    undefined
-  );
-});
-
-test('writePdr() throws an error if collection is not provided', async (t) => {
-  const { cumulusMessage, knex, providerCumulusId } = t.context;
-  await t.throwsAsync(
-    writePdr({
-      cumulusMessage,
-      collection: undefined,
-      provider: { id: providerCumulusId },
-      knex,
-    })
-  );
-});
-
-test('writePdr() throws an error if provider is not provided', async (t) => {
-  const { cumulusMessage, knex, collectionCumulusId } = t.context;
-  await t.throwsAsync(
-    writePdr({
-      cumulusMessage,
-      collection: { id: collectionCumulusId },
-      provider: undefined,
-      knex,
-    })
-  );
-});
-
-test('writePdr() saves a PDR record to Dynamo and RDS and returns cumulusId if RDS write is enabled', async (t) => {
-  const {
-    cumulusMessage,
-    pdrModel,
-    knex,
-    collectionCumulusId,
-    providerCumulusId,
-    pdr,
-  } = t.context;
-
-  const pdrCumulusId = await writePdr({
-    cumulusMessage,
-    collection: { cumulusId: collectionCumulusId },
-    provider: { cumulusId: providerCumulusId },
-    knex,
-  });
-
-  t.true(await pdrModel.exists({ pdrName: pdr.name }));
-  t.true(
-    await doesRecordExist({
-      cumulusId: pdrCumulusId,
-    }, knex, tableNames.pdrs)
-  );
-});
-
->>>>>>> 4c441001
 test.serial('writePdr() does not persist records Dynamo or RDS if Dynamo write fails', async (t) => {
   const {
     cumulusMessage,
@@ -802,7 +675,6 @@
     collectionCumulusId,
     providerCumulusId,
   } = t.context;
-<<<<<<< HEAD
 
   const pdr = {
     name: randomString(),
@@ -813,18 +685,6 @@
     pdr,
   };
 
-=======
-
-  const pdr = {
-    name: randomString(),
-    PANSent: false,
-    PANmessage: 'test',
-  };
-  cumulusMessage.payload = {
-    pdr,
-  };
-
->>>>>>> 4c441001
   const fakeTrxCallback = (cb) => {
     const fakeTrx = sinon.stub().returns({
       insert: () => {
@@ -854,7 +714,6 @@
   );
 });
 
-<<<<<<< HEAD
 test('writeGranuleViaTransaction() handles undefined provider record', async (t) => {
   const {
     cumulusMessage,
@@ -910,13 +769,9 @@
 });
 
 test('writeGranules() saves granule records to Dynamo and RDS if RDS write is enabled', async (t) => {
-=======
-test('writeRecords() only writes records to Dynamo if cumulus version is less than RDS deployment version', async (t) => {
->>>>>>> 4c441001
   const {
     cumulusMessage,
     granuleModel,
-<<<<<<< HEAD
     knex,
     collectionCumulusId,
     providerCumulusId,
@@ -1007,7 +862,10 @@
 });
 
 test('writeRecords() only writes records to Dynamo if cumulus version is less than RDS deployment version', async (t) => {
-=======
+  const {
+    cumulusMessage,
+    executionModel,
+    granuleModel,
     pdrModel,
     knex,
     preRDSDeploymentVersion,
@@ -1034,7 +892,11 @@
       name: pdrName,
     }, knex, tableNames.pdrs)
   );
-  // Add assertion for granule
+  t.false(
+    await doesRecordExist({
+      granuleId,
+    }, knex, tableNames.granules)
+  );
 });
 
 test('writeRecords() does not write PDR if execution write fails', async (t) => {
@@ -1042,110 +904,6 @@
     cumulusMessage,
     executionModel,
     pdrModel,
-    knex,
-    executionArn,
-    pdrName,
-  } = t.context;
-
-  delete cumulusMessage.meta.status;
-
-  await t.throwsAsync(writeRecords(cumulusMessage, knex));
-
-  t.false(await executionModel.exists({ arn: executionArn }));
-  t.false(await pdrModel.exists({ pdrName }));
-
-  t.false(
-    await doesRecordExist({
-      arn: executionArn,
-    }, knex, tableNames.executions)
-  );
-  t.false(
-    await doesRecordExist({
-      name: pdrName,
-    }, knex, tableNames.pdrs)
-  );
-});
-
-test('writeRecords() writes records to Dynamo and RDS if cumulus version is less than RDS deployment version', async (t) => {
->>>>>>> 4c441001
-  const {
-    cumulusMessage,
-    executionModel,
-    granuleModel,
-    pdrModel,
-    knex,
-<<<<<<< HEAD
-    preRDSDeploymentVersion,
-=======
->>>>>>> 4c441001
-    executionArn,
-    pdrName,
-    granuleId,
-  } = t.context;
-
-<<<<<<< HEAD
-  cumulusMessage.cumulus_meta.cumulus_version = preRDSDeploymentVersion;
-
-=======
->>>>>>> 4c441001
-  await writeRecords(cumulusMessage, knex);
-
-  t.true(await executionModel.exists({ arn: executionArn }));
-  t.true(await granuleModel.exists({ granuleId }));
-  t.true(await pdrModel.exists({ pdrName }));
-
-<<<<<<< HEAD
-  t.false(
-=======
-  t.true(
->>>>>>> 4c441001
-    await doesRecordExist({
-      arn: executionArn,
-    }, knex, tableNames.executions)
-  );
-<<<<<<< HEAD
-  t.false(
-=======
-  t.true(
->>>>>>> 4c441001
-    await doesRecordExist({
-      name: pdrName,
-    }, knex, tableNames.pdrs)
-  );
-<<<<<<< HEAD
-  t.false(
-    await doesRecordExist({
-      granuleId,
-    }, knex, tableNames.granules)
-  );
-});
-
-test('writeRecords() does not write PDR if execution write fails', async (t) => {
-=======
-  // Add assertion for granule
-});
-
-test.serial('Lambda sends message to DLQ when RDS_DEPLOYMENT_CUMULUS_VERSION env var is missing', async (t) => {
-  const {
-    cumulusMessage,
-  } = t.context;
-
-  delete process.env.RDS_DEPLOYMENT_CUMULUS_VERSION;
-  const {
-    handlerResponse,
-    sqsEvent,
-  } = await runHandler(cumulusMessage);
-
-  t.is(handlerResponse[0][1].body, sqsEvent.Records[0].body);
-});
-
-test('Lambda sends message to DLQ when any write to database fails', async (t) => {
->>>>>>> 4c441001
-  const {
-    cumulusMessage,
-    executionModel,
-    pdrModel,
-<<<<<<< HEAD
     knex,
     executionArn,
     pdrName,
@@ -1237,20 +995,6 @@
   } = await runHandler(cumulusMessage);
 
   t.true(await executionModel.exists({ arn: executionArn }));
-=======
-    granuleId,
-    pdrName,
-  } = t.context;
-
-  delete cumulusMessage.meta.collection;
-  const {
-    executionArn,
-    handlerResponse,
-    sqsEvent,
-  } = await runHandler(cumulusMessage);
-
-  t.true(await executionModel.exists({ arn: executionArn }));
->>>>>>> 4c441001
   t.false(await granuleModel.exists({ granuleId }));
   t.false(await pdrModel.exists({ pdrName }));
   t.is(handlerResponse[0][1].body, sqsEvent.Records[0].body);
