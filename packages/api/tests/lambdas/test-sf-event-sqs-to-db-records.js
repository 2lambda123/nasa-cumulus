--- conflicted
+++ resolved
@@ -345,17 +345,9 @@
     }),
   });
 
-<<<<<<< HEAD
   t.is(
     await getMessageCollectionCumulusId(cumulusMessage, fakeKnex),
     5
-=======
-  t.deepEqual(
-    await getMessageCollection(cumulusMessage, fakeKnex),
-    {
-      cumulus_id: 5,
-    }
->>>>>>> ae4a5a1e
   );
 });
 
@@ -386,17 +378,9 @@
     }),
   });
 
-<<<<<<< HEAD
   t.is(
     await getMessageProviderCumulusId(cumulusMessage, fakeKnex),
     234
-=======
-  t.deepEqual(
-    await getMessageProvider(cumulusMessage, fakeKnex),
-    {
-      cumulus_id: 234,
-    }
->>>>>>> ae4a5a1e
   );
 });
 
@@ -421,11 +405,7 @@
         cumulus_version: preRDSDeploymentVersion,
       },
     },
-<<<<<<< HEAD
     1,
-=======
-    { cumulus_id: 1 },
->>>>>>> ae4a5a1e
     knex
   ));
 });
@@ -449,11 +429,7 @@
   t.true(
     await shouldWriteExecutionToRDS(
       cumulusMessage,
-<<<<<<< HEAD
       1,
-=======
-      { cumulus_id: 1 },
->>>>>>> ae4a5a1e
       knex
     )
   );
@@ -473,11 +449,7 @@
   }).throws();
 
   t.false(
-<<<<<<< HEAD
     await shouldWriteExecutionToRDS(cumulusMessage, collectionCumulusId, knex)
-=======
-    await shouldWriteExecutionToRDS(cumulusMessage, { cumulus_id: collectionCumulusId }, knex)
->>>>>>> ae4a5a1e
   );
 });
 
@@ -506,11 +478,7 @@
   }).resolves(false);
 
   t.false(
-<<<<<<< HEAD
     await shouldWriteExecutionToRDS(cumulusMessage, collectionCumulusId, knex)
-=======
-    await shouldWriteExecutionToRDS(cumulusMessage, { cumulus_id: collectionCumulusId }, knex)
->>>>>>> ae4a5a1e
   );
 });
 
@@ -650,13 +618,8 @@
 
   const pdrCumulusId = await writePdr({
     cumulusMessage,
-<<<<<<< HEAD
-    collectionCumulusId,
-    providerCumulusId,
-=======
-    collection: { cumulus_id: collectionCumulusId },
-    provider: { cumulus_id: providerCumulusId },
->>>>>>> ae4a5a1e
+    collectionCumulusId,
+    providerCumulusId,
     knex,
   });
 
@@ -695,13 +658,8 @@
   await t.throwsAsync(
     writePdr({
       cumulusMessage,
-<<<<<<< HEAD
       collectionCumulusId,
       providerCumulusId,
-=======
-      collection: { cumulus_id: collectionCumulusId },
-      provider: { cumulus_id: providerCumulusId },
->>>>>>> ae4a5a1e
       knex,
       pdrModel: fakePdrModel,
     }),
@@ -748,13 +706,8 @@
   await t.throwsAsync(
     writePdr({
       cumulusMessage,
-<<<<<<< HEAD
       collectionCumulusId,
       providerCumulusId,
-=======
-      collection: { cumulus_id: collectionCumulusId },
-      provider: { cumulus_id: providerCumulusId },
->>>>>>> ae4a5a1e
       knex,
     }),
     { message: 'PDR RDS error' }
