--- conflicted
+++ resolved
@@ -227,22 +227,14 @@
           {
             "bucket": "cumulus-test-sandbox-public",
             "name": "MOD09GQ.A2016358.h13v04.006.2016360104606_ndvi.jpg",
-<<<<<<< HEAD
-            "filename": "s3://cumulus-devseed-public/MOD09GQ.A2016358.h13v04.006.2016360104606_ndvi.jpg",
+            "filename": "s3://cumulus-test-sandbox-public/MOD09GQ.A2016358.h13v04.006.2016360104606_ndvi.jpg"
             "size": 12345
-=======
-            "filename": "s3://cumulus-test-sandbox-public/MOD09GQ.A2016358.h13v04.006.2016360104606_ndvi.jpg"
->>>>>>> 4bc4f6a9
           },
           {
             "bucket": "cumulus-test-sandbox-public",
             "name": "MOD09GQ.A2016358.h13v04.006.2016360104606.cmr.xml",
-<<<<<<< HEAD
-            "filename": "s3://cumulus-devseed-public/MOD09GQ.A2016358.h13v04.006.2016360104606.cmr.xml",
+            "filename": "s3://cumulus-test-sandbox-public/MOD09GQ.A2016358.h13v04.006.2016360104606.cmr.xml"
             "size": 12345
-=======
-            "filename": "s3://cumulus-test-sandbox-public/MOD09GQ.A2016358.h13v04.006.2016360104606.cmr.xml"
->>>>>>> 4bc4f6a9
           }
         ],
         "published": true,
