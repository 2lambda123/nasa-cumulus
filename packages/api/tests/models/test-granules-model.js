--- conflicted
+++ resolved
@@ -4,14 +4,9 @@
 const test = require('ava');
 const sinon = require('sinon');
 
-<<<<<<< HEAD
 const awsServices = require('@cumulus/aws-client/services');
-const s3Utils = require('@cumulus/aws-client/s3');
+const s3Utils = require('@cumulus/aws-client/S3');
 const StepFunctions = require('@cumulus/aws-client/StepFunctions');
-=======
-const s3Utils = require('@cumulus/aws-client/S3');
-const aws = require('@cumulus/common/aws');
->>>>>>> e6c5381f
 const { constructCollectionId } = require('@cumulus/common/collection-config-store');
 const ingestAws = require('@cumulus/ingest/aws');
 const launchpad = require('@cumulus/common/launchpad');
@@ -112,7 +107,7 @@
 
   // Store the launchpad passphrase
   process.env.launchpad_passphrase_secret_name = randomString();
-  await aws.secretsManager().createSecret({
+  await awsServices.secretsManager().createSecret({
     Name: process.env.launchpad_passphrase_secret_name,
     SecretString: randomString()
   }).promise();
@@ -128,7 +123,7 @@
     SecretId: process.env.cmr_password_secret_name,
     ForceDeleteWithoutRecovery: true
   }).promise();
-  await aws.secretsManager().deleteSecret({
+  await awsServices.secretsManager().deleteSecret({
     SecretId: process.env.launchpad_passphrase_secret_name,
     ForceDeleteWithoutRecovery: true
   }).promise();
