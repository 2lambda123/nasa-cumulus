'use strict';

const test = require('ava');

<<<<<<< HEAD
const {
  dynamodbDocClient,
  s3,
  recursivelyDeleteS3Bucket
} = require('@cumulus/common/aws');
const { randomString } = require('@cumulus/common/test-utils');

const { Manager, Granule } = require('../../models');
const {
  fakeFileFactory,
  fakeGranuleFactoryV2
} = require('../../lib/testUtils');
=======
const range = require('lodash.range');
const { s3, recursivelyDeleteS3Bucket } = require('@cumulus/common/aws');
const { randomString } = require('@cumulus/common/test-utils');
const { fakeGranuleFactoryV2 } = require('../../lib/testUtils');
const { Granule } = require('../../models');
const { fakeFileFactory } = require('../../lib/testUtils');
>>>>>>> 6f6f1039

test.before(async () => {
  process.env.GranulesTable = randomString();
  await new Granule().createTable();
});

test.after.always(async () => {
  await new Granule().deleteTable();
});

test('files existing at location returns empty array if no files exist', async (t) => {
  const filenames = [
    'granule-file-1.hdf',
    'granule-file-2.hdf'
  ];

  const sourceBucket = 'test-bucket';
  const destBucket = 'dest-bucket';

  const sourceFiles = filenames.map(
    (name) =>
      fakeFileFactory({
        name,
        bucket: sourceBucket,
        key: `origin/${name}`
      })
  );

  const destinationFilepath = 'destination';

  const destinations = [
    {
      regex: '.*.hdf$',
      bucket: destBucket,
      key: destinationFilepath
    }
  ];

  const granule = {
    files: sourceFiles
  };

  const granulesModel = new Granule();

  const filesExisting = await granulesModel.getFilesExistingAtLocation(granule, destinations);

  t.deepEqual(filesExisting, []);
});

test('files existing at location returns both files if both exist', async (t) => {
  const filenames = [
    'granule-file-1.hdf',
    'granule-file-2.hdf'
  ];

  const sourceBucket = 'test-bucket';
  const destBucket = randomString();

  await s3().createBucket({ Bucket: destBucket }).promise();

  const sourceFiles = filenames.map(
    (fileName) => fakeFileFactory({ fileName, bucket: sourceBucket })
  );

  const destinations = [
    {
      regex: '.*.hdf$',
      bucket: destBucket
    }
  ];

  const dataSetupPromises = filenames.map(async (filename) => {
    const params = {
      Bucket: destBucket,
      Key: filename,
      Body: 'test'
    };
    return s3().putObject(params).promise();
  });

  await Promise.all(dataSetupPromises);

  const granule = {
    files: sourceFiles
  };

  const granulesModel = new Granule();

  const filesExisting = await granulesModel.getFilesExistingAtLocation(granule, destinations);

  t.deepEqual(filesExisting, sourceFiles);

  await recursivelyDeleteS3Bucket(destBucket);
});

test('files existing at location returns only file that exists', async (t) => {
  const filenames = [
    'granule-file-1.hdf',
    'granule-file-2.hdf'
  ];

  const sourceBucket = 'test-bucket';
  const destBucket = randomString();

  await s3().createBucket({ Bucket: destBucket }).promise();

  const sourceFiles = filenames.map(
    (fileName) => fakeFileFactory({ fileName, bucket: sourceBucket })
  );

  const destinations = [
    {
      regex: '.*.hdf$',
      bucket: destBucket,
      filepath: ''
    }
  ];

  const params = {
    Bucket: destBucket,
    Key: filenames[1],
    Body: 'test'
  };
  await s3().putObject(params).promise();

  const granule = {
    files: sourceFiles
  };

  const granulesModel = new Granule();

  const filesExisting = await granulesModel.getFilesExistingAtLocation(granule, destinations);

  t.deepEqual(filesExisting, [sourceFiles[1]]);

  await recursivelyDeleteS3Bucket(destBucket);
});

test('files existing at location returns only file that exists with multiple destinations', async (t) => {
  const filenames = [
    'granule-file-1.txt',
    'granule-file-2.hdf'
  ];

  const sourceBucket = 'test-bucket';
  const destBucket1 = randomString();
  const destBucket2 = randomString();

  await Promise.all([
    s3().createBucket({ Bucket: destBucket1 }).promise(),
    s3().createBucket({ Bucket: destBucket2 }).promise()
  ]);

  const sourceFiles = filenames.map(
    (fileName) => fakeFileFactory({ fileName, bucket: sourceBucket })
  );

  const destinations = [
    {
      regex: '.*.txt$',
      bucket: destBucket1,
      filepath: ''
    },
    {
      regex: '.*.hdf$',
      bucket: destBucket2,
      filepath: ''
    }
  ];

  let params = {
    Bucket: destBucket1,
    Key: filenames[0],
    Body: 'test'
  };
  await s3().putObject(params).promise();

  params = {
    Bucket: destBucket2,
    Key: filenames[1],
    Body: 'test'
  };
  await s3().putObject(params).promise();

  const granule = {
    files: sourceFiles
  };

  const granulesModel = new Granule();

  const filesExisting = await granulesModel.getFilesExistingAtLocation(granule, destinations);

  t.deepEqual(filesExisting, sourceFiles);

  await Promise.all([
    recursivelyDeleteS3Bucket(destBucket1),
    recursivelyDeleteS3Bucket(destBucket2)
  ]);
});

<<<<<<< HEAD
test('get() will translate an old-style granule file into the new schema', async (t) => {
  const oldFile = {
    bucket: 'my-bucket',
    filename: 's3://my-bucket/path/to/file.txt',
    filepath: 'path/to/file.txt',
    name: 'file123.txt',
    path: 'source/path',
    checksumType: 'my-checksumType',
    checksumValue: 'my-checksumValue',
    url_path: 'some-url-path',
    fileSize: 1234
  };

  const granule = fakeGranuleFactoryV2({ files: [oldFile] });

  await dynamodbDocClient().put({
    TableName: process.env.GranulesTable,
    Item: granule
  }).promise();

  const granuleModel = new Granule();
  const fetchedGranule = await granuleModel.get({ granuleId: granule.granuleId });

  t.deepEqual(
    fetchedGranule.files[0],
    {
      bucket: 'my-bucket',
      key: 'path/to/file.txt',
      fileName: 'file123.txt',
      checksumType: 'my-checksumType',
      checksum: 'my-checksumValue',
      fileSize: 1234
    }
  );
});

test('get() will correctly return a granule file stored using the new schema', async (t) => {
  const newFile = {
    bucket: 'my-bucket',
    key: 'path/to/file.txt',
    fileName: 'file123.txt',
    checksumType: 'my-checksumType',
    checksum: 'my-checksumValue',
    fileSize: 1234
  };

  const granule = fakeGranuleFactoryV2({ files: [newFile] });

  await dynamodbDocClient().put({
    TableName: process.env.GranulesTable,
    Item: granule
  }).promise();

  const granuleModel = new Granule();
  const fetchedGranule = await granuleModel.get({ granuleId: granule.granuleId });

  t.deepEqual(
    fetchedGranule.files[0],
    {
      bucket: 'my-bucket',
      key: 'path/to/file.txt',
      fileName: 'file123.txt',
      checksumType: 'my-checksumType',
      checksum: 'my-checksumValue',
      fileSize: 1234
    }
  );
});

test('batchGet() will translate old-style granule files into the new schema', async (t) => {
  const oldFile = {
    bucket: 'my-bucket',
    filename: 's3://my-bucket/path/to/file.txt',
    filepath: 'path/to/file.txt',
    name: 'file123.txt',
    path: 'source/path',
    checksumType: 'my-checksumType',
    checksumValue: 'my-checksumValue',
    url_path: 'some-url-path',
    fileSize: 1234
  };

  const granule = fakeGranuleFactoryV2({ files: [oldFile] });

  await dynamodbDocClient().put({
    TableName: process.env.GranulesTable,
    Item: granule
  }).promise();

  const granuleModel = new Granule();
  const batchGetResponse = await granuleModel.batchGet([
    { granuleId: granule.granuleId }
  ]);

  const fetchedGranule = batchGetResponse.Responses[process.env.GranulesTable][0];

  t.deepEqual(
    fetchedGranule.files[0],
    {
      bucket: 'my-bucket',
      key: 'path/to/file.txt',
      fileName: 'file123.txt',
      checksumType: 'my-checksumType',
      checksum: 'my-checksumValue',
      fileSize: 1234
    }
  );
});

test('scan() will translate old-style granule files into the new schema', async (t) => {
  const oldFile = {
    bucket: 'my-bucket',
    filename: 's3://my-bucket/path/to/file.txt',
    filepath: 'path/to/file.txt',
    name: 'file123.txt',
    path: 'source/path',
    checksumType: 'my-checksumType',
    checksumValue: 'my-checksumValue',
    url_path: 'some-url-path',
    fileSize: 1234
  };

  const granule = fakeGranuleFactoryV2({ files: [oldFile] });

  await dynamodbDocClient().put({
    TableName: process.env.GranulesTable,
    Item: granule
  }).promise();

  const granuleModel = new Granule();
  const scanResponse = await granuleModel.scan();

  t.deepEqual(
    scanResponse.Items[0].files[0],
    {
      bucket: 'my-bucket',
      key: 'path/to/file.txt',
      fileName: 'file123.txt',
      checksumType: 'my-checksumType',
      checksum: 'my-checksumValue',
      fileSize: 1234
    }
  );
=======
test('getGranulesForCollection returns the queue of granules', async (t) => {
  // create granules with different collectionIds and statuses
  const collectionIds = ['testGetGranulesForCollection___v1', 'testGetGranulesForCollection___v2'];
  const granulesV1 = range(5).map(() =>
    fakeGranuleFactoryV2({ collectionId: collectionIds[0], status: 'completed' }));
  const granulesV1Failed = range(5).map(() =>
    fakeGranuleFactoryV2({ collectionId: collectionIds[0], status: 'failed' }));
  const granulesV2 = range(5).map(() =>
    fakeGranuleFactoryV2({ collectionId: collectionIds[1], status: 'completed' }));

  const granule = new Granule();
  await granule.create(granulesV1.concat(granulesV1Failed).concat(granulesV2));

  // verify the granules retrieved meet the criteria and are in the correct order

  // get all completed v1 granules
  const queueV1Completed = granule.getGranulesForCollection(collectionIds[0], 'completed');
  const sortedV1CompletedGranIds = granulesV1.map((gran) => gran.granuleId).sort();
  for (let i = 0; i < 5; i += 1) {
    const gran = await queueV1Completed.peek(); // eslint-disable-line no-await-in-loop
    t.is(gran.granuleId, sortedV1CompletedGranIds[i]);
    t.is(gran.collectionId, collectionIds[0]);
    queueV1Completed.shift();
  }

  t.is(await queueV1Completed.peek(), null);

  // get all the v1 granules
  const queueV1Grans = granule.getGranulesForCollection(collectionIds[0]);
  const sortedV1GranuleIds = granulesV1.concat(granulesV1Failed)
    .map((gran) => gran.granuleId).sort();

  for (let i = 0; i < 10; i += 1) {
    const gran = await queueV1Grans.peek(); // eslint-disable-line no-await-in-loop
    t.is(gran.granuleId, sortedV1GranuleIds[i]);
    t.is(gran.collectionId, collectionIds[0]);
    queueV1Grans.shift();
  }

  t.is(await queueV1Grans.peek(), null);
>>>>>>> 6f6f1039
});<|MERGE_RESOLUTION|>--- conflicted
+++ resolved
@@ -2,7 +2,6 @@
 
 const test = require('ava');
 
-<<<<<<< HEAD
 const {
   dynamodbDocClient,
   s3,
@@ -10,19 +9,10 @@
 } = require('@cumulus/common/aws');
 const { randomString } = require('@cumulus/common/test-utils');
 
-const { Manager, Granule } = require('../../models');
-const {
-  fakeFileFactory,
-  fakeGranuleFactoryV2
-} = require('../../lib/testUtils');
-=======
 const range = require('lodash.range');
-const { s3, recursivelyDeleteS3Bucket } = require('@cumulus/common/aws');
-const { randomString } = require('@cumulus/common/test-utils');
-const { fakeGranuleFactoryV2 } = require('../../lib/testUtils');
+
 const { Granule } = require('../../models');
-const { fakeFileFactory } = require('../../lib/testUtils');
->>>>>>> 6f6f1039
+const { fakeFileFactory, fakeGranuleFactoryV2 } = require('../../lib/testUtils');
 
 test.before(async () => {
   process.env.GranulesTable = randomString();
@@ -223,7 +213,6 @@
   ]);
 });
 
-<<<<<<< HEAD
 test('get() will translate an old-style granule file into the new schema', async (t) => {
   const oldFile = {
     bucket: 'my-bucket',
@@ -367,7 +356,8 @@
       fileSize: 1234
     }
   );
-=======
+});
+
 test('getGranulesForCollection returns the queue of granules', async (t) => {
   // create granules with different collectionIds and statuses
   const collectionIds = ['testGetGranulesForCollection___v1', 'testGetGranulesForCollection___v2'];
@@ -408,5 +398,4 @@
   }
 
   t.is(await queueV1Grans.peek(), null);
->>>>>>> 6f6f1039
 });