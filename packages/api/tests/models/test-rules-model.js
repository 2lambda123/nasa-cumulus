'use strict';

const test = require('ava');
const sinon = require('sinon');
const aws = require('@cumulus/common/aws');
const { randomString } = require('@cumulus/common/test-utils');
const models = require('../../models');
const { fakeRuleFactoryV2 } = require('../../lib/testUtils');

process.env.RulesTable = `RulesTable_${randomString()}`;
process.env.stackName = randomString();
process.env.messageConsumer = randomString();
process.env.KinesisInboundEventLogger = randomString();
process.env.system_bucket = randomString();

const workflow = randomString();
const workflowfile = `${process.env.stackName}/workflows/${workflow}.json`;

const kinesisRule = {
  name: randomString(),
  workflow,
  provider: 'my-provider',
  collection: {
    name: 'my-collection-name',
    version: 'my-collection-version'
  },
  rule: {
    type: 'kinesis',
    value: 'my-kinesis-arn'
  },
  state: 'DISABLED'
};

const onetimeRule = {
  name: 'my_one_time_rule',
  workflow,
  provider: 'my-provider',
  collection: {
    name: 'my-collection-name',
    version: 'my-collection-version'
  },
  rule: {
    type: 'onetime'
  },
  state: 'ENABLED'
};

async function getKinesisEventMappings() {
  const eventLambdas = [process.env.messageConsumer, process.env.KinesisInboundEventLogger];

  const mappingPromises = eventLambdas.map((lambda) => {
    const mappingParms = { FunctionName: lambda };
    return aws.lambda().listEventSourceMappings(mappingParms).promise();
  });
  return Promise.all(mappingPromises);
}


let ruleModel;
test.before(async () => {
  // create Rules table
  ruleModel = new models.Rule();
  await ruleModel.createTable();
  await aws.s3().createBucket({ Bucket: process.env.system_bucket }).promise();
  await aws.s3().putObject({
    Bucket: process.env.system_bucket,
    Key: workflowfile,
    Body: 'test data'
  }).promise();
});

test.after.always(async () => {
  // cleanup table
  await ruleModel.deleteTable();
  await aws.recursivelyDeleteS3Bucket(process.env.system_bucket);
});

test.serial('create and delete a onetime rule', async (t) => {
  // create rule
  const rules = new models.Rule();
  return rules.create(onetimeRule)
    .then(async (rule) => {
      t.is(rule.name, onetimeRule.name);
      // delete rule
      await rules.delete(rule);
    });
});

test.serial('create a kinesis type rule adds event mappings, creates rule', async (t) => {
  // create rule
  const rules = new models.Rule();
  const createdRule = await rules.create(kinesisRule);

  const kinesisEventMappings = await getKinesisEventMappings();
  const consumerEventMappings = kinesisEventMappings[0].EventSourceMappings;
  const logEventMappings = kinesisEventMappings[1].EventSourceMappings;

  t.is(consumerEventMappings.length, 1);
  t.is(logEventMappings.length, 1);
  t.is(consumerEventMappings[0].UUID, createdRule.rule.arn);
  t.is(logEventMappings[0].UUID, createdRule.rule.logEventArn);

  t.is(createdRule.name, kinesisRule.name);
  t.is(createdRule.rule.value, kinesisRule.rule.value);
  t.false(createdRule.rule.arn === undefined);
  t.false(createdRule.rule.logEventArn === undefined);

  // clean up
  await rules.delete(createdRule);
});

test.serial('deleting a kinesis style rule removes event mappings', async (t) => {
  // create and delete rule
  const rules = new models.Rule();
  const createdRule = await rules.create(kinesisRule);
  await rules.delete(createdRule);

  const kinesisEventMappings = await getKinesisEventMappings();
  const consumerEventMappings = kinesisEventMappings[0].EventSourceMappings;
  const logEventMappings = kinesisEventMappings[1].EventSourceMappings;

  t.is(consumerEventMappings.length, 0);
  t.is(logEventMappings.length, 0);
});

test.serial('update a kinesis type rule state, arn does not change', async (t) => {
  // create rule
  const rules = new models.Rule();
  await rules.create(kinesisRule);
  const rule = await rules.get({ name: kinesisRule.name });
  // update rule state
  const updated = { name: rule.name, state: 'ENABLED' };
  // deep copy rule
  const newRule = Object.assign({}, rule);
  newRule.rule = Object.assign({}, rule.rule);
  await rules.update(newRule, updated);
  t.true(newRule.state === 'ENABLED');
  //arn doesn't change
  t.is(newRule.rule.arn, rule.rule.arn);
  t.is(newRule.rule.logEventArn, rule.rule.logEventArn);

  // clean up
  await rules.delete(rule);
});

test.serial('update a kinesis type rule value, resulting in new arn', async (t) => {
  // create rule
  const rules = new models.Rule();
  await rules.create(kinesisRule);
  const rule = await rules.get({ name: kinesisRule.name });

  // update rule value
  const updated = {
    name: rule.name,
    rule: { type: rule.rule.type, value: 'my-new-kinesis-arn' }
  };
  // deep copy rule
  const newRule = Object.assign({}, rule);
  newRule.rule = Object.assign({}, rule.rule);
  await rules.update(newRule, updated);

  t.is(newRule.name, rule.name);
  t.not(newRule.rule.vale, rule.rule.value);
  t.not(newRule.rule.arn, rule.rule.arn);
  t.not(newRule.rule.logEventArn, rule.rule.logEventArn);

  await rules.delete(rule);
  await rules.delete(newRule);
});

test.serial('create a kinesis type rule, using the existing event source mappings', async (t) => {
  // create two rules with same value
  const rules = new models.Rule();
  const newKinesisRule = Object.assign({}, kinesisRule);
  newKinesisRule.rule = Object.assign({}, kinesisRule.rule);
  newKinesisRule.name = `${kinesisRule.name}_new`;

  await rules.create(kinesisRule);
  const rule = await rules.get({ name: kinesisRule.name });

  await rules.create(newKinesisRule);
  const newRule = await rules.get({ name: newKinesisRule.name });

  t.not(newRule.name, rule.name);
  t.is(newRule.rule.value, rule.rule.value);
  t.false(newRule.rule.arn === undefined);
  t.false(newRule.rule.logEventArn === undefined);
  // same event source mapping
  t.is(newRule.rule.arn, rule.rule.arn);
  t.is(newRule.rule.logEventArn, rule.rule.logEventArn);

  await rules.delete(rule);
  await rules.delete(newRule);
});

test.serial('it does not delete event source mappings if they exist for other rules', async (t) => {
  // we have three rules to create
  const kinesisRuleTwo = Object.assign({}, kinesisRule);
  kinesisRuleTwo.rule = Object.assign({}, kinesisRule.rule);
  kinesisRuleTwo.name = `${kinesisRule.name}_two`;
  const kinesisRuleThree = Object.assign({}, kinesisRule);
  kinesisRuleThree.rule = Object.assign({}, kinesisRule.rule);
  kinesisRuleThree.name = `${kinesisRule.name}_three`;

  const rules = new models.Rule();
  // create two rules with same value
  await rules.create(kinesisRule);
  const rule = await rules.get({ name: kinesisRule.name });
  await rules.create(kinesisRuleTwo);
  const ruleTwo = await rules.get({ name: kinesisRuleTwo.name });

  // same event source mapping
  t.is(ruleTwo.rule.arn, rule.rule.arn);
  t.is(ruleTwo.rule.logEventArn, rule.rule.logEventArn);

  // delete the second rule, it should not delete the event source mapping
  await rules.delete(ruleTwo);

  // create third rule, it should use the existing event source mapping
  await rules.create(kinesisRuleThree);
  const ruleThree = await rules.get({ name: kinesisRuleThree.name });
  t.is(ruleThree.rule.arn, rule.rule.arn);
  t.is(ruleThree.rule.logEventArn, rule.rule.logEventArn);

  // Cleanup -- this is required for repeated local testing, else localstack retains rules
  await rules.delete(rule);
  await rules.delete(ruleThree);
});

test.serial('Creating a kinesis rule where an event source mapping already exists, but is not enabled, succeeds', async (t) => {
  process.env.messageConsumer = randomString();

  const item = fakeRuleFactoryV2({
    workflow,
    rule: {
      type: 'kinesis',
      value: randomString()
    },
    state: 'ENABLED'
  });

<<<<<<< HEAD
  await aws.lambda().createEventSourceMapping({
    EventSourceArn: item.rule.value,
    FunctionName: process.env.messageConsumer,
    Enabled: false
  }).promise();

  const myRuleModel = new models.Rule();

  await myRuleModel.create(item);

  const { EventSourceMappings } = await aws.lambda().listEventSourceMappings({
    EventSourceArn: item.rule.value,
    FunctionName: process.env.messageConsumer
  }).promise();

  t.is(EventSourceMappings.length, 1);
  t.is(EventSourceMappings[0].State, 'Enabled');
=======
  const lambdaStub = sinon.stub(aws, 'lambda')
    .returns({
      createEventSourceMapping: () => ({
        promise: () => Promise.resolve({ UUID: randomString() })
      }),
      deleteEventSourceMapping: () => ({
        promise: () => Promise.resolve()
      }),
      listEventSourceMappings: () => ({
        promise: () => Promise.resolve({
          EventSourceMappings: [
            {
              UUID: randomString(),
              EventSourceArn: item.rule.value,
              FunctionArn: `arn:aws:lambda:us-west-2:123456789012:function:${process.env.messageConsumer}`,
              State: 'Disabled'
            }
          ]
        })
      })
    });

  try {
    await (new models.Rule()).create(item);
    t.pass();
  }
  catch (err) {
    t.fail(err);
  }
  finally {
    lambdaStub.reset();
  }
>>>>>>> 7f7ffdf6
});<|MERGE_RESOLUTION|>--- conflicted
+++ resolved
@@ -239,7 +239,6 @@
     state: 'ENABLED'
   });
 
-<<<<<<< HEAD
   await aws.lambda().createEventSourceMapping({
     EventSourceArn: item.rule.value,
     FunctionName: process.env.messageConsumer,
@@ -257,38 +256,4 @@
 
   t.is(EventSourceMappings.length, 1);
   t.is(EventSourceMappings[0].State, 'Enabled');
-=======
-  const lambdaStub = sinon.stub(aws, 'lambda')
-    .returns({
-      createEventSourceMapping: () => ({
-        promise: () => Promise.resolve({ UUID: randomString() })
-      }),
-      deleteEventSourceMapping: () => ({
-        promise: () => Promise.resolve()
-      }),
-      listEventSourceMappings: () => ({
-        promise: () => Promise.resolve({
-          EventSourceMappings: [
-            {
-              UUID: randomString(),
-              EventSourceArn: item.rule.value,
-              FunctionArn: `arn:aws:lambda:us-west-2:123456789012:function:${process.env.messageConsumer}`,
-              State: 'Disabled'
-            }
-          ]
-        })
-      })
-    });
-
-  try {
-    await (new models.Rule()).create(item);
-    t.pass();
-  }
-  catch (err) {
-    t.fail(err);
-  }
-  finally {
-    lambdaStub.reset();
-  }
->>>>>>> 7f7ffdf6
 });