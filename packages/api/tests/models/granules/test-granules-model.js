'use strict';

const test = require('ava');
const sinon = require('sinon');

const awsServices = require('@cumulus/aws-client/services');
const Lambda = require('@cumulus/aws-client/Lambda');
const s3Utils = require('@cumulus/aws-client/S3');
const StepFunctions = require('@cumulus/aws-client/StepFunctions');
const launchpad = require('@cumulus/launchpad-auth');
const { randomString } = require('@cumulus/common/test-utils');
const { CMR } = require('@cumulus/cmr-client');
const { DefaultProvider } = require('@cumulus/common/key-pair-provider');

const Rule = require('../../../models/rules');
const Granule = require('../../../models/granules');
const { fakeFileFactory, fakeGranuleFactoryV2 } = require('../../../lib/testUtils');

let fakeExecution;
let testCumulusMessage;
let sandbox;

test.before(async () => {
  process.env.GranulesTable = randomString();
  await new Granule().createTable();

  testCumulusMessage = {
    cumulus_meta: {
      execution_name: randomString(),
      state_machine: 'arn:aws:states:us-east-1:123456789012:stateMachine:HelloStateMachine',
      workflow_start_time: Date.now(),
    },
    meta: {
      collection: {
        name: randomString(),
        version: randomString(),
      },
      provider: {
        host: randomString(),
        protocol: 's3',
      },
      status: 'completed',
    },
    payload: {
      granules: [
        {
          granuleId: randomString(),
          sync_granule_duration: 123,
          post_to_cmr_duration: 456,
          files: [],
        },
      ],
    },
  };

  sandbox = sinon.createSandbox();

  fakeExecution = {
    input: JSON.stringify(testCumulusMessage),
    startDate: new Date(Date.UTC(2019, 6, 28)),
    stopDate: new Date(Date.UTC(2019, 6, 28, 1)),
  };
  sandbox.stub(StepFunctions, 'describeExecution').resolves(fakeExecution);

  // Store the CMR password
  process.env.cmr_password_secret_name = randomString();
  await awsServices.secretsManager().createSecret({
    Name: process.env.cmr_password_secret_name,
    SecretString: randomString(),
  }).promise();

  // Store the launchpad passphrase
  process.env.launchpad_passphrase_secret_name = randomString();
  await awsServices.secretsManager().createSecret({
    Name: process.env.launchpad_passphrase_secret_name,
    SecretString: randomString(),
  }).promise();
});

test.beforeEach((t) => {
  t.context.granuleModel = new Granule();
});

test.after.always(async () => {
  await awsServices.secretsManager().deleteSecret({
    SecretId: process.env.cmr_password_secret_name,
    ForceDeleteWithoutRecovery: true,
  }).promise();
  await awsServices.secretsManager().deleteSecret({
    SecretId: process.env.launchpad_passphrase_secret_name,
    ForceDeleteWithoutRecovery: true,
  }).promise();
  await new Granule().deleteTable();
  sandbox.restore();
});

test('files existing at location returns empty array if no files exist', async (t) => {
  const filenames = [
    'granule-file-1.hdf',
    'granule-file-2.hdf',
  ];

  const sourceBucket = 'test-bucket';
  const destBucket = 'dest-bucket';

  const sourceFiles = filenames.map(
    (name) =>
      fakeFileFactory({
        name,
        bucket: sourceBucket,
        key: `origin/${name}`,
      })
  );

  const destinationFilepath = 'destination';

  const destinations = [
    {
      regex: '.*.hdf$',
      bucket: destBucket,
      key: destinationFilepath,
    },
  ];

  const granule = {
    files: sourceFiles,
  };

  const granulesModel = new Granule();

  const filesExisting = await granulesModel.getFilesExistingAtLocation(granule, destinations);

  t.deepEqual(filesExisting, []);
});

test('files existing at location returns both files if both exist', async (t) => {
  const filenames = [
    'granule-file-1.hdf',
    'granule-file-2.hdf',
  ];

  const sourceBucket = 'test-bucket';
  const destBucket = randomString();

  await awsServices.s3().createBucket({ Bucket: destBucket }).promise();

  const sourceFiles = filenames.map(
    (fileName) => fakeFileFactory({ fileName, bucket: sourceBucket })
  );

  const destinations = [
    {
      regex: '.*.hdf$',
      bucket: destBucket,
    },
  ];

  const dataSetupPromises = filenames.map(async (filename) => {
    const params = {
      Bucket: destBucket,
      Key: filename,
      Body: 'test',
    };
    return awsServices.s3().putObject(params).promise();
  });

  await Promise.all(dataSetupPromises);

  const granule = {
    files: sourceFiles,
  };

  const granulesModel = new Granule();

  const filesExisting = await granulesModel.getFilesExistingAtLocation(granule, destinations);

  t.deepEqual(filesExisting, sourceFiles);

  await s3Utils.recursivelyDeleteS3Bucket(destBucket);
});

test('files existing at location returns only file that exists', async (t) => {
  const filenames = [
    'granule-file-1.hdf',
    'granule-file-2.hdf',
  ];

  const sourceBucket = 'test-bucket';
  const destBucket = randomString();

  await awsServices.s3().createBucket({ Bucket: destBucket }).promise();

  const sourceFiles = filenames.map(
    (fileName) => fakeFileFactory({ fileName, bucket: sourceBucket })
  );

  const destinations = [
    {
      regex: '.*.hdf$',
      bucket: destBucket,
      filepath: '',
    },
  ];

  const params = {
    Bucket: destBucket,
    Key: filenames[1],
    Body: 'test',
  };
  await awsServices.s3().putObject(params).promise();

  const granule = {
    files: sourceFiles,
  };

  const granulesModel = new Granule();

  const filesExisting = await granulesModel.getFilesExistingAtLocation(granule, destinations);

  t.deepEqual(filesExisting, [sourceFiles[1]]);

  await s3Utils.recursivelyDeleteS3Bucket(destBucket);
});

test('files existing at location returns only file that exists with multiple destinations', async (t) => {
  const filenames = [
    'granule-file-1.txt',
    'granule-file-2.hdf',
  ];

  const sourceBucket = 'test-bucket';
  const destBucket1 = randomString();
  const destBucket2 = randomString();

  await Promise.all([
    awsServices.s3().createBucket({ Bucket: destBucket1 }).promise(),
    awsServices.s3().createBucket({ Bucket: destBucket2 }).promise(),
  ]);

  const sourceFiles = filenames.map(
    (fileName) => fakeFileFactory({ fileName, bucket: sourceBucket })
  );

  const destinations = [
    {
      regex: '.*.txt$',
      bucket: destBucket1,
      filepath: '',
    },
    {
      regex: '.*.hdf$',
      bucket: destBucket2,
      filepath: '',
    },
  ];

  let params = {
    Bucket: destBucket1,
    Key: filenames[0],
    Body: 'test',
  };
  await awsServices.s3().putObject(params).promise();

  params = {
    Bucket: destBucket2,
    Key: filenames[1],
    Body: 'test',
  };
  await awsServices.s3().putObject(params).promise();

  const granule = {
    files: sourceFiles,
  };

  const granulesModel = new Granule();

  const filesExisting = await granulesModel.getFilesExistingAtLocation(granule, destinations);

  t.deepEqual(filesExisting, sourceFiles);

  await Promise.all([
    s3Utils.recursivelyDeleteS3Bucket(destBucket1),
    s3Utils.recursivelyDeleteS3Bucket(destBucket2),
  ]);
});

test('get() will translate an old-style granule file into the new schema', async (t) => {
  const oldFile = {
    bucket: 'my-bucket',
    filename: 's3://my-bucket/path/to/file.txt',
    filepath: 'path/to/file.txt',
    name: 'file123.txt',
    path: 'source/path',
    checksumType: 'my-checksumType',
    checksumValue: 'my-checksumValue',
    url_path: 'some-url-path',
    fileSize: 1234,
  };

  const granule = fakeGranuleFactoryV2({ files: [oldFile] });

  await awsServices.dynamodbDocClient().put({
    TableName: process.env.GranulesTable,
    Item: granule,
  }).promise();

  const granuleModel = new Granule();
  const fetchedGranule = await granuleModel.get({ granuleId: granule.granuleId });

  t.deepEqual(
    fetchedGranule.files[0],
    {
      bucket: 'my-bucket',
      key: 'path/to/file.txt',
      fileName: 'file123.txt',
      checksumType: 'my-checksumType',
      checksum: 'my-checksumValue',
      size: 1234,
    }
  );
});

test('get() will correctly return a granule file stored using the new schema', async (t) => {
  const newFile = {
    bucket: 'my-bucket',
    key: 'path/to/file.txt',
    fileName: 'file123.txt',
    checksumType: 'my-checksumType',
    checksum: 'my-checksumValue',
    size: 1234,
  };

  const granule = fakeGranuleFactoryV2({ files: [newFile] });

  await awsServices.dynamodbDocClient().put({
    TableName: process.env.GranulesTable,
    Item: granule,
  }).promise();

  const granuleModel = new Granule();
  const fetchedGranule = await granuleModel.get({ granuleId: granule.granuleId });

  t.deepEqual(
    fetchedGranule.files[0],
    {
      bucket: 'my-bucket',
      key: 'path/to/file.txt',
      fileName: 'file123.txt',
      checksumType: 'my-checksumType',
      checksum: 'my-checksumValue',
      size: 1234,
    }
  );
});

test('getRecord() returns a granule record from the database', async (t) => {
  const granule = fakeGranuleFactoryV2();

  await awsServices.dynamodbDocClient().put({
    TableName: process.env.GranulesTable,
    Item: granule,
  }).promise();

  const granuleModel = new Granule();

  const fetchedGranule = await granuleModel.getRecord({
    granuleId: granule.granuleId,
  });

  t.is(fetchedGranule.granuleId, granule.granuleId);
});

test('batchGet() will translate old-style granule files into the new schema', async (t) => {
  const oldFile = {
    bucket: 'my-bucket',
    filename: 's3://my-bucket/path/to/file.txt',
    filepath: 'path/to/file.txt',
    name: 'file123.txt',
    path: 'source/path',
    checksumType: 'my-checksumType',
    checksumValue: 'my-checksumValue',
    url_path: 'some-url-path',
    fileSize: 1234,
  };

  const granule = fakeGranuleFactoryV2({ files: [oldFile] });

  await awsServices.dynamodbDocClient().put({
    TableName: process.env.GranulesTable,
    Item: granule,
  }).promise();

  const granuleModel = new Granule();
  const batchGetResponse = await granuleModel.batchGet([
    { granuleId: granule.granuleId },
  ]);

  const fetchedGranule = batchGetResponse.Responses[process.env.GranulesTable][0];

  t.deepEqual(
    fetchedGranule.files[0],
    {
      bucket: 'my-bucket',
      key: 'path/to/file.txt',
      fileName: 'file123.txt',
      checksumType: 'my-checksumType',
      checksum: 'my-checksumValue',
      size: 1234,
    }
  );
});

test('scan() will translate old-style granule files into the new schema', async (t) => {
  const oldFile = {
    bucket: 'my-bucket',
    filename: 's3://my-bucket/path/to/file.txt',
    filepath: 'path/to/file.txt',
    name: 'file123.txt',
    path: 'source/path',
    checksumType: 'my-checksumType',
    checksumValue: 'my-checksumValue',
    url_path: 'some-url-path',
    fileSize: 1234,
  };

  const granule = fakeGranuleFactoryV2({ files: [oldFile] });

  await awsServices.dynamodbDocClient().put({
    TableName: process.env.GranulesTable,
    Item: granule,
  }).promise();

  const granuleModel = new Granule();
  const scanResponse = await granuleModel.scan({
    names: { '#granuleId': 'granuleId' },
    filter: '#granuleId = :granuleId',
    values: { ':granuleId': granule.granuleId },
  });

  t.deepEqual(
    scanResponse.Items[0].files[0],
    {
      bucket: 'my-bucket',
      key: 'path/to/file.txt',
      fileName: 'file123.txt',
      checksumType: 'my-checksumType',
      checksum: 'my-checksumValue',
      size: 1234,
    }
  );
});

test('getGranulesForCollection() only returns granules belonging to the specified collection', async (t) => {
  const { granuleModel } = t.context;

  const expectedGranule = fakeGranuleFactoryV2({ collectionId: 'good-collection' });

  await granuleModel.create([
    expectedGranule,
    fakeGranuleFactoryV2({ collectionId: 'bad-collection' }),
  ]);

  const granules = await granuleModel.getGranulesForCollection('good-collection');

  const { granuleId } = await granules.shift();
  t.is(granuleId, expectedGranule.granuleId);
  t.is(await granules.shift(), null);
});

test('getGranulesForCollection() sorts its results by granuleId', async (t) => {
  const { granuleModel } = t.context;

  const collectionId = randomString();
  const granules = [
    fakeGranuleFactoryV2({ collectionId }),
    fakeGranuleFactoryV2({ collectionId }),
  ];

  await granuleModel.create(granules);

  const granulesQueue = await granuleModel.getGranulesForCollection(collectionId);

  const fetchedGranules = [
    await granulesQueue.shift(),
    await granulesQueue.shift(),
  ];

  t.is(await granulesQueue.shift(), null);

  t.deepEqual(
    fetchedGranules.map((g) => g.granuleId).sort(),
    granules.map((g) => g.granuleId).sort()
  );
});

test('getGranulesForCollection() filters by status', async (t) => {
  const { granuleModel } = t.context;

  const collectionId = randomString();
  const expectedGranule = fakeGranuleFactoryV2({ collectionId, status: 'completed' });

  await granuleModel.create([
    expectedGranule,
    fakeGranuleFactoryV2({ collectionId, status: 'failed' }),
  ]);

  const granules = await granuleModel.getGranulesForCollection(collectionId, 'completed');

  const { granuleId } = await granules.shift();
  t.is(granuleId, expectedGranule.granuleId);
  t.is(await granules.shift(), null);
});

test('removing a granule from CMR fails if the granule is not in CMR', async (t) => {
  const granule = fakeGranuleFactoryV2({ published: false });

  await awsServices.dynamodbDocClient().put({
    TableName: process.env.GranulesTable,
    Item: granule,
  }).promise();

  const granuleModel = new Granule();

  try {
    await granuleModel.removeGranuleFromCmrByGranule(granule);
  } catch (error) {
    t.is(error.message, `Granule ${granule.granuleId} is not published to CMR, so cannot be removed from CMR`);
  }
});

test.serial('removing a granule from CMR passes the granule UR to the cmr delete function', async (t) => {
  sinon.stub(
    DefaultProvider,
    'decrypt'
  ).callsFake(() => Promise.resolve('fakePassword'));

  sinon.stub(
    CMR.prototype,
    'deleteGranule'
  ).callsFake((granuleUr) => Promise.resolve(t.is(granuleUr, 'granule-ur')));

  sinon.stub(
    CMR.prototype,
    'getGranuleMetadata'
  ).callsFake(() => Promise.resolve({ title: 'granule-ur' }));

  try {
    const granule = fakeGranuleFactoryV2();

    await awsServices.dynamodbDocClient().put({
      TableName: process.env.GranulesTable,
      Item: granule,
    }).promise();

    const granuleModel = new Granule();

    await granuleModel.removeGranuleFromCmrByGranule(granule);
  } finally {
    CMR.prototype.deleteGranule.restore();
    DefaultProvider.decrypt.restore();
    CMR.prototype.getGranuleMetadata.restore();
  }
});

test.serial('removing a granule from CMR succeeds with Launchpad authentication', async (t) => {
  process.env.cmr_oauth_provider = 'launchpad';
  const launchpadStub = sinon.stub(launchpad, 'getLaunchpadToken').callsFake(() => randomString());

  sinon.stub(
    DefaultProvider,
    'decrypt'
  ).callsFake(() => Promise.resolve('fakePassword'));

  sinon.stub(
    CMR.prototype,
    'deleteGranule'
  ).callsFake((granuleUr) => Promise.resolve(t.is(granuleUr, 'granule-ur')));

  sinon.stub(
    CMR.prototype,
    'getGranuleMetadata'
  ).callsFake(() => Promise.resolve({ title: 'granule-ur' }));

  try {
    const granule = fakeGranuleFactoryV2();

    await awsServices.dynamodbDocClient().put({
      TableName: process.env.GranulesTable,
      Item: granule,
    }).promise();

    const granuleModel = new Granule();

    await granuleModel.removeGranuleFromCmrByGranule(granule);

    t.is(launchpadStub.calledOnce, true);
  } finally {
    process.env.cmr_oauth_provider = 'earthdata';
    launchpadStub.restore();
    CMR.prototype.deleteGranule.restore();
    DefaultProvider.decrypt.restore();
    CMR.prototype.getGranuleMetadata.restore();
  }
});

test.serial(
  'reingest pushes a message with the correct queueUrl',
  async (t) => {
    const { granuleModel } = t.context;
    const updateStatusStub = sinon.stub(granuleModel, 'updateStatus');
    const queueUrl = 'testqueueUrl';
    const granule = {
      execution: 'some/execution',
      collectionId: 'MyCollection___006',
      provider: 'someProvider',
<<<<<<< HEAD
      queueName,
=======
      queueUrl
>>>>>>> cb6ec439
    };
    const fileExists = async () => true;
    const fileExistsStub = sinon.stub(s3Utils, 'fileExists').callsFake(fileExists);
    const buildPayloadSpy = sinon.stub(Rule, 'buildPayload');

    try {
      await granuleModel.reingest(granule);
      // Rule.buildPayload has its own unit tests to ensure the queue name
      // is used properly, so just ensure that we pass the correct argument
      // to that function.
      t.is(buildPayloadSpy.args[0][0].queueUrl, queueUrl);
    } finally {
      fileExistsStub.restore();
      buildPayloadSpy.restore();
      updateStatusStub.restore();
    }
  }
);

test('_getMutableFieldNames() returns correct fields for running status', async (t) => {
  const { granuleModel } = t.context;

  const updatedItem = {
    granuleId: randomString(),
    status: 'running',
  };

  const updateFields = granuleModel._getMutableFieldNames(updatedItem);

  t.deepEqual(updateFields, [
    'updatedAt', 'timestamp', 'status', 'execution',
  ]);
});

test('_getMutableFieldNames() returns correct fields for completed status', async (t) => {
  const { granuleModel } = t.context;

  const item = {
    granuleId: randomString(),
    status: 'completed',
    pdrName: 'pdr',
    files: [],
  };

  const updateFields = granuleModel._getMutableFieldNames(item);

  t.deepEqual(updateFields, Object.keys(item));
});

test('applyWorkflow throws error if workflow argument is missing', async (t) => {
  const { granuleModel } = t.context;

  const granule = {
    granuleId: randomString(),
  };

  await t.throwsAsync(
    granuleModel.applyWorkflow(granule),
    {
      instanceOf: TypeError,
    }
  );
});

test('applyWorkflow updates granule status and invokes Lambda to schedule workflow', async (t) => {
  const { granuleModel } = t.context;

  const granule = fakeGranuleFactoryV2();
  const workflow = randomString();
  const lambdaPayload = {
    payload: {
      granules: [granule],
    },
  };

  await granuleModel.create(granule);

  const buildPayloadStub = sinon.stub(Rule, 'buildPayload').resolves(lambdaPayload);
  const lambdaInvokeStub = sinon.stub(Lambda, 'invoke').resolves();
  t.teardown(() => {
    buildPayloadStub.restore();
    lambdaInvokeStub.restore();
  });

  await granuleModel.applyWorkflow(granule, workflow);

  const { status } = await granuleModel.get({ granuleId: granule.granuleId });
  t.is(status, 'running');

  t.true(lambdaInvokeStub.called);
  t.deepEqual(lambdaInvokeStub.args[0][1], lambdaPayload);
});<|MERGE_RESOLUTION|>--- conflicted
+++ resolved
@@ -613,11 +613,7 @@
       execution: 'some/execution',
       collectionId: 'MyCollection___006',
       provider: 'someProvider',
-<<<<<<< HEAD
-      queueName,
-=======
-      queueUrl
->>>>>>> cb6ec439
+      queueUrl,
     };
     const fileExists = async () => true;
     const fileExistsStub = sinon.stub(s3Utils, 'fileExists').callsFake(fileExists);
