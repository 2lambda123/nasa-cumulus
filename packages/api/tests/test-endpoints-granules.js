'use strict';

const sinon = require('sinon');
const test = require('ava');
const aws = require('@cumulus/common/aws');
const { StepFunction } = require('@cumulus/ingest/aws');
const { CMR } = require('@cumulus/cmrjs');
const { DefaultProvider } = require('@cumulus/ingest/crypto');
const { randomString } = require('@cumulus/common/test-utils');
const models = require('../models');
const bootstrap = require('../lambdas/bootstrap');
const granuleEndpoint = require('../endpoints/granules');
const indexer = require('../es/indexer');
const { testEndpoint, fakeGranuleFactory } = require('../lib/testUtils');
const { Search } = require('../es/search');

// create all the variables needed across this test
let esClient;
let fakeGranules;
const hash = { name: 'granuleId', type: 'S' };
const esIndex = randomString();
process.env.GranulesTable = randomString();
process.env.stackName = randomString();
process.env.internal = randomString();
const g = new models.Granule();

test.before(async () => {
  // create esClient
  esClient = await Search.es('fakehost');

  // add fake elasticsearch index
  await bootstrap.bootstrapElasticSearch('fakehost', esIndex);

  // create a fake bucket
  await aws.s3().createBucket({ Bucket: process.env.internal }).promise();

  // create fake granule table
  await models.Manager.createTable(process.env.GranulesTable, hash);

  // create fake granule records
  fakeGranules = ['completed', 'failed'].map(fakeGranuleFactory);
  await Promise.all(fakeGranules.map((granule) => g.create(granule)
    .then((record) => indexer.indexGranule(esClient, record, esIndex))));
});

test.after.always(async () => {
  await Promise.all([
    models.Manager.deleteTable(process.env.GranulesTable),
    esClient.indices.delete({ index: esIndex }),
    aws.recursivelyDeleteS3Bucket(process.env.internal)
  ]);
});


test('default returns list of granules', (t) => {
  const listEvent = { httpMethod: 'list' };
  return testEndpoint(granuleEndpoint, listEvent, (response) => {
    const { meta, results } = JSON.parse(response.body);
    t.is(results.length, 2);
    t.is(meta.stack, process.env.stackName);
    t.is(meta.table, 'granule');
    t.is(meta.count, 2);
    const granuleIds = fakeGranules.map((i) => i.granuleId);
    results.forEach((r) => {
      t.true(granuleIds.includes(r.granuleId));
    });
  });
});

test('GET returns an existing granule', (t) => {
  const getEvent = {
    httpMethod: 'GET',
    pathParameters: {
      granuleName: fakeGranules[0].granuleId
    }
  };
  return testEndpoint(granuleEndpoint, getEvent, (response) => {
    const { granuleId } = JSON.parse(response.body);
    t.is(granuleId, fakeGranules[0].granuleId);
  });
});

test('GET fails if granule is not found', async (t) => {
  const event = {
    httpMethod: 'GET',
    pathParameters: {
      granuleName: 'unknownGranule'
    }
  };

  const response = await testEndpoint(granuleEndpoint, event, (r) => r);
  t.is(response.statusCode, 400);
  const { message } = JSON.parse(response.body);
  t.true(message.includes('No record found for'));
});

test('PUT fails if action is not supported', async (t) => {
  const event = {
    httpMethod: 'PUT',
    pathParameters: {
      granuleName: fakeGranules[0].granuleId
    },
    body: '{"action":"reprocess"}'
  };

  const response = await testEndpoint(granuleEndpoint, event, (r) => r);
  t.is(response.statusCode, 400);
  const { message } = JSON.parse(response.body);
  t.true(message.includes('Action is not supported'));
});

test('PUT fails if action is not provided', async (t) => {
  const event = {
    httpMethod: 'PUT',
    pathParameters: {
      granuleName: fakeGranules[0].granuleId
    }
  };

  const response = await testEndpoint(granuleEndpoint, event, (r) => r);
  t.is(response.statusCode, 400);
  const { message } = JSON.parse(response.body);
  t.is(message, 'Action is missing');
});

test('reingest a granule', async (t) => {
  const fakeSFResponse = {
    execution: {
      input: JSON.stringify({
        meta: {
          workflow_name: 'IngestGranule'
        },
        payload: {}
      })
    }
  };

  const event = {
    httpMethod: 'PUT',
    pathParameters: {
      granuleName: fakeGranules[0].granuleId
    },
    body: '{"action":"reingest"}'
  };

  // fake workflow
  process.env.bucket = process.env.internal;
  const payload = JSON.parse(fakeSFResponse.execution.input);
  const key = `${process.env.stackName}/workflows/${payload.meta.workflow_name}.json`;
  await aws.s3().putObject({ Bucket: process.env.bucket, Key: key, Body: 'test data' }).promise();

  sinon.stub(
    StepFunction,
    'getExecutionStatus'
  ).callsFake(() => Promise.resolve(fakeSFResponse));

  await testEndpoint(granuleEndpoint, event, (response) => {
    const body = JSON.parse(response.body);
    t.is(body.status, 'SUCCESS');
    t.is(body.action, 'reingest');
    return response;
  });

  const updatedGranule = await g.get({ granuleId: fakeGranules[0].granuleId });
  t.is(updatedGranule.status, 'running');

  StepFunction.getExecutionStatus.restore();
});


test('remove a granule from CMR', async (t) => {
  const event = {
    httpMethod: 'PUT',
    pathParameters: {
      granuleName: fakeGranules[0].granuleId
    },
    body: '{"action":"removeFromCmr"}'
  };

  sinon.stub(
    DefaultProvider,
    'decrypt'
  ).callsFake(() => Promise.resolve('fakePassword'));

  sinon.stub(
    CMR.prototype,
    'deleteGranule'
  ).callsFake(() => Promise.resolve());

  await testEndpoint(granuleEndpoint, event, (response) => {
    const body = JSON.parse(response.body);
    t.is(body.status, 'SUCCESS');
    t.is(body.action, 'removeFromCmr');
    return response;
  });

  const updatedGranule = await g.get({ granuleId: fakeGranules[0].granuleId });
  t.is(updatedGranule.published, false);
  t.is(updatedGranule.cmrLink, null);

  CMR.prototype.deleteGranule.restore();
  DefaultProvider.decrypt.restore();
});

test('DELETE deleting an existing granule that is published will fail', async (t) => {
  const deleteEvent = {
    httpMethod: 'DELETE',
    pathParameters: {
      granuleName: fakeGranules[1].granuleId
    }
  };
  const response = await testEndpoint(granuleEndpoint, deleteEvent, (r) => r);
  t.is(response.statusCode, 400);
  const { message } = JSON.parse(response.body);
  t.is(
    message,
    'You cannot delete a granule that is published to CMR. Remove it from CMR first'
  );
});

test('DELETE deleting an existing unpublished granule', async (t) => {
  const newGranule = fakeGranuleFactory('failed');
  newGranule.published = false;
  // create a new unpublished granule
  await g.create(newGranule);

  const deleteEvent = {
    httpMethod: 'DELETE',
    pathParameters: {
      granuleName: newGranule.granuleId
    }
  };

  const key = `${process.env.stackName}/granules_ingested/${newGranule.granuleId}`;
  await aws.s3().putObject({ Bucket: process.env.internal, Key: key, Body: 'test data' }).promise();

  const response = await testEndpoint(granuleEndpoint, deleteEvent, (r) => r);
  t.is(response.statusCode, 200);
  const { detail } = JSON.parse(response.body);
  t.is(
    detail,
    'Record deleted'
  );
});

test('move a granule', async (t) => {
  const bucket = process.env.internal;
<<<<<<< HEAD
  const newGranule = fakeGranuleFactory();
  const file = {
    bucket,
    name: `${newGranule.granuleId}.txt`,
    filepath: `${process.env.stackName}/granules_ingested/${newGranule.granuleId}.txt`
  };
  newGranule.files = [file];
  await g.create(newGranule);

=======
  const secondBucket = randomString();
  await aws.s3().createBucket({ Bucket: secondBucket }).promise();
  const newGranule = fakeGranuleFactory();

  newGranule.files = [
    {
      bucket,
      name: `${newGranule.granuleId}.txt`,
      filepath: `${process.env.stackName}/granules_ingested/${newGranule.granuleId}.txt`
    },
    {
      bucket,
      name: `${newGranule.granuleId}.md`,
      filepath: `${process.env.stackName}/granules_ingested/${newGranule.granuleId}.md`
    },
    {
      bucket: secondBucket,
      name: `${newGranule.granuleId}.jpg`,
      filepath: `${process.env.stackName}/granules_ingested/${newGranule.granuleId}.jpg`
    }
  ];

  await g.create(newGranule);

  await Promise.all(newGranule.files.map(async (file) => {
    aws.s3().putObject({ Bucket: file.bucket, Key: file.filepath, Body: 'test data' }).promise();
  }));

  const destinationFilepath = `${process.env.stackName}/granules_moved`;
  const destinations = [
    {
      regex: '.*.txt$',
      bucket,
      filepath: destinationFilepath
    },
    {
      regex: '.*.md$',
      bucket,
      filepath: destinationFilepath
    },
    {
      regex: '.*.jpg$',
      bucket: secondBucket,
      filepath: destinationFilepath
    }
  ];

>>>>>>> 3d82c813
  const moveEvent = {
    httpMethod: 'PUT',
    pathParameters: {
      granuleName: newGranule.granuleId
    },
    body: JSON.stringify({
      action: 'move',
<<<<<<< HEAD
      destination: {
        bucket,
        filepath: `${process.env.stackName}/granules_moved`
      }
    })
  };

  const key = `${process.env.stackName}/granules_ingested/${file.name}`;
  await aws.s3().putObject({ Bucket: bucket, Key: key, Body: 'test data' }).promise();

=======
      destinations
    })
  };

>>>>>>> 3d82c813
  await testEndpoint(granuleEndpoint, moveEvent, async (response) => {
    const body = JSON.parse(response.body);
    t.is(body.status, 'SUCCESS');
    t.is(body.action, 'move');

<<<<<<< HEAD
    try {
      // original location empty
      await aws.s3().getObject({
        Bucket: bucket,
        Key: key
      }).promise();
    }
    catch (e) {
      t.is(e.message, 'The specified key does not exist.');
    }

    return aws.s3().getObject({
      Bucket: bucket,
      Key: `${process.env.stackName}/granules_moved/${file.name}`
    }).promise();
=======
    await aws.s3().listObjects({ Bucket: bucket, Prefix: destinationFilepath }).promise().then((list) => {
      t.is(list.Contents.length, 2);

      list.Contents.forEach((item) => {
        t.is(item.Key.indexOf(destinationFilepath), 0);
      });
    });

    return aws.s3().listObjects({ Bucket: secondBucket, Prefix: destinationFilepath }).promise().then((list) => {
      t.is(list.Contents.length, 1);

      list.Contents.forEach((item) => {
        t.is(item.Key.indexOf(destinationFilepath), 0);
      });
    });
>>>>>>> 3d82c813
  });
});<|MERGE_RESOLUTION|>--- conflicted
+++ resolved
@@ -245,17 +245,6 @@
 
 test('move a granule', async (t) => {
   const bucket = process.env.internal;
-<<<<<<< HEAD
-  const newGranule = fakeGranuleFactory();
-  const file = {
-    bucket,
-    name: `${newGranule.granuleId}.txt`,
-    filepath: `${process.env.stackName}/granules_ingested/${newGranule.granuleId}.txt`
-  };
-  newGranule.files = [file];
-  await g.create(newGranule);
-
-=======
   const secondBucket = randomString();
   await aws.s3().createBucket({ Bucket: secondBucket }).promise();
   const newGranule = fakeGranuleFactory();
@@ -303,7 +292,6 @@
     }
   ];
 
->>>>>>> 3d82c813
   const moveEvent = {
     httpMethod: 'PUT',
     pathParameters: {
@@ -311,45 +299,15 @@
     },
     body: JSON.stringify({
       action: 'move',
-<<<<<<< HEAD
-      destination: {
-        bucket,
-        filepath: `${process.env.stackName}/granules_moved`
-      }
-    })
-  };
-
-  const key = `${process.env.stackName}/granules_ingested/${file.name}`;
-  await aws.s3().putObject({ Bucket: bucket, Key: key, Body: 'test data' }).promise();
-
-=======
       destinations
     })
   };
 
->>>>>>> 3d82c813
   await testEndpoint(granuleEndpoint, moveEvent, async (response) => {
     const body = JSON.parse(response.body);
     t.is(body.status, 'SUCCESS');
     t.is(body.action, 'move');
 
-<<<<<<< HEAD
-    try {
-      // original location empty
-      await aws.s3().getObject({
-        Bucket: bucket,
-        Key: key
-      }).promise();
-    }
-    catch (e) {
-      t.is(e.message, 'The specified key does not exist.');
-    }
-
-    return aws.s3().getObject({
-      Bucket: bucket,
-      Key: `${process.env.stackName}/granules_moved/${file.name}`
-    }).promise();
-=======
     await aws.s3().listObjects({ Bucket: bucket, Prefix: destinationFilepath }).promise().then((list) => {
       t.is(list.Contents.length, 2);
 
@@ -365,6 +323,5 @@
         t.is(item.Key.indexOf(destinationFilepath), 0);
       });
     });
->>>>>>> 3d82c813
   });
 });