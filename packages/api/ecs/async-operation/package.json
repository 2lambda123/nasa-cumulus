{
  "name": "@cumulus/ecs-async-operation",
<<<<<<< HEAD
  "version": "11.1.4",
=======
  "version": "13.0.1",
>>>>>>> eb57ee60
  "description": "The docker image for running async operations",
  "keywords": [
    "NASA",
    "Cumulus"
  ],
  "homepage": "https://github.com/nasa/cumulus/tree/master/packages/api/ecs/async-operation#readme",
  "bugs": "https://bugs.earthdata.nasa.gov/projects/CUMULUS/issues",
  "license": "Apache-2.0",
  "author": "Cumulus Authors",
  "repository": {
    "type": "git",
    "url": "https://github.com/nasa/cumulus.git",
    "directory": "packages/api/ecs/async-operation"
  },
  "scripts": {
    "test:coverage": "../../../../node_modules/.bin/nyc true",
    "test": "../../../../node_modules/.bin/ava"
  },
  "dependencies": {
<<<<<<< HEAD
    "@cumulus/aws-client": "11.1.4",
    "@cumulus/db": "11.1.4",
    "@cumulus/es-client": "11.1.4",
    "@cumulus/logger": "11.1.4",
=======
    "@cumulus/aws-client": "13.0.1",
    "@cumulus/db": "13.0.1",
    "@cumulus/es-client": "13.0.1",
    "@cumulus/logger": "13.0.1",
>>>>>>> eb57ee60
    "aws-sdk": "^2.585.0",
    "crypto-random-string": "^3.2.0",
    "got": "^11.8.5",
    "lodash": "^4.17.21",
    "p-retry": "^2.0.0"
  },
  "engines": {
    "node": ">=14.19.1"
  },
  "private": true
}<|MERGE_RESOLUTION|>--- conflicted
+++ resolved
@@ -1,10 +1,6 @@
 {
   "name": "@cumulus/ecs-async-operation",
-<<<<<<< HEAD
-  "version": "11.1.4",
-=======
   "version": "13.0.1",
->>>>>>> eb57ee60
   "description": "The docker image for running async operations",
   "keywords": [
     "NASA",
@@ -24,17 +20,10 @@
     "test": "../../../../node_modules/.bin/ava"
   },
   "dependencies": {
-<<<<<<< HEAD
-    "@cumulus/aws-client": "11.1.4",
-    "@cumulus/db": "11.1.4",
-    "@cumulus/es-client": "11.1.4",
-    "@cumulus/logger": "11.1.4",
-=======
     "@cumulus/aws-client": "13.0.1",
     "@cumulus/db": "13.0.1",
     "@cumulus/es-client": "13.0.1",
     "@cumulus/logger": "13.0.1",
->>>>>>> eb57ee60
     "aws-sdk": "^2.585.0",
     "crypto-random-string": "^3.2.0",
     "got": "^11.8.5",
