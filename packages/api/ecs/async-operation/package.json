{
  "name": "@cumulus/ecs-async-operation",
  "version": "0.0.1",
  "description": "The docker image for running async operations",
  "keywords": [
    "NASA",
    "Cumulus"
  ],
  "homepage": "https://github.com/nasa/cumulus/tree/master/packages/api/ecs/async-operation#readme",
  "bugs": "https://bugs.earthdata.nasa.gov/projects/CUMULUS/issues",
  "license": "Apache-2.0",
  "author": "Cumulus Authors",
  "repository": {
    "type": "git",
    "url": "https://github.com/nasa/cumulus.git",
    "directory": "packages/api/ecs/async-operation"
  },
  "scripts": {
    "test:coverage": "../../../../node_modules/.bin/nyc true"
  },
  "dependencies": {
    "@cumulus/logger": "^1.13.0",
    "aws-sdk": "^2.585.0",
<<<<<<< HEAD
    "got": "^11.7.0",
    "lodash": "^4.17.15",
=======
    "got": "^9.2.2",
    "lodash": "^4.17.20",
>>>>>>> bb23b389
    "p-retry": "^2.0.0"
  },
  "engines": {
    "node": ">=12.18.0"
  },
  "private": true
}<|MERGE_RESOLUTION|>--- conflicted
+++ resolved
@@ -21,13 +21,8 @@
   "dependencies": {
     "@cumulus/logger": "^1.13.0",
     "aws-sdk": "^2.585.0",
-<<<<<<< HEAD
     "got": "^11.7.0",
-    "lodash": "^4.17.15",
-=======
-    "got": "^9.2.2",
     "lodash": "^4.17.20",
->>>>>>> bb23b389
     "p-retry": "^2.0.0"
   },
   "engines": {
