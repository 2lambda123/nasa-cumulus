--- conflicted
+++ resolved
@@ -1,10 +1,6 @@
 {
   "name": "@cumulus/ecs-async-operation",
-<<<<<<< HEAD
-  "version": "16.1.4",
-=======
   "version": "18.2.2",
->>>>>>> d2f030f1
   "description": "The docker image for running async operations",
   "keywords": [
     "NASA",
@@ -25,19 +21,11 @@
     "coverage": "python ../../../../scripts/coverage_handler/coverage.py"
   },
   "dependencies": {
-<<<<<<< HEAD
-    "@cumulus/aws-client": "16.1.4",
-    "@cumulus/db": "16.1.4",
-    "@cumulus/es-client": "16.1.4",
-    "@cumulus/logger": "16.1.4",
-    "aws-sdk": "2.1490.0",
-=======
     "@cumulus/aws-client": "18.2.2",
     "@cumulus/db": "18.2.2",
     "@cumulus/es-client": "18.2.2",
     "@cumulus/logger": "18.2.2",
     "aws-sdk": "^2.1492.0",
->>>>>>> d2f030f1
     "crypto-random-string": "^3.2.0",
     "got": "^11.8.5",
     "lodash": "^4.17.21",
