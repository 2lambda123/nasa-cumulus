'use strict';

const test = require('ava');
const uuidv4 = require('uuid/v4');
const cryptoRandomString = require('crypto-random-string');
const DynamoDb = require('@cumulus/aws-client/DynamoDb');
const awsServices = require('@cumulus/aws-client/services');
const {
  localStackConnectionEnv,
  destroyLocalTestDb,
  generateLocalTestDb,
  AsyncOperationPgModel,
  translateApiAsyncOperationToPostgresAsyncOperation,
  migrationDir,
} = require('@cumulus/db');
const {
  indexAsyncOperation,
} = require('@cumulus/es-client/indexer');
const { Search } = require('@cumulus/es-client/search');
const {
  createTestIndex,
  cleanupTestIndex,
} = require('@cumulus/es-client/testUtils');
// eslint-disable-next-line unicorn/import-index
const { updateAsyncOperation } = require('../index');

const testDbName = `async_operation_model_test_db_${cryptoRandomString({ length: 10 })}`;

test.before(async (t) => {
  t.context.dynamoTableName = cryptoRandomString({ length: 10 });

  const tableHash = { name: 'id', type: 'S' };
  await DynamoDb.createAndWaitForDynamoDbTable({
    TableName: t.context.dynamoTableName,
    AttributeDefinitions: [{
      AttributeName: tableHash.name,
      AttributeType: tableHash.type,
    }],
    KeySchema: [{
      AttributeName: tableHash.name,
      KeyType: 'HASH',
    }],
    ProvisionedThroughput: {
      ReadCapacityUnits: 5,
      WriteCapacityUnits: 5,
    },
  });

  process.env = { ...process.env, ...localStackConnectionEnv, PG_DATABASE: testDbName };
  const { knex, knexAdmin } = await generateLocalTestDb(testDbName, migrationDir);
  t.context.testKnex = knex;
  t.context.testKnexAdmin = knexAdmin;

  t.context.asyncOperationPgModel = new AsyncOperationPgModel();

  const dynamodbDocClient = awsServices.dynamodbDocClient({
    marshallOptions: { convertEmptyValues: true },
  });
  t.context.dynamodbDocClient = dynamodbDocClient;

  const { esIndex, esClient } = await createTestIndex();
  t.context.esIndex = esIndex;
  t.context.esClient = esClient;
  t.context.esAsyncOperationsClient = new Search(
    {},
    'asyncOperation',
    t.context.esIndex
  );
});

test.beforeEach(async (t) => {
  t.context.asyncOperationId = uuidv4();

  t.context.testAsyncOperation = {
    id: t.context.asyncOperationId,
    description: 'test description',
    operationType: 'ES Index',
    status: 'RUNNING',
    createdAt: Date.now(),
  };
  t.context.testAsyncOperationPgRecord = translateApiAsyncOperationToPostgresAsyncOperation(
    t.context.testAsyncOperation
  );

  await t.context.dynamodbDocClient.put({
    TableName: t.context.dynamoTableName,
    Item: t.context.testAsyncOperation,
<<<<<<< HEAD
  });
=======
  }).promise();
  await indexAsyncOperation(
    t.context.esClient,
    t.context.testAsyncOperation,
    t.context.esIndex
  );
>>>>>>> d5b84af1
  await t.context.asyncOperationPgModel.create(
    t.context.testKnex,
    t.context.testAsyncOperationPgRecord
  );
});

test.after.always(async (t) => {
  await DynamoDb.deleteAndWaitForDynamoDbTableNotExists({
    TableName: t.context.dynamoTableName,
  });
  await destroyLocalTestDb({
    knex: t.context.testKnex,
    knexAdmin: t.context.testKnexAdmin,
    testDbName,
  });
  await cleanupTestIndex(t.context);
});

test('updateAsyncOperation updates databases as expected', async (t) => {
  const status = 'SUCCEEDED';
  const output = { foo: 'bar' };
  const updateTime = (Number(Date.now())).toString();
  const result = await updateAsyncOperation({
    status,
    output,
    envOverride: {
      asyncOperationsTable: t.context.dynamoTableName,
      asyncOperationId: t.context.asyncOperationId,
      ...localStackConnectionEnv,
      PG_DATABASE: testDbName,
      updateTime,
    },
  });

  const asyncOperationPgRecord = await t.context.asyncOperationPgModel
    .get(
      t.context.testKnex,
      {
        id: t.context.asyncOperationId,
      }
    );
  const dynamoResponse = await DynamoDb.get({
    tableName: t.context.dynamoTableName,
    item: { id: t.context.asyncOperationId },
    client: t.context.dynamodbDocClient,
    getParams: { ConsistentRead: true },
  });

  t.is(result.$metadata.httpStatusCode, 200);
  t.like(asyncOperationPgRecord, {
    ...t.context.testAsyncOperationPgRecord,
    id: t.context.asyncOperationId,
    status,
    output,
    updated_at: new Date(Number(updateTime)),
  });
  t.deepEqual(dynamoResponse, {
    ...t.context.testAsyncOperation,
    status,
    output: JSON.stringify(output),
    updatedAt: Number(updateTime),
  });

  const asyncOpEsRecord = await t.context.esAsyncOperationsClient.get(
    t.context.testAsyncOperation.id
  );
  t.deepEqual(asyncOpEsRecord, {
    ...t.context.testAsyncOperation,
    _id: asyncOpEsRecord._id,
    timestamp: asyncOpEsRecord.timestamp,
    status,
    output: JSON.stringify(output),
    updatedAt: Number(updateTime),
  });
});

test('updateAsyncOperation updates records correctly when output is undefined', async (t) => {
  const status = 'SUCCEEDED';
  const output = undefined;
  const updateTime = (Number(Date.now())).toString();
  const result = await updateAsyncOperation({
    status,
    output,
    envOverride: {
      asyncOperationsTable: t.context.dynamoTableName,
      asyncOperationId: t.context.asyncOperationId,
      ...localStackConnectionEnv,
      PG_DATABASE: testDbName,
      updateTime,
    },
  });

  const asyncOperationPgRecord = await t.context.asyncOperationPgModel
    .get(
      t.context.testKnex,
      {
        id: t.context.asyncOperationId,
      }
    );
  const dynamoResponse = await DynamoDb.get({
    tableName: t.context.dynamoTableName,
    item: { id: t.context.asyncOperationId },
    client: t.context.dynamodbDocClient,
    getParams: { ConsistentRead: true },
  });

  t.is(result.$metadata.httpStatusCode, 200);
  t.like(asyncOperationPgRecord, {
    ...t.context.testAsyncOperationPgRecord,
    id: t.context.asyncOperationId,
    status,
    output: null,
    updated_at: new Date(Number(updateTime)),
  });
  t.deepEqual(dynamoResponse, {
    ...t.context.testAsyncOperation,
    status,
    updatedAt: Number(updateTime),
  });
});

test('updateAsyncOperation updates databases with correct timestamps', async (t) => {
  const status = 'SUCCEEDED';
  const output = { foo: 'bar' };
  const updateTime = (Number(Date.now())).toString();

  await updateAsyncOperation({
    status,
    output,
    envOverride: {
      asyncOperationsTable: t.context.dynamoTableName,
      asyncOperationId: t.context.asyncOperationId,
      ...localStackConnectionEnv,
      PG_DATABASE: testDbName,
      updateTime,
    },
  });

  const asyncOperationPgRecord = await t.context.asyncOperationPgModel
    .get(
      t.context.testKnex,
      {
        id: t.context.asyncOperationId,
      }
    );
  const dynamoResponse = await DynamoDb.get({
    tableName: t.context.dynamoTableName,
    item: { id: t.context.asyncOperationId },
    client: t.context.dynamodbDocClient,
    getParams: { ConsistentRead: true },
  });

  t.is(asyncOperationPgRecord.updated_at.getTime(), dynamoResponse.updatedAt);
  t.is(asyncOperationPgRecord.created_at.getTime(), dynamoResponse.createdAt);
});

test('updateAsyncOperation does not update DynamoDB/PostgreSQL if write to Elasticsearch fails', async (t) => {
  const status = 'SUCCEEDED';
  const output = { foo: cryptoRandomString({ length: 5 }) };
  const updateTime = (Number(Date.now())).toString();

  const fakeEsClient = {
    update: () => {
      throw new Error('ES fail');
    },
  };

  await t.throwsAsync(
    updateAsyncOperation({
      status,
      output,
      envOverride: {
        asyncOperationsTable: t.context.dynamoTableName,
        asyncOperationId: t.context.asyncOperationId,
        ...localStackConnectionEnv,
        PG_DATABASE: testDbName,
        updateTime,
      },
      esClient: fakeEsClient,
    }),
    { message: 'ES fail' }
  );

  const dynamoResponse = await DynamoDb.get({
    tableName: t.context.dynamoTableName,
    item: { id: t.context.asyncOperationId },
    client: t.context.dynamodbDocClient,
    getParams: { ConsistentRead: true },
  });
  t.deepEqual(dynamoResponse, t.context.testAsyncOperation);

  const asyncOperationPgRecord = await t.context.asyncOperationPgModel
    .get(
      t.context.testKnex,
      {
        id: t.context.asyncOperationId,
      }
    );
  t.like(asyncOperationPgRecord, t.context.testAsyncOperationPgRecord);

  const asyncOpEsRecord = await t.context.esAsyncOperationsClient.get(
    t.context.testAsyncOperation.id
  );
  t.deepEqual(asyncOpEsRecord, {
    ...t.context.testAsyncOperation,
    _id: asyncOpEsRecord._id,
    timestamp: asyncOpEsRecord.timestamp,
  });
});

test('updateAsyncOperation does not update PostgreSQL/Elasticsearch if write to DynamoDB fails', async (t) => {
  const status = 'SUCCEEDED';
  const output = { foo: cryptoRandomString({ length: 5 }) };
  const updateTime = (Number(Date.now())).toString();

  const fakeDynamoClient = {
    updateItem: () => {
      throw new Error('Dynamo fail');
    },
  };

  await t.throwsAsync(
    updateAsyncOperation({
      status,
      output,
      envOverride: {
        asyncOperationsTable: t.context.dynamoTableName,
        asyncOperationId: t.context.asyncOperationId,
        ...localStackConnectionEnv,
        PG_DATABASE: testDbName,
        updateTime,
      },
      dynamoDbClient: fakeDynamoClient,
    }),
    { message: 'Dynamo fail' }
  );

  const dynamoResponse = await DynamoDb.get({
    tableName: t.context.dynamoTableName,
    item: { id: t.context.asyncOperationId },
    client: t.context.dynamodbDocClient,
    getParams: { ConsistentRead: true },
  });
  t.deepEqual(dynamoResponse, t.context.testAsyncOperation);

  const asyncOperationPgRecord = await t.context.asyncOperationPgModel
    .get(
      t.context.testKnex,
      {
        id: t.context.asyncOperationId,
      }
    );
  t.like(asyncOperationPgRecord, t.context.testAsyncOperationPgRecord);

  const asyncOpEsRecord = await t.context.esAsyncOperationsClient.get(
    t.context.testAsyncOperation.id
  );
  t.deepEqual(asyncOpEsRecord, {
    ...t.context.testAsyncOperation,
    _id: asyncOpEsRecord._id,
    timestamp: asyncOpEsRecord.timestamp,
  });
});

test('updateAsyncOperation does not update DynamoDB/Elasticsearch if write to PostgreSQL fails', async (t) => {
  const status = 'SUCCEEDED';
  const output = { foo: cryptoRandomString({ length: 5 }) };
  const updateTime = (Number(Date.now())).toString();

  const fakePgModel = {
    update: () => {
      throw new Error('PG fail');
    },
  };

  await t.throwsAsync(
    updateAsyncOperation({
      status,
      output,
      envOverride: {
        asyncOperationsTable: t.context.dynamoTableName,
        asyncOperationId: t.context.asyncOperationId,
        ...localStackConnectionEnv,
        PG_DATABASE: testDbName,
        updateTime,
      },
      asyncOperationPgModel: fakePgModel,
    }),
    { message: 'PG fail' }
  );

  const dynamoResponse = await DynamoDb.get({
    tableName: t.context.dynamoTableName,
    item: { id: t.context.asyncOperationId },
    client: t.context.dynamodbDocClient,
    getParams: { ConsistentRead: true },
  });
  t.deepEqual(dynamoResponse, t.context.testAsyncOperation);

  const asyncOperationPgRecord = await t.context.asyncOperationPgModel
    .get(
      t.context.testKnex,
      {
        id: t.context.asyncOperationId,
      }
    );
  t.like(asyncOperationPgRecord, t.context.testAsyncOperationPgRecord);

  const asyncOpEsRecord = await t.context.esAsyncOperationsClient.get(
    t.context.testAsyncOperation.id
  );
  t.deepEqual(asyncOpEsRecord, {
    ...t.context.testAsyncOperation,
    _id: asyncOpEsRecord._id,
    timestamp: asyncOpEsRecord.timestamp,
  });
});<|MERGE_RESOLUTION|>--- conflicted
+++ resolved
@@ -85,16 +85,12 @@
   await t.context.dynamodbDocClient.put({
     TableName: t.context.dynamoTableName,
     Item: t.context.testAsyncOperation,
-<<<<<<< HEAD
-  });
-=======
-  }).promise();
+  });
   await indexAsyncOperation(
     t.context.esClient,
     t.context.testAsyncOperation,
     t.context.esIndex
   );
->>>>>>> d5b84af1
   await t.context.asyncOperationPgModel.create(
     t.context.testKnex,
     t.context.testAsyncOperationPgRecord
