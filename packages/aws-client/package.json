--- conflicted
+++ resolved
@@ -53,15 +53,9 @@
     "@aws-sdk/s3-request-presigner": "^3.58.0",
     "@aws-sdk/signature-v4-crt": "^3.58.0",
     "@aws-sdk/types": "^3.58.0",
-<<<<<<< HEAD
-    "@cumulus/checksum": "15.0.0",
-    "@cumulus/errors": "15.0.0",
-    "@cumulus/logger": "15.0.0",
-=======
     "@cumulus/checksum": "16.0.0",
     "@cumulus/errors": "16.0.0",
     "@cumulus/logger": "16.0.0",
->>>>>>> 49f3b088
     "aws-sdk": "^2.585.0",
     "jsonpath-plus": "^1.1.0",
     "lodash": "~4.17.21",
