--- conflicted
+++ resolved
@@ -57,13 +57,9 @@
     "pump": "^3.0.0"
   },
   "devDependencies": {
-<<<<<<< HEAD
     "ava": "^3.8.2",
-=======
     "@types/lodash": "^4.14.150",
     "@types/pump": "^1.1.0",
-    "ava": "^2.1.0",
->>>>>>> 3cf45551
     "crypto-random-string": "^3.2.0",
     "delay": "^4.3.0",
     "jsdoc-to-markdown": "^5.0.3",
