{
  "name": "@cumulus/aws-client",
<<<<<<< HEAD
  "version": "16.1.1",
=======
  "version": "17.0.0",
>>>>>>> bd5d4569
  "description": "Utilities for working with AWS",
  "keywords": [
    "GIBS",
    "CUMULUS",
    "NASA"
  ],
  "engines": {
    "node": ">=16.19.0"
  },
  "files": [
    "*.js",
    "*.d.ts",
    "lib/*.js",
    "lib/*.d.ts"
  ],
  "publishConfig": {
    "access": "public"
  },
  "homepage": "https://github.com/nasa/cumulus/tree/master/packages/aws-client/README.md",
  "repository": {
    "type": "git",
    "url": "https://github.com/nasa/cumulus"
  },
  "scripts": {
    "build-docs": "npm run tsc && ../../node_modules/.bin/jsdoc2md -t templates/README.hbs *.js > README.md",
    "clean": "git clean -d -x -e node_modules -f",
    "test": "../../node_modules/.bin/ava",
    "test:coverage": "../../node_modules/.bin/nyc npm test",
    "prepare": "npm run tsc",
    "tsc": "../../node_modules/.bin/tsc",
    "tsc:listEmittedFiles": "../../node_modules/.bin/tsc --listEmittedFiles",
    "watch-test": "../../node_modules/.bin/tsc-watch --onsuccess 'npm test'",
    "coverage": "python ../../scripts/coverage_handler/coverage.py"
  },
  "ava": {
    "files": [
      "tests/**/*.js"
    ],
    "verbose": true
  },
  "author": "Cumulus Authors",
  "license": "Apache-2.0",
  "dependencies": {
    "@aws-sdk/client-api-gateway": "^3.58.0",
    "@aws-sdk/client-dynamodb": "^3.58.0",
    "@aws-sdk/client-dynamodb-streams": "^3.58.0",
    "@aws-sdk/client-s3": "^3.58.0",
    "@aws-sdk/lib-dynamodb": "^3.58.0",
    "@aws-sdk/lib-storage": "^3.58.0",
    "@aws-sdk/s3-request-presigner": "^3.58.0",
    "@aws-sdk/signature-v4-crt": "^3.58.0",
    "@aws-sdk/types": "^3.58.0",
<<<<<<< HEAD
    "@cumulus/checksum": "16.1.1",
    "@cumulus/errors": "16.1.1",
    "@cumulus/logger": "16.1.1",
=======
    "@cumulus/checksum": "17.0.0",
    "@cumulus/errors": "17.0.0",
    "@cumulus/logger": "17.0.0",
>>>>>>> bd5d4569
    "aws-sdk": "^2.585.0",
    "jsonpath-plus": "^1.1.0",
    "lodash": "~4.17.21",
    "mem": "^8.0.2",
    "p-map": "^1.2.0",
    "p-retry": "^4.2.0",
    "p-timeout": "^4.1.0",
    "p-wait-for": "^3.2.0",
    "pump": "^3.0.0",
    "uuid": "^8.2.0"
  },
  "devDependencies": {
    "@types/uuid": "^8.0.0"
  }
}<|MERGE_RESOLUTION|>--- conflicted
+++ resolved
@@ -1,10 +1,6 @@
 {
   "name": "@cumulus/aws-client",
-<<<<<<< HEAD
-  "version": "16.1.1",
-=======
   "version": "17.0.0",
->>>>>>> bd5d4569
   "description": "Utilities for working with AWS",
   "keywords": [
     "GIBS",
@@ -57,15 +53,9 @@
     "@aws-sdk/s3-request-presigner": "^3.58.0",
     "@aws-sdk/signature-v4-crt": "^3.58.0",
     "@aws-sdk/types": "^3.58.0",
-<<<<<<< HEAD
-    "@cumulus/checksum": "16.1.1",
-    "@cumulus/errors": "16.1.1",
-    "@cumulus/logger": "16.1.1",
-=======
     "@cumulus/checksum": "17.0.0",
     "@cumulus/errors": "17.0.0",
     "@cumulus/logger": "17.0.0",
->>>>>>> bd5d4569
     "aws-sdk": "^2.585.0",
     "jsonpath-plus": "^1.1.0",
     "lodash": "~4.17.21",
