//@ts-check
/**
 * @module SQS
 */
import Logger from '@cumulus/logger';
import { CumulusMessage } from '@cumulus/types/message';
import get from 'lodash/get';
import isObject from 'lodash/isObject';
import isString from 'lodash/isString';
import isNil from 'lodash/isNil';
import { SQSRecord } from 'aws-lambda';
<<<<<<< HEAD
import {
  CreateQueueCommand,
  DeleteMessageCommand,
  DeleteQueueCommand,
  GetQueueAttributesCommand,
  GetQueueUrlCommand,
  QueueAttributeName,
  ReceiveMessageCommand,
  SendMessageCommand } from '@aws-sdk/client-sqs';
=======
import { Message, QueueAttributeName } from '@aws-sdk/client-sqs';
>>>>>>> 949cb895

import { StepFunctionEventBridgeEvent } from './Lambda';
import { sqs } from './services';

const log = new Logger({ sender: '@cumulus/aws-client/SQS' });
export interface SQSMessage extends Message {
  ReceiptHandle: string
}

export const getQueueNameFromUrl = (queueUrl: string) => queueUrl.split('/').pop();

export const getQueueUrl = (sourceArn: string, queueName: string) => {
  const arnParts = sourceArn.split(':');
  return `https://sqs.${arnParts[3]}.amazonaws.com/${arnParts[4]}/${queueName}`;
};

export const getQueueUrlByName = async (queueName: string) => {
  const command = new GetQueueUrlCommand({ QueueName: queueName });
  const response = await sqs().send(command);

  return response.QueueUrl;
};

/**
 * Create an SQS Queue.  Properly handles localstack queue URLs
 */
export async function createQueue(QueueName: string) {
  const command = new CreateQueueCommand({ QueueName });

  const createQueueResponse = await sqs().send(command)
    .catch((error) => {
      log.error(error);
      throw error;
    });

  return createQueueResponse.QueueUrl;
}

export const deleteQueue = (queueUrl: string) => {
  const command = new DeleteQueueCommand({ QueueUrl: queueUrl });

  return sqs().send(command)
    .catch((error) => {
      log.error(error);
      throw error;
    });
};

export const getQueueAttributes = async (queueName: string) => {
  const queueUrl = await getQueueUrlByName(queueName);

  if (!queueUrl) {
    throw new Error(`Unable to determine QueueUrl of ${queueName}`);
  }

  const command = new GetQueueAttributesCommand({
    AttributeNames: ['All'],
    QueueUrl: queueUrl,
  });

  const response = await sqs().send(command);

  return {
    ...response.Attributes,
    name: queueName,
  };
};

/**
 * Send a message to AWS SQS
 *
 * @param queueUrl - url of the SQS queue
 * @param message - either string or object message. If an
 *   object it will be serialized into a JSON string.
 * @param logOverride - optional Logger passed in for testing
 * @returns {Promise} resolves when the messsage has been sent
 **/
export const sendSQSMessage = (
  queueUrl: string,
  message: string | object,
  logOverride: Logger | undefined = undefined
) => {
  const logger = logOverride || log;
  let messageBody;
  if (isString(message)) messageBody = message;
  else if (isObject(message)) messageBody = JSON.stringify(message);
  else throw new Error('body type is not accepted');

  const command = new SendMessageCommand({
    MessageBody: messageBody,
    QueueUrl: queueUrl,
  });

  return sqs().send(command)
    .catch((error) => {
      logger.error(error);
      throw error;
    });
};

type ReceiveSQSMessagesOptions = {
  numOfMessages?: number,
  visibilityTimeout?: number,
  waitTimeSeconds?: number
};

/**
 * Receives SQS messages from a given queue. The number of messages received
 * can be set and the timeout is also adjustable.
 *
 * @param queueUrl - url of the SQS queue
 * @param options - options object
 * @param {integer} [options.numOfMessages=1] - number of messages to read from the queue
 * @param {integer} [options.visibilityTimeout=30] - number of seconds a message is invisible
 *   after read
 * @param {integer} [options.waitTimeSeconds=0] - number of seconds to poll SQS queue (long polling)
 * @returns {Promise<Array>} an array of messages
 */
export const receiveSQSMessages = async (
  queueUrl: string,
  options: ReceiveSQSMessagesOptions
): Promise<SQSMessage[]> => {
  const params = {
    QueueUrl: queueUrl,
    AttributeNames: [QueueAttributeName.All],
    // 0 is a valid value for VisibilityTimeout
    VisibilityTimeout: isNil(options.visibilityTimeout) ? 30 : options.visibilityTimeout,
    WaitTimeSeconds: options.waitTimeSeconds || 0,
    MaxNumberOfMessages: options.numOfMessages || 1,
  };

  const command = new ReceiveMessageCommand(params);

  const messages = await sqs().send(command)
    .catch((error) => {
      log.error(error);
      throw error;
    });

  return <SQSMessage[]>(messages.Messages ?? []);
};

/**
 * Bare check for SQS message Shape
 */
export const isSQSRecordLike = (message: Object): message is SQSRecord => (
  message instanceof Object
  && ('body' in message || 'Body' in message)
);

/**
 * Extract SQS message body
 */
export const parseSQSMessageBody = (
  message: SQSRecord | AWS.SQS.Message
): StepFunctionEventBridgeEvent | CumulusMessage | SQSRecord =>
  JSON.parse(get(message, 'Body', get(message, 'body')) ?? '{}');

/**
 * Delete a given SQS message from a given queue.
 */
export const deleteSQSMessage = (QueueUrl: string, ReceiptHandle: string) => {
  const command = new DeleteMessageCommand({ QueueUrl, ReceiptHandle });

  return sqs().send(command)
    .catch((error) => {
      log.error(error);
      throw error;
    });
};

/**
 * Test if an SQS queue exists
 *
 * @param queueUrl - url of the SQS queue
 * @returns {Promise<boolean>}  - a Promise that will resolve to a boolean indicating
 *                               if the queue exists
 */
export const sqsQueueExists = async (queueUrl: string) => {
  const QueueName = getQueueNameFromUrl(queueUrl);

  if (!QueueName) {
    throw new Error(`Unable to determine QueueName from ${queueUrl}`);
  }

  const command = new GetQueueUrlCommand({ QueueName });

  try {
    await sqs().send(command);
    return true;
  } catch (error) {
    if (error.name === 'QueueDoesNotExist') {
      log.warn(`Queue ${QueueName} does not exist`);
      return false;
    }
    log.error(error);
    throw error;
  }
};<|MERGE_RESOLUTION|>--- conflicted
+++ resolved
@@ -9,19 +9,16 @@
 import isString from 'lodash/isString';
 import isNil from 'lodash/isNil';
 import { SQSRecord } from 'aws-lambda';
-<<<<<<< HEAD
 import {
   CreateQueueCommand,
   DeleteMessageCommand,
   DeleteQueueCommand,
   GetQueueAttributesCommand,
   GetQueueUrlCommand,
+  Message,
   QueueAttributeName,
   ReceiveMessageCommand,
   SendMessageCommand } from '@aws-sdk/client-sqs';
-=======
-import { Message, QueueAttributeName } from '@aws-sdk/client-sqs';
->>>>>>> 949cb895
 
 import { StepFunctionEventBridgeEvent } from './Lambda';
 import { sqs } from './services';
