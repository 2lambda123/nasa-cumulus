import * as AWS from 'aws-sdk';

import { APIGatewayClient } from '@aws-sdk/client-api-gateway';
import { CloudWatchEvents } from '@aws-sdk/client-cloudwatch-events';
import { CloudFormation } from '@aws-sdk/client-cloudformation';
import { DynamoDBStreamsClient } from '@aws-sdk/client-dynamodb-streams';
import { DynamoDB, DynamoDBClient } from '@aws-sdk/client-dynamodb';
import { Kinesis } from '@aws-sdk/client-kinesis';
import { KMS } from '@aws-sdk/client-kms';
import { Lambda } from '@aws-sdk/client-lambda';
import { S3 } from '@aws-sdk/client-s3';
import { ECS } from '@aws-sdk/client-ecs';
import { SNS } from '@aws-sdk/client-sns';
import { SQS } from '@aws-sdk/client-sqs';
<<<<<<< HEAD
export type AWSClientTypes =
=======
export type AWSClientTypes = 
>>>>>>> 6d0cbe23
    APIGatewayClient |
    DynamoDB |
    DynamoDBClient |
    DynamoDBStreamsClient |
    Lambda |
    ECS |
    S3 |
    SNS |
    SQS |
    CloudWatchEvents |
    CloudFormation |
    Kinesis |
    KMS |
    AWS.Service |
    AWS.DynamoDB.DocumentClient;<|MERGE_RESOLUTION|>--- conflicted
+++ resolved
@@ -12,11 +12,8 @@
 import { ECS } from '@aws-sdk/client-ecs';
 import { SNS } from '@aws-sdk/client-sns';
 import { SQS } from '@aws-sdk/client-sqs';
-<<<<<<< HEAD
-export type AWSClientTypes =
-=======
+
 export type AWSClientTypes = 
->>>>>>> 6d0cbe23
     APIGatewayClient |
     DynamoDB |
     DynamoDBClient |
