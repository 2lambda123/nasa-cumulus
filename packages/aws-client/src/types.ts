--- conflicted
+++ resolved
@@ -5,10 +5,5 @@
 import { DynamoDB, DynamoDBClient } from '@aws-sdk/client-dynamodb';
 import { S3 } from '@aws-sdk/client-s3';
 
-<<<<<<< HEAD
 export type AWSClientTypes = ApiGatewayV2Client | DynamoDB
-| DynamoDBClient | DynamoDBStreamsClient | AWS.Service | AWS.DynamoDB.DocumentClient;
-=======
-export type AWSClientTypes = DynamoDB
-| DynamoDBClient | DynamoDBStreamsClient | S3 | AWS.Service | AWS.DynamoDB.DocumentClient;
->>>>>>> 2c324e98
+| DynamoDBClient | DynamoDBStreamsClient | S3 | AWS.Service | AWS.DynamoDB.DocumentClient;