import { APIGatewayClient } from '@aws-sdk/client-api-gateway';
import { DynamoDB } from '@aws-sdk/client-dynamodb';
import { DynamoDBStreamsClient } from '@aws-sdk/client-dynamodb-streams';
<<<<<<< HEAD
import { KMS } from '@aws-sdk/client-kms';
=======
import { Kinesis } from '@aws-sdk/client-kinesis';
>>>>>>> 66b81b08
import { Lambda } from '@aws-sdk/client-lambda';
import { S3 } from '@aws-sdk/client-s3';
import { SQS } from '@aws-sdk/client-sqs';
import { DynamoDBDocument, TranslateConfig } from '@aws-sdk/lib-dynamodb';
import { SNS } from '@aws-sdk/client-sns';
import * as AWS from 'aws-sdk';

import awsClient from './client';

export const apigateway = awsClient(APIGatewayClient, '2015-07-09');
export const ecs = awsClient(AWS.ECS, '2014-11-13');
export const ec2 = awsClient(AWS.EC2, '2016-11-15');
export const s3 = awsClient(S3, '2006-03-01');
export const kinesis = awsClient(Kinesis, '2013-12-02');
export const lambda = awsClient(Lambda, '2015-03-31');
export const sqs = awsClient(SQS, '2012-11-05');
export const cloudwatchevents = awsClient(AWS.CloudWatchEvents, '2014-02-03');
export const cloudwatchlogs = awsClient(AWS.CloudWatchLogs, '2014-03-28');
export const cloudwatch = awsClient(AWS.CloudWatch, '2010-08-01');
export const dynamodb = awsClient(DynamoDB, '2012-08-10');
export const dynamodbstreams = awsClient(DynamoDBStreamsClient, '2012-08-10');
export const dynamodbDocClient = (docClientOptions?: TranslateConfig, dynamoOptions?: object) =>
  DynamoDBDocument.from(
    awsClient(DynamoDB, '2012-08-10')(dynamoOptions),
    docClientOptions
  );
export const sfn = awsClient(AWS.StepFunctions, '2016-11-23');
export const cf = awsClient(AWS.CloudFormation, '2010-05-15');
export const sns = awsClient(SNS, '2010-03-31');
export const secretsManager = awsClient(AWS.SecretsManager, '2017-10-17');
export const systemsManager = awsClient(AWS.SSM, '2017-10-17');
export const kms = awsClient(KMS, '2014-11-01');
export const es = awsClient(AWS.ES, '2015-01-01');
export const sts = awsClient(AWS.STS, '2011-06-15');<|MERGE_RESOLUTION|>--- conflicted
+++ resolved
@@ -1,11 +1,8 @@
 import { APIGatewayClient } from '@aws-sdk/client-api-gateway';
 import { DynamoDB } from '@aws-sdk/client-dynamodb';
 import { DynamoDBStreamsClient } from '@aws-sdk/client-dynamodb-streams';
-<<<<<<< HEAD
+import { Kinesis } from '@aws-sdk/client-kinesis';
 import { KMS } from '@aws-sdk/client-kms';
-=======
-import { Kinesis } from '@aws-sdk/client-kinesis';
->>>>>>> 66b81b08
 import { Lambda } from '@aws-sdk/client-lambda';
 import { S3 } from '@aws-sdk/client-s3';
 import { SQS } from '@aws-sdk/client-sqs';
