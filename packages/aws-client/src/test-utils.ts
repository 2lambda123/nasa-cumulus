--- conflicted
+++ resolved
@@ -12,13 +12,8 @@
   APIGatewayClient: 4566,
   CloudFormation: 4566,
   cloudwatch: 4566,
-<<<<<<< HEAD
-  cloudwatchevents: 4566,
+  CloudWatchEvents: 4566,
   CloudWatchLogs: 4566,
-=======
-  CloudWatchEvents: 4566,
-  cloudwatchlogs: 4566,
->>>>>>> d53c4ee8
   DynamoDB: 4566,
   DynamoDBClient: 4566,
   DynamoDBStreamsClient: 4566,
