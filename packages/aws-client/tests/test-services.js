--- conflicted
+++ resolved
@@ -5,12 +5,8 @@
 const { CloudWatchEvents } = require('@aws-sdk/client-cloudwatch-events');
 const { CloudFormation } = require('@aws-sdk/client-cloudformation');
 const { DynamoDB } = require('@aws-sdk/client-dynamodb');
-<<<<<<< HEAD
 const { ECS } = require('@aws-sdk/client-ecs');
-const { S3 } = require('@aws-sdk/client-s3');
-=======
 const { Kinesis } = require('@aws-sdk/client-kinesis');
->>>>>>> a02cfafd
 const { Lambda } = require('@aws-sdk/client-lambda');
 const { S3 } = require('@aws-sdk/client-s3');
 const { KMS } = require('@aws-sdk/client-kms');
