'use strict';

const fs = require('fs');
const os = require('os');
const path = require('path');
const { tmpdir } = require('os');
const test = require('ava');
const cryptoRandomString = require('crypto-random-string');
const delay = require('delay');
const pTimeout = require('p-timeout');
const { Readable } = require('stream');
const { promisify } = require('util');
const { UnparsableFileLocationError } = require('@cumulus/errors');

const {
  calculateObjectHash,
  calculateS3ObjectChecksum,
  createBucket,
  downloadS3File,
  getFileBucketAndKey,
  getJsonS3Object,
<<<<<<< HEAD
  getObjectReadStream,
  getS3ObjectReadStream,
=======
  getObjectSize,
>>>>>>> 06dc5b49
  getS3Object,
  getTextObject,
  headObject,
  listS3ObjectsV2,
  putFile,
  recursivelyDeleteS3Bucket,
  s3Join,
  validateS3ObjectChecksum
} = require('../S3');
const awsServices = require('../services');

const mkdtemp = promisify(fs.mkdtemp);
const rmdir = promisify(fs.rmdir);
const unlink = promisify(fs.unlink);
const writeFile = promisify(fs.writeFile);

const randomString = () => cryptoRandomString({ length: 10 });

const streamToString = (stream) => {
  let result = '';

  // eslint-disable-next-line no-return-assign
  stream.on('data', (chunk) => result += chunk.toString());

  return new Promise((resolve) => {
    stream.on('end', () => resolve(result));
  });
};

const stageTestObjectToLocalStack = async (bucket, body) => {
  const key = randomString();

  await awsServices.s3().putObject({
    Bucket: bucket,
    Key: key,
    Body: body
  }).promise();

  return key;
};

test.before(async (t) => {
  t.context.Bucket = randomString();

  await createBucket(t.context.Bucket);
});

test.after.always(async (t) => {
  await recursivelyDeleteS3Bucket(t.context.Bucket);
});

test('getTextObject() returns the contents of an S3 object', async (t) => {
  const { Bucket } = t.context;

  const Key = await stageTestObjectToLocalStack(Bucket, 'asdf');

  t.is(await getTextObject(Bucket, Key), 'asdf');
});

test('getJsonS3Object() returns the JSON-parsed contents of an S3 object', async (t) => {
  const { Bucket } = t.context;

  const Key = await stageTestObjectToLocalStack(
    Bucket,
    JSON.stringify({ a: 1 })
  );

  t.deepEqual(await getJsonS3Object(Bucket, Key), { a: 1 });
});

test('createBucket() creates a bucket', async (t) => {
  const bucketName = randomString();
  await createBucket(bucketName);

  try {
    await t.notThrowsAsync(
      awsServices.s3().headBucket({ Bucket: bucketName }).promise()
    );
  } finally {
    await awsServices.s3().deleteBucket({ Bucket: bucketName }).promise();
  }
});

test('putFile() uploads a file to S3', async (t) => {
  const tmpDir = await mkdtemp(`${os.tmpdir()}${path.sep}`);
  const sourceFile = path.join(tmpDir, 'asdf');
  const key = randomString();

  try {
    await writeFile(sourceFile, 'asdf');
    await putFile(t.context.Bucket, key, sourceFile);
  } finally {
    await unlink(sourceFile);
    await rmdir(tmpDir);
  }

  const fetchedFile = await getS3Object(t.context.Bucket, key);
  t.is(fetchedFile.Body.toString(), 'asdf');
});

test('getS3Object() returns an existing S3 object', async (t) => {
  const { Bucket } = t.context;

  const Key = await stageTestObjectToLocalStack(Bucket, 'asdf');

  const response = await getS3Object(Bucket, Key);
  t.is(response.Body.toString(), 'asdf');
});

test('getS3Object() immediately throws an exception if the requested bucket does not exist', async (t) => {
  const promisedGetS3Object = getS3Object(randomString(), 'asdf');
  const err = await t.throwsAsync(pTimeout(promisedGetS3Object, 5000));
  t.is(err.code, 'NoSuchBucket');
});

test('getS3Object() throws an exception if the requested key does not exist', async (t) => {
  const { Bucket } = t.context;

  const err = await t.throwsAsync(
    () => getS3Object(Bucket, 'does-not-exist', { retries: 1 })
  );
  t.is(err.code, 'NoSuchKey');
});

test('getS3Object() immediately throws an exception if the requested key does not exist', async (t) => {
  const { Bucket } = t.context;

  const promisedGetS3Object = getS3Object(Bucket, 'asdf');

  const err = await t.throwsAsync(pTimeout(promisedGetS3Object, 5000));

  t.is(err.code, 'NoSuchKey');
});

test('getS3Object() will retry if the requested key does not exist', async (t) => {
  const { Bucket } = t.context;
  const Key = randomString();

  const promisedGetS3Object = getS3Object(Bucket, Key, { retries: 5 });
  await delay(3000)
    .then(() => awsServices.s3().putObject({ Bucket, Key, Body: 'asdf' }).promise());

  const response = await promisedGetS3Object;

  t.is(response.Body.toString(), 'asdf');
});

test('s3Join behaves as expected', (t) => {
  // Handles an array argument
  t.is(s3Join(['a', 'b', 'c']), 'a/b/c');

  t.is(s3Join(['a', 'b']), 'a/b');
  t.is(s3Join(['a', 'b/']), 'a/b/');
  t.is(s3Join(['a/', 'b']), 'a/b');
  t.is(s3Join(['/a', 'b']), 'a/b');
  t.is(s3Join(['a/', 'b']), 'a/b');

  t.is(s3Join(['a']), 'a');
  t.is(s3Join(['/a']), 'a');
  t.is(s3Join(['a/']), 'a/');

  // Handles a list of arguments
  t.is(s3Join('a', 'b'), 'a/b');
});

test('listS3ObjectsV2 handles non-truncated case', async (t) => {
  const Bucket = randomString();
  await createBucket(Bucket);

  await Promise.all(['a', 'b', 'c'].map((Key) => awsServices.s3().putObject({
    Bucket,
    Key,
    Body: 'my-body'
  }).promise()));

  // List things from S3
  const result = await listS3ObjectsV2({ Bucket, MaxKeys: 5 });
  const actualKeys = new Set(result.map((object) => object.Key));
  const expectedKeys = new Set(['a', 'b', 'c']);

  t.deepEqual(actualKeys, expectedKeys);

  return recursivelyDeleteS3Bucket(Bucket);
});

test('listS3ObjectsV2 handles truncated case', async (t) => {
  const Bucket = randomString();
  await createBucket(Bucket);

  await Promise.all(['a', 'b', 'c'].map((Key) => awsServices.s3().putObject({
    Bucket,
    Key,
    Body: 'my-body'
  }).promise()));

  // List things from S3
  const result = await listS3ObjectsV2({ Bucket, MaxKeys: 2 });
  const actualKeys = new Set(result.map((object) => object.Key));
  const expectedKeys = new Set(['a', 'b', 'c']);

  t.deepEqual(actualKeys, expectedKeys);

  return recursivelyDeleteS3Bucket(Bucket);
});

test('downloadS3File rejects promise if key not found', async (t) => {
  const Bucket = randomString();
  await createBucket(Bucket);

  try {
    await downloadS3File({ Bucket, Key: 'not-gonna-find-it' }, '/tmp/wut');
  } catch (error) {
    t.is(error.message, 'The specified key does not exist.');
  }
});

test('downloadS3File resolves filepath if key is found', async (t) => {
  const Bucket = randomString();
  const Key = 'example';
  const Body = 'example';

  await createBucket(Bucket);
  await awsServices.s3().putObject({ Bucket, Key: Key, Body: Body }).promise();

  const params = { Bucket, Key: Key };
  const filepath = await downloadS3File(params, path.join(tmpdir(), 'example'));

  const result = await new Promise((resolve, reject) => {
    fs.readFile(filepath, 'utf-8', (err, data) => {
      if (err) reject(err);
      else resolve(data);
    });
  });

  t.is(result, Body);
});

test('calculateS3ObjectChecksum returns correct checksum', async (t) => {
  const Bucket = randomString();
  const Key = 'example';
  const Body = 'example';
  const cksum = 148323542;
  const md5sum = '1a79a4d60de6718e8e5b326e338ae533';
  const shasum = 'c3499c2729730a7f807efb8676a92dcb6f8a3f8f';
  const sha256sum = '50d858e0985ecc7f60418aaf0cc5ab587f42c2570a884095a9e8ccacd0f6545c';

  await createBucket(Bucket);
  await awsServices.s3().putObject({ Bucket, Key, Body }).promise();

  const ck = await calculateS3ObjectChecksum({ algorithm: 'cksum', bucket: Bucket, key: Key });
  const md5 = await calculateS3ObjectChecksum({ algorithm: 'md5', bucket: Bucket, key: Key });
  const sha1 = await calculateS3ObjectChecksum({ algorithm: 'sha1', bucket: Bucket, key: Key });
  const sha256 = await calculateS3ObjectChecksum({ algorithm: 'sha256', bucket: Bucket, key: Key });
  t.is(ck, cksum);
  t.is(md5, md5sum);
  t.is(sha1, shasum);
  t.is(sha256, sha256sum);
  return recursivelyDeleteS3Bucket(Bucket);
});

test('validateS3ObjectChecksum returns true for good checksum', async (t) => {
  const Bucket = randomString();
  const Key = 'example';
  const Body = 'example';

  await createBucket(Bucket);
  await awsServices.s3().putObject({ Bucket, Key, Body }).promise();

  const cksum = 148323542;
  const ret = await validateS3ObjectChecksum({
    algorithm: 'cksum', bucket: Bucket, key: Key, expectedSum: cksum
  });
  t.true(ret);
  return recursivelyDeleteS3Bucket(Bucket);
});

test('validateS3ObjectChecksum throws InvalidChecksum error on bad checksum', async (t) => {
  const Bucket = randomString();
  const Key = 'example';
  const Body = 'example';

  await createBucket(Bucket);
  await awsServices.s3().putObject({ Bucket, Key, Body }).promise();

  const cksum = 11111111111;

  await t.throwsAsync(
    () => validateS3ObjectChecksum({
      algorithm: 'cksum', bucket: Bucket, key: Key, expectedSum: cksum
    }),
    {
      message: `Invalid checksum for S3 object s3://${Bucket}/${Key} with type cksum and expected sum ${cksum}`
    }
  );

  return recursivelyDeleteS3Bucket(Bucket);
});

test('getFileBucketAndKey parses bucket and key', (t) => {
  const pathParams = 'test-bucket/path/key.txt';

  const [bucket, key] = getFileBucketAndKey(pathParams);

  t.is(bucket, 'test-bucket');
  t.is(key, 'path/key.txt');
});

test('getFileBucketAndKey throws UnparsableFileLocationError if location cannot be parsed', (t) => {
  const pathParams = 'test-bucket';

  t.throws(
    () => getFileBucketAndKey(pathParams),
    { instanceOf: UnparsableFileLocationError }
  );
});

test('headObject() will retry if the requested key does not exist', async (t) => {
  const { Bucket } = t.context;
  const Key = randomString();

  const promisedHeadObject = headObject(Bucket, Key, { retries: 5 });
  await delay(3000)
    .then(() => awsServices.s3().putObject({ Bucket, Key, Body: 'asdf' }).promise());

  await t.notThrowsAsync(promisedHeadObject);
});

<<<<<<< HEAD
test('getObjectReadStream() returns a readable stream for the requested object', async (t) => {
  const key = await stageTestObjectToLocalStack(t.context.Bucket, 'asdf');

  const s3 = awsServices.s3();

  const stream = getObjectReadStream({ s3, bucket: t.context.Bucket, key });

  const result = await streamToString(stream);

  t.is(result, 'asdf');
});

test('getS3ObjectReadStream() returns a readable stream for the requested object', async (t) => {
  const key = await stageTestObjectToLocalStack(t.context.Bucket, 'asdf');

  const stream = getS3ObjectReadStream(t.context.Bucket, key);

  const result = await streamToString(stream);

  t.is(result, 'asdf');
});

test('calculateObjectHash() calculates the correct hash', async (t) => {
  const key = 'expected-key';

  let getObjectCallCount = 0;

  const stubS3 = {
    getObject: (params = {}) => {
      getObjectCallCount += 1;

      t.is(params.Bucket, t.context.Bucket);
      t.is(params.Key, key);

      return {
        createReadStream: () => Readable.from(['asdf'])
      };
    }
  };

  const hash = await calculateObjectHash({
    s3: stubS3,
    bucket: t.context.Bucket,
    key,
    algorithm: 'md5'
  });

  t.is(getObjectCallCount, 1);

  t.is(hash, '912ec803b2ce49e4a541068d495ab570');
=======
test('getObjectSize() returns the size of an object', async (t) => {
  const { Bucket } = t.context;
  const key = randomString();

  await awsServices.s3().putObject({
    Bucket,
    Key: key,
    Body: 'asdf'
  }).promise();

  const objectSize = await getObjectSize({
    s3: awsServices.s3(),
    bucket: Bucket,
    key
  });

  t.is(objectSize, 4);
>>>>>>> 06dc5b49
});<|MERGE_RESOLUTION|>--- conflicted
+++ resolved
@@ -19,13 +19,10 @@
   downloadS3File,
   getFileBucketAndKey,
   getJsonS3Object,
-<<<<<<< HEAD
   getObjectReadStream,
+  getObjectSize,
+  getS3Object,
   getS3ObjectReadStream,
-=======
-  getObjectSize,
->>>>>>> 06dc5b49
-  getS3Object,
   getTextObject,
   headObject,
   listS3ObjectsV2,
@@ -352,7 +349,6 @@
   await t.notThrowsAsync(promisedHeadObject);
 });
 
-<<<<<<< HEAD
 test('getObjectReadStream() returns a readable stream for the requested object', async (t) => {
   const key = await stageTestObjectToLocalStack(t.context.Bucket, 'asdf');
 
@@ -403,7 +399,8 @@
   t.is(getObjectCallCount, 1);
 
   t.is(hash, '912ec803b2ce49e4a541068d495ab570');
-=======
+});
+
 test('getObjectSize() returns the size of an object', async (t) => {
   const { Bucket } = t.context;
   const key = randomString();
@@ -421,5 +418,4 @@
   });
 
   t.is(objectSize, 4);
->>>>>>> 06dc5b49
 });