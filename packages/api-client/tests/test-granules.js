--- conflicted
+++ resolved
@@ -372,7 +372,33 @@
   }));
 });
 
-<<<<<<< HEAD
+test('updateGranule calls the callback with the expected object', async (t) => {
+  const body = {
+    granuleId: t.context.granuleId,
+    any: 'object',
+  };
+  const expected = {
+    prefix: t.context.testPrefix,
+    payload: {
+      httpMethod: 'PUT',
+      resource: '/{proxy+}',
+      path: `/granules/${t.context.granuleId}`,
+      headers: { 'Content-Type': 'application/json' },
+      body: JSON.stringify(body),
+    },
+  };
+
+  const callback = (configObject) => {
+    t.deepEqual(configObject, expected);
+  };
+
+  await t.notThrowsAsync(granulesApi.updateGranule({
+    callback,
+    prefix: t.context.testPrefix,
+    body,
+  }));
+});
+
 test('updateGranuleStatus calls the callback with the expected object', async (t) => {
   const { testPrefix, granuleId, status } = t.context;
   const body = { status };
@@ -382,19 +408,6 @@
       httpMethod: 'PUT',
       resource: '/{proxy+}',
       path: `/granules/${granuleId}/status`,
-=======
-test('updateGranule calls the callback with the expected object', async (t) => {
-  const body = {
-    granuleId: t.context.granuleId,
-    any: 'object',
-  };
-  const expected = {
-    prefix: t.context.testPrefix,
-    payload: {
-      httpMethod: 'PUT',
-      resource: '/{proxy+}',
-      path: `/granules/${t.context.granuleId}`,
->>>>>>> a156f476
       headers: { 'Content-Type': 'application/json' },
       body: JSON.stringify(body),
     },
@@ -402,7 +415,6 @@
 
   const callback = (configObject) => {
     t.deepEqual(configObject, expected);
-<<<<<<< HEAD
     return Promise.resolve({
       body: JSON.stringify({
         granuleId,
@@ -441,13 +453,5 @@
     callback,
     prefix: testPrefix,
     granuleId,
-=======
-  };
-
-  await t.notThrowsAsync(granulesApi.updateGranule({
-    callback,
-    prefix: t.context.testPrefix,
-    body,
->>>>>>> a156f476
   }));
 });