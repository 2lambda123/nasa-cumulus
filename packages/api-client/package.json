{
  "name": "@cumulus/api-client",
<<<<<<< HEAD
  "version": "15.0.4",
=======
  "version": "16.1.4",
>>>>>>> 61460b9f
  "description": "API client for working with the Cumulus archive API",
  "keywords": [
    "GIBS",
    "CUMULUS",
    "NASA"
  ],
  "engines": {
    "node": ">=16.19.0"
  },
  "publishConfig": {
    "access": "public"
  },
  "homepage": "https://github.com/nasa/cumulus/tree/master/packages/api-client#readme",
  "repository": {
    "type": "git",
    "url": "https://github.com/nasa/cumulus.git",
    "directory": "packages/api-client"
  },
  "scripts": {
    "clean": "git clean -d -x -e node_modules -f",
    "test": "../../node_modules/.bin/ava",
    "test:coverage": "../../node_modules/.bin/nyc npm test",
    "prepare": "npm run tsc",
    "tsc": "../../node_modules/.bin/tsc",
    "tsc:listEmittedFiles": "../../node_modules/.bin/tsc --listEmittedFiles",
    "watch-test": "../../node_modules/.bin/tsc-watch --onsuccess 'npm test'",
    "coverage": "python ../../scripts/coverage_handler/coverage.py"
  },
  "ava": {
    "files": [
      "tests/**"
    ],
    "verbose": true,
    "timeout": "15m"
  },
  "author": "Cumulus Authors",
  "license": "Apache-2.0",
  "dependencies": {
<<<<<<< HEAD
    "@cumulus/aws-client": "15.0.4",
    "@cumulus/logger": "15.0.4",
    "p-retry": "^2.0.0"
  },
  "devDependencies": {
    "@cumulus/types": "15.0.4"
=======
    "@cumulus/aws-client": "16.1.4",
    "@cumulus/logger": "16.1.4",
    "p-retry": "^2.0.0"
  },
  "devDependencies": {
    "@cumulus/types": "16.1.4"
>>>>>>> 61460b9f
  }
}<|MERGE_RESOLUTION|>--- conflicted
+++ resolved
@@ -1,10 +1,6 @@
 {
   "name": "@cumulus/api-client",
-<<<<<<< HEAD
-  "version": "15.0.4",
-=======
   "version": "16.1.4",
->>>>>>> 61460b9f
   "description": "API client for working with the Cumulus archive API",
   "keywords": [
     "GIBS",
@@ -43,20 +39,11 @@
   "author": "Cumulus Authors",
   "license": "Apache-2.0",
   "dependencies": {
-<<<<<<< HEAD
-    "@cumulus/aws-client": "15.0.4",
-    "@cumulus/logger": "15.0.4",
-    "p-retry": "^2.0.0"
-  },
-  "devDependencies": {
-    "@cumulus/types": "15.0.4"
-=======
     "@cumulus/aws-client": "16.1.4",
     "@cumulus/logger": "16.1.4",
     "p-retry": "^2.0.0"
   },
   "devDependencies": {
     "@cumulus/types": "16.1.4"
->>>>>>> 61460b9f
   }
 }