--- conflicted
+++ resolved
@@ -1,10 +1,6 @@
 {
   "name": "@cumulus/api-client",
-<<<<<<< HEAD
-  "version": "11.1.4",
-=======
   "version": "13.0.1",
->>>>>>> eb57ee60
   "description": "API client for working with the Cumulus archive API",
   "keywords": [
     "GIBS",
@@ -42,20 +38,11 @@
   "author": "Cumulus Authors",
   "license": "Apache-2.0",
   "dependencies": {
-<<<<<<< HEAD
-    "@cumulus/aws-client": "11.1.4",
-    "@cumulus/logger": "11.1.4",
-    "p-retry": "^2.0.0"
-  },
-  "devDependencies": {
-    "@cumulus/types": "11.1.4"
-=======
     "@cumulus/aws-client": "13.0.1",
     "@cumulus/logger": "13.0.1",
     "p-retry": "^2.0.0"
   },
   "devDependencies": {
     "@cumulus/types": "13.0.1"
->>>>>>> eb57ee60
   }
 }