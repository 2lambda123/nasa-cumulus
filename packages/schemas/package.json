{
  "name": "@cumulus/schemas",
<<<<<<< HEAD
  "version": "15.0.4",
=======
  "version": "16.1.4",
>>>>>>> 61460b9f
  "description": "Helpers for managing Cumulus task schemas",
  "homepage": "https://github.com/nasa/cumulus/tree/master/packages/schemas",
  "repository": {
    "type": "git",
    "url": "https://github.com/nasa/cumulus"
  },
  "engines": {
    "node": ">=16.19.0"
  },
  "main": "dist/index.js",
  "types": "dist/index.d.ts",
  "files": [
    "dist/**/*.js",
    "dist/**/*.d.ts"
  ],
  "scripts": {
    "clean": "git clean -d -x -e node_modules -f",
    "test": "../../node_modules/.bin/ava",
    "test:coverage": "../../node_modules/.bin/nyc npm test",
    "prepare": "npm run tsc",
    "tsc": "../../node_modules/.bin/tsc",
    "tsc:listEmittedFiles": "../../node_modules/.bin/tsc --listEmittedFiles",
    "coverage": "python ../../scripts/coverage_handler/coverage.py"
  },
  "bin": {
    "generate-task-schemas": "./dist/generate-task-schemas.js"
  },
  "ava": {
    "files": [
      "tests/**"
    ],
    "verbose": true,
    "timeout": "15m"
  },
  "publishConfig": {
    "access": "public"
  },
  "author": "Cumulus Authors",
  "license": "Apache-2.0",
  "dependencies": {
    "json-templates": "^4.1.0"
  }
}<|MERGE_RESOLUTION|>--- conflicted
+++ resolved
@@ -1,10 +1,6 @@
 {
   "name": "@cumulus/schemas",
-<<<<<<< HEAD
-  "version": "15.0.4",
-=======
   "version": "16.1.4",
->>>>>>> 61460b9f
   "description": "Helpers for managing Cumulus task schemas",
   "homepage": "https://github.com/nasa/cumulus/tree/master/packages/schemas",
   "repository": {
