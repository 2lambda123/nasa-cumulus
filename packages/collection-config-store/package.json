{
  "name": "@cumulus/collection-config-store",
<<<<<<< HEAD
  "version": "16.1.4",
=======
  "version": "18.2.2",
>>>>>>> d2f030f1
  "description": "Utility for persisting collection configuration to S3 and retrieving it",
  "keywords": [
    "CUMULUS",
    "NASA"
  ],
  "engines": {
    "node": ">=16.19.0"
  },
  "publishConfig": {
    "access": "public"
  },
  "homepage": "https://github.com/nasa/cumulus/tree/master/packages/collection-config-store",
  "repository": {
    "type": "git",
    "url": "https://github.com/nasa/cumulus"
  },
  "scripts": {
    "build-docs": "../../node_modules/.bin/jsdoc2md --template templates/docs-API.hbs index.js > docs/API.md",
    "test": "../../node_modules/.bin/ava",
    "test:coverage": "../../node_modules/.bin/nyc npm test",
    "coverage": "python ../../scripts/coverage_handler/coverage.py"
  },
  "ava": {
    "files": [
      "tests/**"
    ],
    "verbose": true,
    "timeout": "15m"
  },
  "author": "Cumulus Authors",
  "license": "Apache-2.0",
  "dependencies": {
<<<<<<< HEAD
    "@cumulus/aws-client": "16.1.4",
    "@cumulus/common": "16.1.4",
    "@cumulus/message": "16.1.4"
=======
    "@cumulus/aws-client": "18.2.2",
    "@cumulus/common": "18.2.2",
    "@cumulus/message": "18.2.2"
>>>>>>> d2f030f1
  }
}<|MERGE_RESOLUTION|>--- conflicted
+++ resolved
@@ -1,10 +1,6 @@
 {
   "name": "@cumulus/collection-config-store",
-<<<<<<< HEAD
-  "version": "16.1.4",
-=======
   "version": "18.2.2",
->>>>>>> d2f030f1
   "description": "Utility for persisting collection configuration to S3 and retrieving it",
   "keywords": [
     "CUMULUS",
@@ -37,14 +33,8 @@
   "author": "Cumulus Authors",
   "license": "Apache-2.0",
   "dependencies": {
-<<<<<<< HEAD
-    "@cumulus/aws-client": "16.1.4",
-    "@cumulus/common": "16.1.4",
-    "@cumulus/message": "16.1.4"
-=======
     "@cumulus/aws-client": "18.2.2",
     "@cumulus/common": "18.2.2",
     "@cumulus/message": "18.2.2"
->>>>>>> d2f030f1
   }
 }