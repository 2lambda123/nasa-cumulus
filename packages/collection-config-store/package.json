{
  "name": "@cumulus/collection-config-store",
<<<<<<< HEAD
  "version": "16.1.1",
=======
  "version": "17.0.0",
>>>>>>> bd5d4569
  "description": "Utility for persisting collection configuration to S3 and retrieving it",
  "keywords": [
    "CUMULUS",
    "NASA"
  ],
  "engines": {
    "node": ">=16.19.0"
  },
  "publishConfig": {
    "access": "public"
  },
  "homepage": "https://github.com/nasa/cumulus/tree/master/packages/collection-config-store",
  "repository": {
    "type": "git",
    "url": "https://github.com/nasa/cumulus"
  },
  "scripts": {
    "build-docs": "../../node_modules/.bin/jsdoc2md --template templates/docs-API.hbs index.js > docs/API.md",
    "test": "../../node_modules/.bin/ava",
    "test:coverage": "../../node_modules/.bin/nyc npm test",
    "coverage": "python ../../scripts/coverage_handler/coverage.py"
  },
  "ava": {
    "files": [
      "tests/**"
    ],
    "verbose": true,
    "timeout": "15m"
  },
  "author": "Cumulus Authors",
  "license": "Apache-2.0",
  "dependencies": {
<<<<<<< HEAD
    "@cumulus/aws-client": "16.1.1",
    "@cumulus/common": "16.1.1",
    "@cumulus/message": "16.1.1"
=======
    "@cumulus/aws-client": "17.0.0",
    "@cumulus/common": "17.0.0",
    "@cumulus/message": "17.0.0"
>>>>>>> bd5d4569
  }
}<|MERGE_RESOLUTION|>--- conflicted
+++ resolved
@@ -1,10 +1,6 @@
 {
   "name": "@cumulus/collection-config-store",
-<<<<<<< HEAD
-  "version": "16.1.1",
-=======
   "version": "17.0.0",
->>>>>>> bd5d4569
   "description": "Utility for persisting collection configuration to S3 and retrieving it",
   "keywords": [
     "CUMULUS",
@@ -37,14 +33,8 @@
   "author": "Cumulus Authors",
   "license": "Apache-2.0",
   "dependencies": {
-<<<<<<< HEAD
-    "@cumulus/aws-client": "16.1.1",
-    "@cumulus/common": "16.1.1",
-    "@cumulus/message": "16.1.1"
-=======
     "@cumulus/aws-client": "17.0.0",
     "@cumulus/common": "17.0.0",
     "@cumulus/message": "17.0.0"
->>>>>>> bd5d4569
   }
 }