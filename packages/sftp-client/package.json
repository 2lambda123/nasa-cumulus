--- conflicted
+++ resolved
@@ -36,15 +36,9 @@
   "author": "Cumulus Authors",
   "license": "Apache-2.0",
   "dependencies": {
-<<<<<<< HEAD
     "@cumulus/aws-client": "10.1.0",
     "@cumulus/common": "10.1.0",
-    "lodash": "^4.17.20",
-=======
-    "@cumulus/aws-client": "10.0.0",
-    "@cumulus/common": "10.0.0",
     "lodash": "^4.17.21",
->>>>>>> d94889da
     "mime-types": "^2.1.27",
     "ssh2": "^1.0.0",
     "ssh2-sftp-client": "^7.0.4"
