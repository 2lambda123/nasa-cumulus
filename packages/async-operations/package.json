{
  "name": "@cumulus/async-operations",
<<<<<<< HEAD
  "version": "18.2.2",
=======
  "version": "19.0.0",
>>>>>>> 8098923c
  "description": "Cumulus Core internal async operations module",
  "main": "./dist/index.js",
  "types": "./dist/index.d.ts",
  "engines": {
    "node": ">=20.12.2"
  },
  "scripts": {
    "clean": "git clean -d -x -e node_modules -f",
    "test": "../../node_modules/.bin/ava",
    "test:ci": "../../scripts/run_package_ci_unit.sh",
    "test:coverage": "../../node_modules/.bin/nyc npm test",
    "prepare": "npm run tsc",
    "tsc": "../../node_modules/.bin/tsc",
    "tsc:listEmittedFiles": "../../node_modules/.bin/tsc --listEmittedFiles",
    "tsc:watch": "../../node_modules/.bin/tsc -w",
    "watch-test": "../../node_modules/.bin/tsc-watch --onsuccess 'npm test'",
    "coverage": "python ../../scripts/coverage_handler/coverage.py"
  },
  "ava": {
    "files": [
      "tests/**/*.js"
    ],
    "failFast": true,
    "verbose": true,
    "timeout": "2m"
  },
  "author": "Cumulus Authors",
  "license": "Apache-2.0",
  "dependencies": {
<<<<<<< HEAD
    "@aws-sdk/client-lambda": "^3.447.0",
    "@cumulus/aws-client": "18.2.2",
    "@cumulus/db": "18.2.2",
    "@cumulus/errors": "18.2.2",
    "@cumulus/es-client": "18.2.2",
    "@cumulus/logger": "18.2.2",
    "@cumulus/types": "18.2.2",
=======
    "@aws-sdk/client-ecs": "^3.621.0",
    "@aws-sdk/client-lambda": "^3.621.0",
    "@cumulus/aws-client": "19.0.0",
    "@cumulus/db": "19.0.0",
    "@cumulus/errors": "19.0.0",
    "@cumulus/es-client": "19.0.0",
    "@cumulus/logger": "19.0.0",
    "@cumulus/types": "19.0.0",
>>>>>>> 8098923c
    "knex": "2.4.1",
    "uuid": "8.3.2"
  },
  "devDependencies": {
<<<<<<< HEAD
    "@cumulus/common": "18.2.2",
=======
    "@cumulus/common": "19.0.0",
>>>>>>> 8098923c
    "@types/aws-sdk": "2.7.0",
    "@types/uuid": "^8.0.0"
  }
}<|MERGE_RESOLUTION|>--- conflicted
+++ resolved
@@ -1,10 +1,6 @@
 {
   "name": "@cumulus/async-operations",
-<<<<<<< HEAD
-  "version": "18.2.2",
-=======
   "version": "19.0.0",
->>>>>>> 8098923c
   "description": "Cumulus Core internal async operations module",
   "main": "./dist/index.js",
   "types": "./dist/index.d.ts",
@@ -34,15 +30,6 @@
   "author": "Cumulus Authors",
   "license": "Apache-2.0",
   "dependencies": {
-<<<<<<< HEAD
-    "@aws-sdk/client-lambda": "^3.447.0",
-    "@cumulus/aws-client": "18.2.2",
-    "@cumulus/db": "18.2.2",
-    "@cumulus/errors": "18.2.2",
-    "@cumulus/es-client": "18.2.2",
-    "@cumulus/logger": "18.2.2",
-    "@cumulus/types": "18.2.2",
-=======
     "@aws-sdk/client-ecs": "^3.621.0",
     "@aws-sdk/client-lambda": "^3.621.0",
     "@cumulus/aws-client": "19.0.0",
@@ -51,16 +38,11 @@
     "@cumulus/es-client": "19.0.0",
     "@cumulus/logger": "19.0.0",
     "@cumulus/types": "19.0.0",
->>>>>>> 8098923c
     "knex": "2.4.1",
     "uuid": "8.3.2"
   },
   "devDependencies": {
-<<<<<<< HEAD
-    "@cumulus/common": "18.2.2",
-=======
     "@cumulus/common": "19.0.0",
->>>>>>> 8098923c
     "@types/aws-sdk": "2.7.0",
     "@types/uuid": "^8.0.0"
   }
