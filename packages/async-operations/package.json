--- conflicted
+++ resolved
@@ -1,10 +1,6 @@
 {
   "name": "@cumulus/async-operations",
-<<<<<<< HEAD
-  "version": "16.1.1",
-=======
   "version": "17.0.0",
->>>>>>> bd5d4569
   "description": "Cumulus Core internal async operations module",
   "main": "./dist/index.js",
   "types": "./dist/index.d.ts",
@@ -33,30 +29,17 @@
   "author": "Cumulus Authors",
   "license": "Apache-2.0",
   "dependencies": {
-<<<<<<< HEAD
-    "@cumulus/aws-client": "16.1.1",
-    "@cumulus/db": "16.1.1",
-    "@cumulus/errors": "16.1.1",
-    "@cumulus/es-client": "16.1.1",
-    "@cumulus/logger": "16.1.1",
-    "@cumulus/types": "16.1.1",
-=======
     "@cumulus/aws-client": "17.0.0",
     "@cumulus/db": "17.0.0",
     "@cumulus/errors": "17.0.0",
     "@cumulus/es-client": "17.0.0",
     "@cumulus/logger": "17.0.0",
     "@cumulus/types": "17.0.0",
->>>>>>> bd5d4569
     "knex": "2.4.1",
     "uuid": "8.3.2"
   },
   "devDependencies": {
-<<<<<<< HEAD
-    "@cumulus/common": "16.1.1",
-=======
     "@cumulus/common": "17.0.0",
->>>>>>> bd5d4569
     "@types/aws-sdk": "2.7.0",
     "@types/uuid": "^8.0.0"
   }
