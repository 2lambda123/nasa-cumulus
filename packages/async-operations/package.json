{
  "name": "@cumulus/async-operations",
<<<<<<< HEAD
  "version": "11.1.8",
=======
  "version": "13.4.0",
>>>>>>> 30536df6
  "description": "Cumulus Core internal async operations module",
  "main": "./dist/index.js",
  "types": "./dist/index.d.ts",
  "engines": {
    "node": ">=14.19.1"
  },
  "scripts": {
    "clean": "git clean -d -x -e node_modules -f",
    "test": "../../node_modules/.bin/ava",
    "test:coverage": "../../node_modules/.bin/nyc npm test",
    "prepare": "npm run tsc",
    "tsc": "../../node_modules/.bin/tsc",
    "tsc:listEmittedFiles": "../../node_modules/.bin/tsc --listEmittedFiles",
    "tsc:watch": "../../node_modules/.bin/tsc -w",
    "watch-test": "../../node_modules/.bin/tsc-watch --onsuccess 'npm test'"
  },
  "ava": {
    "files": [
      "tests/**/*.js"
    ],
    "fail-fast": true,
    "verbose": true,
    "timeout": "2m"
  },
  "author": "Cumulus Authors",
  "license": "Apache-2.0",
  "dependencies": {
<<<<<<< HEAD
    "@cumulus/aws-client": "11.1.8",
    "@cumulus/db": "11.1.8",
    "@cumulus/errors": "11.1.8",
    "@cumulus/es-client": "11.1.8",
    "@cumulus/types": "11.1.8",
    "@cumulus/logger": "13.3.2",
=======
    "@cumulus/aws-client": "13.4.0",
    "@cumulus/db": "13.4.0",
    "@cumulus/errors": "13.4.0",
    "@cumulus/es-client": "13.4.0",
    "@cumulus/logger": "13.4.0",
    "@cumulus/types": "13.4.0",
>>>>>>> 30536df6
    "knex": "0.95.15",
    "uuid": "8.3.2"
  },
  "devDependencies": {
<<<<<<< HEAD
    "@cumulus/common": "11.1.8",
=======
    "@cumulus/common": "13.4.0",
>>>>>>> 30536df6
    "@types/aws-sdk": "2.7.0",
    "@types/uuid": "^8.0.0"
  }
}<|MERGE_RESOLUTION|>--- conflicted
+++ resolved
@@ -1,10 +1,6 @@
 {
   "name": "@cumulus/async-operations",
-<<<<<<< HEAD
-  "version": "11.1.8",
-=======
   "version": "13.4.0",
->>>>>>> 30536df6
   "description": "Cumulus Core internal async operations module",
   "main": "./dist/index.js",
   "types": "./dist/index.d.ts",
@@ -32,30 +28,17 @@
   "author": "Cumulus Authors",
   "license": "Apache-2.0",
   "dependencies": {
-<<<<<<< HEAD
-    "@cumulus/aws-client": "11.1.8",
-    "@cumulus/db": "11.1.8",
-    "@cumulus/errors": "11.1.8",
-    "@cumulus/es-client": "11.1.8",
-    "@cumulus/types": "11.1.8",
-    "@cumulus/logger": "13.3.2",
-=======
     "@cumulus/aws-client": "13.4.0",
     "@cumulus/db": "13.4.0",
     "@cumulus/errors": "13.4.0",
     "@cumulus/es-client": "13.4.0",
     "@cumulus/logger": "13.4.0",
     "@cumulus/types": "13.4.0",
->>>>>>> 30536df6
     "knex": "0.95.15",
     "uuid": "8.3.2"
   },
   "devDependencies": {
-<<<<<<< HEAD
-    "@cumulus/common": "11.1.8",
-=======
     "@cumulus/common": "13.4.0",
->>>>>>> 30536df6
     "@types/aws-sdk": "2.7.0",
     "@types/uuid": "^8.0.0"
   }
