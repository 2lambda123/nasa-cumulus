{
  "name": "@cumulus/async-operations",
  "version": "9.4.0",
  "description": "Cumulus Core internal async operations module",
  "main": "./dist/index.js",
  "types": "./dist/index.d.ts",
  "engines": {
    "node": ">=12.18.0"
  },
  "scripts": {
    "clean": "rm -f ./dist/*.js ./dist/*.d.ts",
    "test": "../../node_modules/.bin/ava",
    "test:coverage": "../../node_modules/.bin/nyc npm test",
    "prepare": "npm run tsc",
    "tsc": "../../node_modules/.bin/tsc",
    "tsc:listEmittedFiles": "../../node_modules/.bin/tsc --listEmittedFiles",
    "tsc:watch": "../../node_modules/.bin/tsc -w",
    "watch-test": "../../node_modules/.bin/tsc-watch --onsuccess 'npm test'"
  },
  "ava": {
    "files": [
      "tests/**/*.js"
    ],
    "fail-fast": true,
    "verbose": true,
    "timeout": "2m"
  },
  "author": "Cumulus Authors",
  "license": "Apache-2.0",
  "dependencies": {
<<<<<<< HEAD
    "@cumulus/aws-client": "9.3.0",
    "@cumulus/db": "9.3.0",
    "@cumulus/errors": "9.3.0",
    "@cumulus/es-client": "9.3.0",
    "@cumulus/types": "9.3.0",
=======
    "@cumulus/aws-client": "9.4.0",
    "@cumulus/db": "9.4.0",
    "@cumulus/errors": "9.4.0",
    "@cumulus/types": "9.4.0",
>>>>>>> 04d8eaf6
    "uuid": "8.3.1"
  },
  "devDependencies": {
    "@cumulus/common": "9.4.0",
    "@types/aws-sdk": "2.7.0",
    "@types/uuid": "^8.0.0"
  }
}<|MERGE_RESOLUTION|>--- conflicted
+++ resolved
@@ -28,18 +28,11 @@
   "author": "Cumulus Authors",
   "license": "Apache-2.0",
   "dependencies": {
-<<<<<<< HEAD
-    "@cumulus/aws-client": "9.3.0",
-    "@cumulus/db": "9.3.0",
-    "@cumulus/errors": "9.3.0",
-    "@cumulus/es-client": "9.3.0",
-    "@cumulus/types": "9.3.0",
-=======
     "@cumulus/aws-client": "9.4.0",
     "@cumulus/db": "9.4.0",
     "@cumulus/errors": "9.4.0",
+    "@cumulus/es-client": "9.4.0",
     "@cumulus/types": "9.4.0",
->>>>>>> 04d8eaf6
     "uuid": "8.3.1"
   },
   "devDependencies": {
