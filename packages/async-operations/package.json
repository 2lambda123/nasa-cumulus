{
  "name": "@cumulus/async-operations",
  "version": "9.1.0",
  "description": "Cumulus Core internal async operations module",
  "main": "./dist/index.js",
  "types": "./dist/index.d.ts",
  "engines": {
    "node": ">=12.18.0"
  },
  "scripts": {
    "clean": "rm -f ./dist/*.js ./dist/*.d.ts",
    "test": "../../node_modules/.bin/ava",
    "test:coverage": "../../node_modules/.bin/nyc npm test",
    "prepare": "npm run tsc",
    "tsc": "../../node_modules/.bin/tsc",
    "tsc:listEmittedFiles": "../../node_modules/.bin/tsc --listEmittedFiles",
    "tsc:watch": "../../node_modules/.bin/tsc -w",
    "watch-test": "../../node_modules/.bin/tsc-watch --onsuccess 'npm test'"
  },
  "ava": {
    "files": [
      "tests/**/*.js"
    ],
    "fail-fast": true,
    "verbose": true,
    "timeout": "2m"
  },
  "author": "Cumulus Authors",
  "license": "Apache-2.0",
  "dependencies": {
<<<<<<< HEAD
    "@cumulus/aws-client": "9.0.1",
    "@cumulus/db": "9.0.1",
    "@cumulus/errors": "9.0.1",
    "@cumulus/es-client": "9.0.1-alpha.1",
    "@cumulus/types": "9.0.1",
=======
    "@cumulus/aws-client": "9.1.0",
    "@cumulus/db": "9.1.0",
    "@cumulus/errors": "9.1.0",
    "@cumulus/types": "9.1.0",
>>>>>>> ebe0cd5a
    "uuid": "8.3.1"
  },
  "devDependencies": {
    "@cumulus/common": "9.1.0",
    "@types/aws-sdk": "2.7.0",
    "@types/uuid": "^8.0.0"
  }
}<|MERGE_RESOLUTION|>--- conflicted
+++ resolved
@@ -28,18 +28,11 @@
   "author": "Cumulus Authors",
   "license": "Apache-2.0",
   "dependencies": {
-<<<<<<< HEAD
-    "@cumulus/aws-client": "9.0.1",
-    "@cumulus/db": "9.0.1",
-    "@cumulus/errors": "9.0.1",
-    "@cumulus/es-client": "9.0.1-alpha.1",
-    "@cumulus/types": "9.0.1",
-=======
     "@cumulus/aws-client": "9.1.0",
     "@cumulus/db": "9.1.0",
     "@cumulus/errors": "9.1.0",
+    "@cumulus/es-client": "9.1.0",
     "@cumulus/types": "9.1.0",
->>>>>>> ebe0cd5a
     "uuid": "8.3.1"
   },
   "devDependencies": {
