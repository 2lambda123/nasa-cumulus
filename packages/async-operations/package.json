--- conflicted
+++ resolved
@@ -28,18 +28,11 @@
   "author": "Cumulus Authors",
   "license": "Apache-2.0",
   "dependencies": {
-<<<<<<< HEAD
-    "@cumulus/aws-client": "9.5.0",
-    "@cumulus/db": "9.5.0",
-    "@cumulus/errors": "9.5.0",
-    "@cumulus/es-client": "9.5.0",
-    "@cumulus/types": "9.5.0",
-=======
     "@cumulus/aws-client": "9.6.0",
     "@cumulus/db": "9.6.0",
     "@cumulus/errors": "9.6.0",
+    "@cumulus/es-client": "9.6.0",
     "@cumulus/types": "9.6.0",
->>>>>>> b1716d71
     "uuid": "8.3.1"
   },
   "devDependencies": {
