{
  "name": "@cumulus/es-client",
<<<<<<< HEAD
  "version": "16.1.1",
=======
  "version": "17.0.0",
>>>>>>> bd5d4569
  "description": "Utilities for working with Elasticsearch",
  "keywords": [
    "CUMULUS",
    "NASA"
  ],
  "engines": {
    "node": ">=16.19.0"
  },
  "publishConfig": {
    "access": "public"
  },
  "homepage": "https://github.com/nasa/cumulus/tree/master/packages/es-client/README.md",
  "repository": {
    "type": "git",
    "url": "https://github.com/nasa/cumulus"
  },
  "scripts": {
    "test": "../../node_modules/.bin/ava",
    "test:coverage": "../../node_modules/.bin/nyc npm test",
    "coverage": "python ../../scripts/coverage_handler/coverage.py"
  },
  "ava": {
    "files": [
      "tests/*.js"
    ],
    "verbose": true
  },
  "author": "Cumulus Authors",
  "license": "Apache-2.0",
  "dependencies": {
<<<<<<< HEAD
    "@cumulus/common": "16.1.1",
    "@cumulus/errors": "16.1.1",
    "@cumulus/logger": "16.1.1",
    "@cumulus/message": "16.1.1",
=======
    "@cumulus/common": "17.0.0",
    "@cumulus/errors": "17.0.0",
    "@cumulus/logger": "17.0.0",
    "@cumulus/message": "17.0.0",
>>>>>>> bd5d4569
    "@elastic/elasticsearch": "^5.6.20",
    "aws-elasticsearch-connector": "8.2.0",
    "aws-sdk": "^2.585.0",
    "lodash": "~4.17.21",
    "moment": "2.29.4",
    "p-limit": "^1.2.0"
  },
  "devDependencies": {
<<<<<<< HEAD
    "@cumulus/aws-client": "16.1.1",
    "@cumulus/test-data": "16.1.1",
=======
    "@cumulus/aws-client": "17.0.0",
    "@cumulus/test-data": "17.0.0",
>>>>>>> bd5d4569
    "p-each-series": "^2.1.0"
  }
}<|MERGE_RESOLUTION|>--- conflicted
+++ resolved
@@ -1,10 +1,6 @@
 {
   "name": "@cumulus/es-client",
-<<<<<<< HEAD
-  "version": "16.1.1",
-=======
   "version": "17.0.0",
->>>>>>> bd5d4569
   "description": "Utilities for working with Elasticsearch",
   "keywords": [
     "CUMULUS",
@@ -35,17 +31,10 @@
   "author": "Cumulus Authors",
   "license": "Apache-2.0",
   "dependencies": {
-<<<<<<< HEAD
-    "@cumulus/common": "16.1.1",
-    "@cumulus/errors": "16.1.1",
-    "@cumulus/logger": "16.1.1",
-    "@cumulus/message": "16.1.1",
-=======
     "@cumulus/common": "17.0.0",
     "@cumulus/errors": "17.0.0",
     "@cumulus/logger": "17.0.0",
     "@cumulus/message": "17.0.0",
->>>>>>> bd5d4569
     "@elastic/elasticsearch": "^5.6.20",
     "aws-elasticsearch-connector": "8.2.0",
     "aws-sdk": "^2.585.0",
@@ -54,13 +43,8 @@
     "p-limit": "^1.2.0"
   },
   "devDependencies": {
-<<<<<<< HEAD
-    "@cumulus/aws-client": "16.1.1",
-    "@cumulus/test-data": "16.1.1",
-=======
     "@cumulus/aws-client": "17.0.0",
     "@cumulus/test-data": "17.0.0",
->>>>>>> bd5d4569
     "p-each-series": "^2.1.0"
   }
 }