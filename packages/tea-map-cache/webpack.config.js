--- conflicted
+++ resolved
@@ -5,10 +5,6 @@
   entry: './dist/src/index.js',
   output: {
     chunkFormat: false,
-<<<<<<< HEAD
-    chunkFormat: false,
-=======
->>>>>>> 379e9d56
     libraryTarget: 'commonjs2',
     path: path.resolve(__dirname, 'dist'),
     filename: 'index.js'
