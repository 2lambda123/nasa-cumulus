--- conflicted
+++ resolved
@@ -89,18 +89,11 @@
 
   const ruleUpdates = {
     ...ruleRecord,
-<<<<<<< HEAD
-    value: cryptoRandomString({ length: 5 }),
-  };
-
-  await rulePgModel.upsert(knex, ruleUpdates, ['queue_url']);
-=======
     queue_url: undefined,
     value: cryptoRandomString({ length: 5 }),
   };
 
   await rulePgModel.upsert(knex, ruleUpdates);
->>>>>>> 521962ed
 
   const actualRule = await rulePgModel.get(knex, {
     name: ruleRecord.name,
