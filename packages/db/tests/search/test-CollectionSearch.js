--- conflicted
+++ resolved
@@ -31,11 +31,7 @@
   range(100).map((num) => (
     collections.push(fakeCollectionRecordFactory({
       name: num % 2 === 0 ? 'testCollection' : 'fakeCollection',
-<<<<<<< HEAD
-      version: `${num}`,
-=======
       version: num,
->>>>>>> 8c83b85c
       cumulus_id: num,
       updated_at: new Date(1579352700000 + (num % 2) * 1000),
       process: num % 2 === 0 ? 'ingest' : 'publish',
@@ -48,26 +44,17 @@
   const granules = [];
   const statuses = ['queued', 'failed', 'completed', 'running'];
 
-<<<<<<< HEAD
   t.context.granuleSearchTmestamp = 1579352700000;
 
-  range(999).map((num) => (
-    granules.push(fakeGranuleRecordFactory({
-      collection_cumulus_id: num % 100,
-      status: statuses[num % 4],
-      updated_at: new Date(t.context.granuleSearchTmestamp + (num % 2) * 1000),
-    }))
-  ));
-=======
   range(1000).map((num) => (
     granules.push(fakeGranuleRecordFactory({
       collection_cumulus_id: num % 99,
       cumulus_id: 100 + num,
       status: statuses[num % 4],
+      updated_at: new Date(t.context.granuleSearchTmestamp + (num % 2) * 1000),
     }))
   ));
 
->>>>>>> 8c83b85c
   await t.context.collectionPgModel.insert(
     t.context.knex,
     collections
@@ -343,7 +330,6 @@
   t.is(response.results?.length, 50);
 });
 
-<<<<<<< HEAD
 test.serial.only('CollectionSearch supports search which requests active collection list', async (t) => {
   const { knex } = t.context;
   const queryStringParameters = {
@@ -356,9 +342,9 @@
   const response = await dbSearch.query(knex);
   t.is(response.meta.count, 100);
   t.is(response.results?.length, 100);
-
   // check the right collection is returned
-=======
+});
+
 test('CollectionSearch supports includeStats', async (t) => {
   const { knex } = t.context;
   const queryStringParameters = {
@@ -374,5 +360,4 @@
   t.is(response.results?.length, 100);
   t.deepEqual(response.results[0].stats, expectedStats1);
   t.deepEqual(response.results[99].stats, expectedStats2);
->>>>>>> 8c83b85c
 });