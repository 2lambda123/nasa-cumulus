const orderBy = require('lodash/orderBy');
const test = require('ava');
const cryptoRandomString = require('crypto-random-string');

const { ValidationError } = require('@cumulus/errors');
const { getExecutionUrlFromArn } = require('@cumulus/message/Executions');
const { constructCollectionId } = require('@cumulus/message/Collections');
const {
  translateApiGranuleToPostgresGranule,
  translatePostgresGranuleToApiGranule,
} = require('../../dist/translate/granules');

const {
  CollectionPgModel,
  ExecutionPgModel,
  fakeCollectionRecordFactory,
  fakeExecutionRecordFactory,
  fakeFileRecordFactory,
  fakeGranuleRecordFactory,
  fakePdrRecordFactory,
  fakeProviderRecordFactory,
  FilePgModel,
  generateLocalTestDb,
  GranulePgModel,
  GranulesExecutionsPgModel,
  PdrPgModel,
  ProviderPgModel,
  migrationDir,
  translatePostgresGranuleResultToApiGranule,
} = require('../../dist');

const testDbName = `granule_${cryptoRandomString({ length: 10 })}`;

const createdAt = new Date(Date.now() - 100 * 1000);
const updatedAt = new Date(Date.now());

test.before(async (t) => {
  const { knexAdmin, knex } = await generateLocalTestDb(
    testDbName,
    migrationDir
  );
  t.context.knexAdmin = knexAdmin;
  t.context.knex = knex;

  // Create collection
  t.context.collectionPgModel = new CollectionPgModel();
  t.context.collection = fakeCollectionRecordFactory({ name: 'collectionName', version: 'collectionVersion' });
  t.context.collectionId = constructCollectionId(
    t.context.collection.name,
    t.context.collection.version
  );
  const [collectionPgRecord] = await t.context.collectionPgModel.create(
    knex,
    t.context.collection
  );
  const collectionCumulusId = collectionPgRecord.cumulus_id;
  t.context.collectionCumulusId = collectionCumulusId;

  // Create provider
  t.context.providerPgModel = new ProviderPgModel();
  const provider = fakeProviderRecordFactory({ name: 'providerName' });
  [t.context.providerCumulusId] = await t.context.providerPgModel.create(knex, provider);

  // Create PDR
  t.context.pdrPgModel = new PdrPgModel();
  const pdr = fakePdrRecordFactory({
    name: 'pdrName',
    collection_cumulus_id: collectionCumulusId,
    provider_cumulus_id: t.context.providerCumulusId,
  });
  [t.context.pdrCumulusId] = await t.context.pdrPgModel.create(knex, pdr);

  // Create Granule
  t.context.granulePgModel = new GranulePgModel();
  t.context.executionPgModel = new ExecutionPgModel();
  t.context.granulesExecutionsPgModel = new GranulesExecutionsPgModel();
});

test.beforeEach(async (t) => {
  [t.context.postgresGranule] = await t.context.granulePgModel.create(
    t.context.knex,
    fakeGranuleRecordFactory({
      beginning_date_time: new Date(Date.now() - 300 * 1000),
      cmr_link: cryptoRandomString({ length: 10 }),
      collection_cumulus_id: t.context.collectionCumulusId,
      created_at: new Date(Date.now() - 200 * 1000),
      duration: 10.1,
      ending_date_time: new Date(Date.now() - 250 * 1000),
      error: {},
      granule_id: cryptoRandomString({ length: 5 }),
      last_update_date_time: new Date(Date.now() - 100 * 1000),
      pdr_cumulus_id: t.context.pdrCumulusId,
      processing_end_date_time: new Date(Date.now() - 500 * 1000),
      processing_start_date_time: new Date(Date.now() - 400 * 1000),
      product_volume: 1119742,
      production_date_time: new Date(Date.now() - 350 * 1000),
      provider_cumulus_id: t.context.providerCumulusId,
      published: false,
      query_fields: { foo: 'bar' },
      status: 'running',
      time_to_archive: 0,
      time_to_process: 0,
      timestamp: new Date(Date.now() - 120 * 1000),
      updated_at: new Date(Date.now()),
    })
  );

  // Create executions
  const executionPgModel = new ExecutionPgModel();
  const [executionA] = await executionPgModel.create(
    t.context.knex,
    fakeExecutionRecordFactory({ timestamp: new Date(Date.now()) })
  );
  const [executionB] = await executionPgModel.create(
    t.context.knex,
    fakeExecutionRecordFactory({ timestamp: new Date(Date.now() - 555 * 1000) })
  );

  const executionACumulusId = executionA.cumulus_id;
  const executionBCumulusId = executionB.cumulus_id;

  t.context.executions = [
    await executionPgModel.get(t.context.knex, { cumulus_id: executionACumulusId }),
    await executionPgModel.get(t.context.knex, { cumulus_id: executionBCumulusId }),
  ];

  t.context.granuleCumulusId = t.context.postgresGranule.cumulus_id;

  // Create GranulesExecutions JOIN records
  const granulesExecutionsPgModel = new GranulesExecutionsPgModel();
  await granulesExecutionsPgModel.create(
    t.context.knex,
    {
      granule_cumulus_id: t.context.granuleCumulusId,
      execution_cumulus_id: executionACumulusId,
    }
  );
  await granulesExecutionsPgModel.create(
    t.context.knex,
    {
      granule_cumulus_id: t.context.granuleCumulusId,
      execution_cumulus_id: executionBCumulusId,
    }
  );

  // Create files
  t.context.filePgModel = new FilePgModel();
  t.context.fileKeys = [
    cryptoRandomString({ length: 10 }),
    cryptoRandomString({ length: 10 }),
  ].sort();
  const files = [
    fakeFileRecordFactory({
      bucket: 'cumulus-test-sandbox-private',
      checksum_type: 'md5',
      checksum_value: 'bogus-value',
      created_at: createdAt,
      file_name: t.context.fileKeys[0],
      file_size: 2098711627776,
      granule_cumulus_id: t.context.granuleCumulusId,
      key: t.context.fileKeys[0],
      path: `sourceDir/${t.context.fileKeys[0]}`,
      source: 's3://cumulus-test-sandbox-private/sourceDir/granule',
      updated_at: updatedAt,
    }),
    fakeFileRecordFactory({
      bucket: 'cumulus-test-sandbox-private',
      checksum_type: 'md5',
      checksum_value: 'bogus-value',
      created_at: createdAt,
      file_name: t.context.fileKeys[1],
      file_size: 1099511627776,
      granule_cumulus_id: t.context.granuleCumulusId,
      key: t.context.fileKeys[1],
      path: `sourceDir/${t.context.fileKeys[1]}`,
      source: 's3://cumulus-test-sandbox-private/sourceDir/granule',
      updated_at: updatedAt,
    }),
  ];
<<<<<<< HEAD
  await t.context.filePgModel.insert(t.context.knex, files);
=======
  await Promise.all(files.map((file) => t.context.filePgModel.create(knex, file)));
>>>>>>> cf1bb695
});

test('translatePostgresGranuleToApiGranule converts Postgres granule to API granule', async (t) => {
  const {
    knex,
    pdrPgModel,
    providerPgModel,
    collectionPgModel,
    filePgModel,
    postgresGranule,
    fileKeys,
    executions,
  } = t.context;

  const expectedApiGranule = {
    beginningDateTime: postgresGranule.beginning_date_time.toISOString(),
    cmrLink: postgresGranule.cmr_link,
    collectionId: constructCollectionId('collectionName', 'collectionVersion'),
    createdAt: postgresGranule.created_at.getTime(),
    duration: postgresGranule.duration,
    endingDateTime: postgresGranule.ending_date_time.toISOString(),
    error: postgresGranule.error,
    execution: executions[0].url,
    granuleId: postgresGranule.granule_id,
    lastUpdateDateTime: postgresGranule.last_update_date_time.toISOString(),
    pdrName: 'pdrName',
    processingEndDateTime: postgresGranule.processing_end_date_time.toISOString(),
    processingStartDateTime: postgresGranule.processing_start_date_time.toISOString(),
    productionDateTime: postgresGranule.production_date_time.toISOString(),
    productVolume: postgresGranule.product_volume,
    provider: 'providerName',
    published: postgresGranule.published,
    queryFields: postgresGranule.query_fields,
    status: postgresGranule.status,
    timestamp: postgresGranule.timestamp.getTime(),
    timeToArchive: postgresGranule.time_to_archive,
    timeToPreprocess: postgresGranule.time_to_process,
    updatedAt: postgresGranule.updated_at.getTime(),
    files: [
      {
        bucket: 'cumulus-test-sandbox-private',
        checksum: 'bogus-value',
        checksumType: 'md5',
        fileName: fileKeys[0],
        key: fileKeys[0],
        size: 2098711627776,
        source: 's3://cumulus-test-sandbox-private/sourceDir/granule',
      },
      {
        bucket: 'cumulus-test-sandbox-private',
        checksum: 'bogus-value',
        checksumType: 'md5',
        fileName: fileKeys[1],
        key: fileKeys[1],
        size: 1099511627776,
        source: 's3://cumulus-test-sandbox-private/sourceDir/granule',
      },
    ],
  };

  const result = await translatePostgresGranuleToApiGranule({
    granulePgRecord: postgresGranule,
    knexOrTransaction: knex,
    collectionPgModel,
    pdrPgModel,
    providerPgModel,
    filePgModel,
  });

  t.deepEqual(
    {
      ...result,
      files: orderBy(result.files, ['bucket', 'key']),
    },
    {
      ...expectedApiGranule,
      files: orderBy(expectedApiGranule.files, ['bucket', 'key']),
    }
  );
});

test('translatePostgresGranuleToApiGranule accepts an optional Collection', async (t) => {
  const {
    knex,
    pdrPgModel,
    providerPgModel,
    collectionPgModel,
    filePgModel,
    postgresGranule,
    fileKeys,
    executions,
  } = t.context;

  const expectedApiGranule = {
    beginningDateTime: postgresGranule.beginning_date_time.toISOString(),
    cmrLink: postgresGranule.cmr_link,
    collectionId: constructCollectionId('collectionName2', 'collectionVersion2'),
    createdAt: postgresGranule.created_at.getTime(),
    duration: postgresGranule.duration,
    endingDateTime: postgresGranule.ending_date_time.toISOString(),
    error: postgresGranule.error,
    execution: getExecutionUrlFromArn(executions[0].arn),
    granuleId: postgresGranule.granule_id,
    lastUpdateDateTime: postgresGranule.last_update_date_time.toISOString(),
    pdrName: 'pdrName',
    processingEndDateTime: postgresGranule.processing_end_date_time.toISOString(),
    processingStartDateTime: postgresGranule.processing_start_date_time.toISOString(),
    productionDateTime: postgresGranule.production_date_time.toISOString(),
    productVolume: postgresGranule.product_volume,
    provider: 'providerName',
    published: postgresGranule.published,
    queryFields: postgresGranule.query_fields,
    status: postgresGranule.status,
    timestamp: postgresGranule.timestamp.getTime(),
    timeToArchive: postgresGranule.time_to_archive,
    timeToPreprocess: postgresGranule.time_to_process,
    updatedAt: postgresGranule.updated_at.getTime(),
    files: [
      {
        bucket: 'cumulus-test-sandbox-private',
        checksum: 'bogus-value',
        checksumType: 'md5',
        fileName: fileKeys[0],
        key: fileKeys[0],
        size: 2098711627776,
        source: 's3://cumulus-test-sandbox-private/sourceDir/granule',
      },
      {
        bucket: 'cumulus-test-sandbox-private',
        checksum: 'bogus-value',
        checksumType: 'md5',
        fileName: fileKeys[1],
        key: fileKeys[1],
        size: 1099511627776,
        source: 's3://cumulus-test-sandbox-private/sourceDir/granule',
      },
    ],
  };

  // explicitly set the cumulus_id so that the collection matches the granule's
  // collection_cumulus_id. This is not in the database and will ensure that the
  // translate function below skips the DB query and uses this passed-in Collection.
  const collection = fakeCollectionRecordFactory({
    cumulus_id: 1,
    name: 'collectionName2',
    version: 'collectionVersion2',
  });

  const result = await translatePostgresGranuleToApiGranule({
    granulePgRecord: postgresGranule,
    collectionPgRecord: collection,
    knexOrTransaction: knex,
    collectionPgModel,
    pdrPgModel,
    providerPgModel,
    filePgModel,
  });

  t.deepEqual(
    {
      ...result,
      files: orderBy(result.files, ['bucket', 'key']),
    },
    {
      ...expectedApiGranule,
      files: orderBy(expectedApiGranule.files, ['bucket', 'key']),
    }
  );
});

test('translatePostgresGranuleToApiGranule accepts an optional provider', async (t) => {
  const {
    knex,
    pdrPgModel,
    providerPgModel,
    collectionPgModel,
    filePgModel,
    executions,
    postgresGranule,
    fileKeys,
    collectionId,
  } = t.context;

  const providerPgRecord = fakeProviderRecordFactory();
  const expectedApiGranule = {
    beginningDateTime: postgresGranule.beginning_date_time.toISOString(),
    cmrLink: postgresGranule.cmr_link,
    collectionId,
    createdAt: postgresGranule.created_at.getTime(),
    duration: postgresGranule.duration,
    endingDateTime: postgresGranule.ending_date_time.toISOString(),
    error: postgresGranule.error,
    execution: getExecutionUrlFromArn(executions[0].arn),
    granuleId: postgresGranule.granule_id,
    lastUpdateDateTime: postgresGranule.last_update_date_time.toISOString(),
    pdrName: 'pdrName',
    processingEndDateTime: postgresGranule.processing_end_date_time.toISOString(),
    processingStartDateTime: postgresGranule.processing_start_date_time.toISOString(),
    productionDateTime: postgresGranule.production_date_time.toISOString(),
    productVolume: postgresGranule.product_volume,
    provider: providerPgRecord.name,
    published: postgresGranule.published,
    queryFields: postgresGranule.query_fields,
    status: postgresGranule.status,
    timestamp: postgresGranule.timestamp.getTime(),
    timeToArchive: postgresGranule.time_to_archive,
    timeToPreprocess: postgresGranule.time_to_process,
    updatedAt: postgresGranule.updated_at.getTime(),
    files: [
      {
        bucket: 'cumulus-test-sandbox-private',
        checksum: 'bogus-value',
        checksumType: 'md5',
        fileName: fileKeys[0],
        key: fileKeys[0],
        size: 2098711627776,
        source: 's3://cumulus-test-sandbox-private/sourceDir/granule',
      },
      {
        bucket: 'cumulus-test-sandbox-private',
        checksum: 'bogus-value',
        checksumType: 'md5',
        fileName: fileKeys[1],
        key: fileKeys[1],
        size: 1099511627776,
        source: 's3://cumulus-test-sandbox-private/sourceDir/granule',
      },
    ],
  };

  const result = await translatePostgresGranuleToApiGranule({
    granulePgRecord: postgresGranule,
    providerPgRecord,
    knexOrTransaction: knex,
    collectionPgModel,
    pdrPgModel,
    providerPgModel,
    filePgModel,
  });

  t.deepEqual(
    result,
    expectedApiGranule
  );
});

test('translatePostgresGranuleToApiGranule omits files property from API granule if there are no PostgreSQL files', async (t) => {
  const {
    knex,
    pdrPgModel,
    providerPgModel,
    collectionPgModel,
    filePgModel,
    collectionCumulusId,
    collectionId,
  } = t.context;

  const [pgGranule] = await t.context.granulePgModel.create(
    knex,
    fakeGranuleRecordFactory({
      collection_cumulus_id: collectionCumulusId,
    }),
    '*'
  );

  const expectedApiGranule = {
    collectionId,
    createdAt: pgGranule.created_at.getTime(),
    granuleId: pgGranule.granule_id,
    status: pgGranule.status,
    updatedAt: pgGranule.updated_at.getTime(),
  };

  const result = await translatePostgresGranuleToApiGranule({
    granulePgRecord: pgGranule,
    knexOrTransaction: knex,
    collectionPgModel,
    pdrPgModel,
    providerPgModel,
    filePgModel,
  });

  t.deepEqual(
    result,
    expectedApiGranule
  );
});

test('translatePostgresGranuleToApiGranule throws an error if the Collection does not match', async (t) => {
  const {
    knex,
    pdrPgModel,
    providerPgModel,
    collectionPgModel,
    filePgModel,
    granulePgModel,
    granuleCumulusId,
  } = t.context;

  const postgresGranule = await granulePgModel.get(knex, { cumulus_id: granuleCumulusId });

  // No cumulus_id set so this will not match the granule's collection_cumulus_id
  const collection = fakeCollectionRecordFactory({
    name: 'collectionName2',
    version: 'collectionVersion2',
  });

  await t.throwsAsync(translatePostgresGranuleToApiGranule({
    granulePgRecord: postgresGranule,
    collectionPgRecord: collection,
    knexOrTransaction: knex,
    collectionPgModel,
    pdrPgModel,
    providerPgModel,
    filePgModel,
  }),
  { instanceOf: ValidationError });
});

test('translatePostgresGranuleToApiGranule does not require a PDR or Provider', async (t) => {
  const {
    knex,
    pdrPgModel,
    providerPgModel,
    collectionPgModel,
    filePgModel,
    executions,
    postgresGranule,
    fileKeys,
    collectionId,
  } = t.context;

  delete postgresGranule.pdr_cumulus_id;
  delete postgresGranule.provider_cumulus_id;

  const expectedApiGranule = {
    beginningDateTime: postgresGranule.beginning_date_time.toISOString(),
    cmrLink: postgresGranule.cmr_link,
<<<<<<< HEAD
    collectionId,
=======
    collectionId: constructCollectionId('collectionName', 'collectionVersion'),
>>>>>>> cf1bb695
    createdAt: postgresGranule.created_at.getTime(),
    duration: postgresGranule.duration,
    endingDateTime: postgresGranule.ending_date_time.toISOString(),
    error: postgresGranule.error,
    execution: getExecutionUrlFromArn(executions[0].arn),
    granuleId: postgresGranule.granule_id,
    lastUpdateDateTime: postgresGranule.last_update_date_time.toISOString(),
    processingEndDateTime: postgresGranule.processing_end_date_time.toISOString(),
    processingStartDateTime: postgresGranule.processing_start_date_time.toISOString(),
    productionDateTime: postgresGranule.production_date_time.toISOString(),
    productVolume: postgresGranule.product_volume,
    published: postgresGranule.published,
    queryFields: postgresGranule.query_fields,
    status: postgresGranule.status,
    timestamp: postgresGranule.timestamp.getTime(),
    timeToArchive: postgresGranule.time_to_archive,
    timeToPreprocess: postgresGranule.time_to_process,
    updatedAt: postgresGranule.updated_at.getTime(),
    files: [
      {
        bucket: 'cumulus-test-sandbox-private',
        checksum: 'bogus-value',
        checksumType: 'md5',
        fileName: fileKeys[0],
        key: fileKeys[0],
        size: 2098711627776,
        source: 's3://cumulus-test-sandbox-private/sourceDir/granule',
      },
      {
        bucket: 'cumulus-test-sandbox-private',
        checksum: 'bogus-value',
        checksumType: 'md5',
        fileName: fileKeys[1],
        key: fileKeys[1],
        size: 1099511627776,
        source: 's3://cumulus-test-sandbox-private/sourceDir/granule',
      },
    ],
  };

  const result = await translatePostgresGranuleToApiGranule({
    granulePgRecord: postgresGranule,
    knexOrTransaction: knex,
    collectionPgModel,
    pdrPgModel,
    providerPgModel,
    filePgModel,
  });

  t.deepEqual(
    {
      ...result,
      files: orderBy(result.files, ['bucket', 'key']),
    },
    {
      ...expectedApiGranule,
      files: orderBy(expectedApiGranule.files, ['bucket', 'key']),
    }
  );
});

test('translatePostgresGranuleToApiGranule handles granule with no associated execution', async (t) => {
  const {
    knex,
    collectionCumulusId,
    granulePgModel,
    collectionId,
  } = t.context;

  const [granule] = await granulePgModel.create(
    knex,
    fakeGranuleRecordFactory({
      collection_cumulus_id: collectionCumulusId,
    }),
    '*'
  );

  const expectedApiGranule = {
    granuleId: granule.granule_id,
    status: granule.status,
    createdAt: granule.created_at.getTime(),
    collectionId,
  };

  const result = await translatePostgresGranuleToApiGranule({
    granulePgRecord: granule,
    knexOrTransaction: knex,
  });

  t.like(
    result,
    expectedApiGranule
  );
});

test('translateApiGranuleToPostgresGranule converts API granule to Postgres', async (t) => {
  const collectionCumulusId = 1;
  const providerCumulusId = 2;
  const pdrCumulusId = 4;
  const dateString = new Date().toString();

  const apiGranule = {
<<<<<<< HEAD
    cmrLink: cryptoRandomString({ length: 10 }),
    collectionId: 'name___version',
    duration: 10,
    granuleId: cryptoRandomString({ length: 5 }),
=======
    granuleId: cryptoRandomString({ length: 5 }),
    collectionId: constructCollectionId('name', 'version'),
>>>>>>> cf1bb695
    pdrName: 'pdr-name',
    provider: 'provider',
    published: false,
    status: 'running',
    files: [
      {
        bucket: 'null',
        key: 'null',
      },
    ],
    beginningDateTime: dateString,
    createdAt: Date.now() - 200 * 1000,
    endingDateTime: dateString,
    error: {},
    lastUpdateDateTime: dateString,
    processingEndDateTime: dateString,
    processingStartDateTime: dateString,
    productionDateTime: dateString,
    productVolume: '1119742',
    timestamp: Date.now(),
    timeToArchive: 0,
    timeToPreprocess: 0,
    updatedAt: Date.now(),
  };

  const fakeDbClient = {};
  const fakeCollectionPgModel = {
    getRecordCumulusId: () => Promise.resolve(collectionCumulusId),
  };
  const fakeProviderPgModel = {
    getRecordCumulusId: () => Promise.resolve(providerCumulusId),
  };
  const fakePdrPgModel = {
    getRecordCumulusId: () => Promise.resolve(pdrCumulusId),
  };

  const expectedPostgresGranule = {
    beginning_date_time: new Date(apiGranule.beginningDateTime),
    cmr_link: apiGranule.cmrLink,
    collection_cumulus_id: collectionCumulusId,
    created_at: new Date(apiGranule.createdAt),
    duration: apiGranule.duration,
    ending_date_time: new Date(apiGranule.endingDateTime),
    error: apiGranule.error,
    granule_id: apiGranule.granuleId,
    last_update_date_time: new Date(apiGranule.lastUpdateDateTime),
    pdr_cumulus_id: pdrCumulusId,
    processing_end_date_time: new Date(apiGranule.processingEndDateTime),
    processing_start_date_time: new Date(apiGranule.processingStartDateTime),
    product_volume: apiGranule.productVolume,
    production_date_time: new Date(apiGranule.productionDateTime),
    provider_cumulus_id: providerCumulusId,
    published: apiGranule.published,
    query_fields: apiGranule.query_fields,
    status: apiGranule.status,
    time_to_archive: apiGranule.timeToArchive,
    time_to_process: apiGranule.timeToPreprocess,
    timestamp: new Date(apiGranule.timestamp),
    updated_at: new Date(apiGranule.updatedAt),
  };

  const result = await translateApiGranuleToPostgresGranule(
    apiGranule,
    fakeDbClient,
    fakeCollectionPgModel,
    fakePdrPgModel,
    fakeProviderPgModel
  );

  t.deepEqual(
    result,
    expectedPostgresGranule
  );
});

test('translatePostgresGranuleResultToApiGranule converts DB result to API granule', async (t) => {
  const {
    postgresGranule,
    fileKeys,
    executions,
    knex,
  } = t.context;

  const collectionName = cryptoRandomString({ length: 10 });
  const collectionVersion = '0.0.0';
  const providerName = cryptoRandomString({ length: 10 });

  const dbResult = {
    ...postgresGranule,
    collectionName,
    collectionVersion,
    providerName,
  };

  const expectedApiGranule = {
    beginningDateTime: postgresGranule.beginning_date_time.toISOString(),
    cmrLink: postgresGranule.cmr_link,
    collectionId: constructCollectionId(collectionName, collectionVersion),
    createdAt: postgresGranule.created_at.getTime(),
    duration: postgresGranule.duration,
    endingDateTime: postgresGranule.ending_date_time.toISOString(),
    error: postgresGranule.error,
    execution: executions[0].url,
    granuleId: postgresGranule.granule_id,
    lastUpdateDateTime: postgresGranule.last_update_date_time.toISOString(),
    pdrName: 'pdrName',
    processingEndDateTime: postgresGranule.processing_end_date_time.toISOString(),
    processingStartDateTime: postgresGranule.processing_start_date_time.toISOString(),
    productionDateTime: postgresGranule.production_date_time.toISOString(),
    productVolume: postgresGranule.product_volume,
    provider: providerName,
    published: postgresGranule.published,
    queryFields: postgresGranule.query_fields,
    status: postgresGranule.status,
    timestamp: postgresGranule.timestamp.getTime(),
    timeToArchive: postgresGranule.time_to_archive,
    timeToPreprocess: postgresGranule.time_to_process,
    updatedAt: postgresGranule.updated_at.getTime(),
    files: [
      {
        bucket: 'cumulus-test-sandbox-private',
        checksum: 'bogus-value',
        checksumType: 'md5',
        fileName: fileKeys[0],
        key: fileKeys[0],
        size: 2098711627776,
        source: 's3://cumulus-test-sandbox-private/sourceDir/granule',
      },
      {
        bucket: 'cumulus-test-sandbox-private',
        checksum: 'bogus-value',
        checksumType: 'md5',
        fileName: fileKeys[1],
        key: fileKeys[1],
        size: 1099511627776,
        source: 's3://cumulus-test-sandbox-private/sourceDir/granule',
      },
    ],
  };

  const result = await translatePostgresGranuleResultToApiGranule(
    knex,
    dbResult
  );

  t.deepEqual(
    result,
    expectedApiGranule
  );
});<|MERGE_RESOLUTION|>--- conflicted
+++ resolved
@@ -177,11 +177,7 @@
       updated_at: updatedAt,
     }),
   ];
-<<<<<<< HEAD
-  await t.context.filePgModel.insert(t.context.knex, files);
-=======
-  await Promise.all(files.map((file) => t.context.filePgModel.create(knex, file)));
->>>>>>> cf1bb695
+  await Promise.all(files.map((file) => t.context.filePgModel.create(t.context.knex, file)));
 });
 
 test('translatePostgresGranuleToApiGranule converts Postgres granule to API granule', async (t) => {
@@ -511,7 +507,6 @@
     executions,
     postgresGranule,
     fileKeys,
-    collectionId,
   } = t.context;
 
   delete postgresGranule.pdr_cumulus_id;
@@ -520,11 +515,7 @@
   const expectedApiGranule = {
     beginningDateTime: postgresGranule.beginning_date_time.toISOString(),
     cmrLink: postgresGranule.cmr_link,
-<<<<<<< HEAD
-    collectionId,
-=======
     collectionId: constructCollectionId('collectionName', 'collectionVersion'),
->>>>>>> cf1bb695
     createdAt: postgresGranule.created_at.getTime(),
     duration: postgresGranule.duration,
     endingDateTime: postgresGranule.ending_date_time.toISOString(),
@@ -627,15 +618,10 @@
   const dateString = new Date().toString();
 
   const apiGranule = {
-<<<<<<< HEAD
     cmrLink: cryptoRandomString({ length: 10 }),
-    collectionId: 'name___version',
     duration: 10,
     granuleId: cryptoRandomString({ length: 5 }),
-=======
-    granuleId: cryptoRandomString({ length: 5 }),
     collectionId: constructCollectionId('name', 'version'),
->>>>>>> cf1bb695
     pdrName: 'pdr-name',
     provider: 'provider',
     published: false,
