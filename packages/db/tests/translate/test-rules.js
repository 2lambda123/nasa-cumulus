--- conflicted
+++ resolved
@@ -1,13 +1,8 @@
 const test = require('ava');
 const {
   translateApiRuleToPostgresRule,
-<<<<<<< HEAD
-  translatePostgresRuleToApiRule,
-  translateApiRuleToPostgresRuleRaw,
-=======
   translateApiRuleToPostgresRuleRaw,
   translatePostgresRuleToApiRule,
->>>>>>> 521962ed
 } = require('../../dist/translate/rules');
 
 test('translateApiRuleToPostgresRuleRaw converts API rule to Postgres and keeps nil fields', async (t) => {
