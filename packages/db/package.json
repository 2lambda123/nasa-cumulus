{
  "name": "@cumulus/db",
<<<<<<< HEAD
  "version": "15.0.4",
=======
  "version": "16.1.4",
>>>>>>> 61460b9f
  "description": "Utilities for working with the Cumulus DB",
  "license": "Apache-2.0",
  "main": "./dist/index.js",
  "types": "./dist/index.d.ts",
  "files": [
    "dist/**/*.js",
    "dist/**/*.d.ts"
  ],
  "scripts": {
    "clean": "rm -rf dist",
    "prepare": "npm run tsc",
    "tsc": "../../node_modules/.bin/tsc",
    "tsc:listEmittedFiles": "../../node_modules/.bin/tsc --listEmittedFiles",
    "test": "../../node_modules/.bin/ava",
    "test:coverage": "../../node_modules/.bin/nyc npm test",
    "watch": "../../node_modules/.bin/tsc -w",
    "coverage": "python ../../scripts/coverage_handler/coverage.py"
  },
  "ava": {
    "files": [
      "tests/**"
    ],
    "verbose": true,
    "timeout": "5m"
  },
  "engines": {
    "node": ">=16.19.0"
  },
  "dependencies": {
<<<<<<< HEAD
    "@cumulus/aws-client": "15.0.4",
    "@cumulus/common": "15.0.4",
    "@cumulus/errors": "15.0.4",
    "@cumulus/logger": "15.0.4",
    "@cumulus/message": "15.0.4",
    "@cumulus/types": "15.0.4",
=======
    "@cumulus/aws-client": "16.1.4",
    "@cumulus/common": "16.1.4",
    "@cumulus/errors": "16.1.4",
    "@cumulus/logger": "16.1.4",
    "@cumulus/message": "16.1.4",
    "@cumulus/types": "16.1.4",
>>>>>>> 61460b9f
    "crypto-random-string": "^3.2.0",
    "is-valid-hostname": "1.0.2",
    "knex": "2.4.1",
    "lodash": "^4.17.21",
    "pg": "~8.10",
    "snake-camel": "^1.0.6",
    "uuid": "8.3.2"
  },
  "devDependencies": {
    "@types/uuid": "^8.0.0"
  }
}<|MERGE_RESOLUTION|>--- conflicted
+++ resolved
@@ -1,10 +1,6 @@
 {
   "name": "@cumulus/db",
-<<<<<<< HEAD
-  "version": "15.0.4",
-=======
   "version": "16.1.4",
->>>>>>> 61460b9f
   "description": "Utilities for working with the Cumulus DB",
   "license": "Apache-2.0",
   "main": "./dist/index.js",
@@ -34,21 +30,12 @@
     "node": ">=16.19.0"
   },
   "dependencies": {
-<<<<<<< HEAD
-    "@cumulus/aws-client": "15.0.4",
-    "@cumulus/common": "15.0.4",
-    "@cumulus/errors": "15.0.4",
-    "@cumulus/logger": "15.0.4",
-    "@cumulus/message": "15.0.4",
-    "@cumulus/types": "15.0.4",
-=======
     "@cumulus/aws-client": "16.1.4",
     "@cumulus/common": "16.1.4",
     "@cumulus/errors": "16.1.4",
     "@cumulus/logger": "16.1.4",
     "@cumulus/message": "16.1.4",
     "@cumulus/types": "16.1.4",
->>>>>>> 61460b9f
     "crypto-random-string": "^3.2.0",
     "is-valid-hostname": "1.0.2",
     "knex": "2.4.1",
