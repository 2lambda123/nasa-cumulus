{
  "name": "@cumulus/db",
<<<<<<< HEAD
  "version": "11.0.0",
=======
  "version": "10.1.2",
>>>>>>> d5b84af1
  "description": "Utilities for working with the Cumulus DB",
  "license": "Apache-2.0",
  "main": "./dist/index.js",
  "types": "./dist/index.d.ts",
  "files": [
    "dist/**/*.js",
    "dist/**/*.d.ts"
  ],
  "scripts": {
    "clean": "rm -rf dist",
    "prepare": "npm run tsc",
    "tsc": "../../node_modules/.bin/tsc",
    "tsc:listEmittedFiles": "../../node_modules/.bin/tsc --listEmittedFiles",
    "test": "../../node_modules/.bin/ava",
    "test:coverage": "../../node_modules/.bin/nyc npm test",
    "watch": "../../node_modules/.bin/tsc -w"
  },
  "ava": {
    "files": [
      "tests/**"
    ],
    "verbose": true,
    "timeout": "5m"
  },
  "engines": {
    "node": ">=12.18.0"
  },
  "dependencies": {
<<<<<<< HEAD
    "@cumulus/aws-client": "11.0.0",
    "@cumulus/common": "11.0.0",
    "@cumulus/errors": "11.0.0",
    "@cumulus/logger": "11.0.0",
    "@cumulus/message": "11.0.0",
    "@cumulus/types": "11.0.0",
=======
    "@cumulus/aws-client": "10.1.2",
    "@cumulus/common": "10.1.2",
    "@cumulus/errors": "10.1.2",
    "@cumulus/logger": "10.1.2",
    "@cumulus/message": "10.1.2",
    "@cumulus/types": "10.1.2",
>>>>>>> d5b84af1
    "crypto-random-string": "^3.2.0",
    "is-valid-hostname": "1.0.2",
    "knex": "0.95.15",
    "lodash": "^4.17.21",
    "pg": "^8.3.0",
    "snake-camel": "^1.0.6",
    "uuid": "8.3.2"
  },
  "devDependencies": {
    "@types/uuid": "^8.0.0"
  }
}<|MERGE_RESOLUTION|>--- conflicted
+++ resolved
@@ -1,10 +1,6 @@
 {
   "name": "@cumulus/db",
-<<<<<<< HEAD
   "version": "11.0.0",
-=======
-  "version": "10.1.2",
->>>>>>> d5b84af1
   "description": "Utilities for working with the Cumulus DB",
   "license": "Apache-2.0",
   "main": "./dist/index.js",
@@ -33,21 +29,12 @@
     "node": ">=12.18.0"
   },
   "dependencies": {
-<<<<<<< HEAD
     "@cumulus/aws-client": "11.0.0",
     "@cumulus/common": "11.0.0",
     "@cumulus/errors": "11.0.0",
     "@cumulus/logger": "11.0.0",
     "@cumulus/message": "11.0.0",
     "@cumulus/types": "11.0.0",
-=======
-    "@cumulus/aws-client": "10.1.2",
-    "@cumulus/common": "10.1.2",
-    "@cumulus/errors": "10.1.2",
-    "@cumulus/logger": "10.1.2",
-    "@cumulus/message": "10.1.2",
-    "@cumulus/types": "10.1.2",
->>>>>>> d5b84af1
     "crypto-random-string": "^3.2.0",
     "is-valid-hostname": "1.0.2",
     "knex": "0.95.15",
