--- conflicted
+++ resolved
@@ -122,13 +122,8 @@
 } from './lib/granule';
 
 export {
-<<<<<<< HEAD
   QuerySearchClient,
 } from './lib/QuerySearchClient';
-=======
-  getExecutionArnsByGranuleCumulusId,
-} from './lib/execution';
->>>>>>> a40c205c
 
 export { AsyncOperationPgModel } from './models/async_operation';
 export { BasePgModel } from './models/base';
