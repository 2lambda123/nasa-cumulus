--- conflicted
+++ resolved
@@ -12,7 +12,6 @@
 import { getExecutionArnsByGranuleCumulusId } from '../lib/execution';
 
 /**
-<<<<<<< HEAD
  * Generate an API Granule object from a Postgres Granule with associated Files.
  *
  * @param {AWS.DynamoDB.DocumentClient.AttributeMap} granulePgRecord
@@ -81,10 +80,7 @@
 };
 
 /**
- * Generate a Postgres Granule from a DynamoDB Granule.
-=======
  * Generate a Postgres granule record from a DynamoDB record.
->>>>>>> e91da7bf
  *
  * @param {AWS.DynamoDB.DocumentClient.AttributeMap} dynamoRecord
  *   Record from DynamoDB
