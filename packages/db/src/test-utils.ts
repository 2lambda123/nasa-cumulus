--- conflicted
+++ resolved
@@ -10,11 +10,8 @@
 import { PostgresFile } from './types/file';
 import { PostgresGranule } from './types/granule';
 import { PostgresProvider } from './types/provider';
-<<<<<<< HEAD
 import { PostgresAsyncOperation } from './types/async_operation';
-=======
 import { PostgresPdr } from './types/pdr';
->>>>>>> c5940ee0
 
 export const createTestDatabase = async (knex: Knex, dbName: string, dbUser: string) => {
   await knex.raw(`create database "${dbName}";`);
@@ -103,7 +100,6 @@
   ...params,
 });
 
-<<<<<<< HEAD
 export const fakeAsyncOperationRecordFactory = (
   params: Partial<PostgresAsyncOperation>
 ): PostgresAsyncOperation => ({
@@ -113,12 +109,13 @@
   status: 'RUNNING',
   output: { test: 'output' },
   task_arn: cryptoRandomString({ length: 3 }),
-=======
+  ...params,
+});
+
 export const fakePdrRecordFactory = (
   params: Partial<PostgresPdr>
 ) => ({
   name: `pdr${cryptoRandomString({ length: 3 })}`,
   status: 'running',
->>>>>>> c5940ee0
   ...params,
 });