import { Knex } from 'knex';
import { RecordDoesNotExist } from '@cumulus/errors';
import { TableNames } from '../tables';

import { PostgresExecutionRecord } from '../types/execution';

const Logger = require('@cumulus/logger');

const { getKnexClient } = require('../connection');

export interface ArnRecord {
  arn: string;
}

const log = new Logger({ sender: '@cumulus/db/lib/execution' });

/**
 * Returns execution info sorted by most recent first for an input
 * Granule Cumulus ID.
 *
 * @param {Object} params
 * @param {Knex | Knex.Transaction} params.knexOrTransaction
 *   Knex client for reading from RDS database
 * @param {Array<string>} params.executionColumns - Columns to return from executions table
 * @param {number} params.granuleCumulusId - The primary ID for a Granule
 * @param {number} [params.limit] - limit to number of executions to query
 * @returns {Promise<Partial<PostgresExecutionRecord>[]>}
 *   Array of arn objects with the most recent first.
 */
export const getExecutionInfoByGranuleCumulusId = async ({
  knexOrTransaction,
  granuleCumulusId,
  executionColumns = ['arn'],
  limit,
}: {
  knexOrTransaction: Knex | Knex.Transaction,
  granuleCumulusId: number,
  executionColumns: string[],
  limit?: number
<<<<<<< HEAD
}): Promise<Partial<PostgresExecutionRecord>[]> => {
  const knexQuery = knexOrTransaction(tableNames.executions)
    .column(executionColumns.map((column) => `${tableNames.executions}.${column}`))
    .where(`${tableNames.granules}.cumulus_id`, granuleCumulusId)
=======
): Promise<ArnRecord[]> => {
  const knexQuery = knexOrTransaction(TableNames.executions)
    .select(`${TableNames.executions}.arn`)
    .where(`${TableNames.granules}.cumulus_id`, granuleCumulusId)
>>>>>>> df4c4f14
    .join(
      TableNames.granulesExecutions,
      `${TableNames.executions}.cumulus_id`,
      `${TableNames.granulesExecutions}.execution_cumulus_id`
    )
    .join(
      TableNames.granules,
      `${TableNames.granules}.cumulus_id`,
      `${TableNames.granulesExecutions}.granule_cumulus_id`
    )
    .orderBy(`${TableNames.executions}.timestamp`, 'desc');
  if (limit) {
    knexQuery.limit(limit);
  }
  return await knexQuery;
};

/**
 * Returns a list of executionArns sorted by most recent first, for an input
 * list of granuleIds and workflowNames.
 *
 * @param {Knex} knex - DB Client
 * @param {string[]} granuleIds - Array of granuleIds
 * @param {string[]} workflowNames - Array of workflow names
 * @returns {Promise<ArnRecord[]>} - Array of arn objects with the most recent first.
 */
export const executionArnsFromGranuleIdsAndWorkflowNames = (
  knex: Knex,
  granuleIds: string[],
  workflowNames: string[]
): Promise<ArnRecord[]> =>
  knex
    .select(`${TableNames.executions}.arn`)
    .from(TableNames.executions)
    .join(
      TableNames.granulesExecutions,
      `${TableNames.executions}.cumulus_id`,
      `${TableNames.granulesExecutions}.execution_cumulus_id`
    )
    .join(
      TableNames.granules,
      `${TableNames.granules}.cumulus_id`,
      `${TableNames.granulesExecutions}.granule_cumulus_id`
    )
    .whereIn(`${TableNames.granules}.granule_id`, granuleIds)
    .whereIn(`${TableNames.executions}.workflow_name`, workflowNames)
    .orderBy(`${TableNames.executions}.timestamp`, 'desc');

/**
 * convenience function to return a single executionArn string for a intput
 *  granuleId and workflowName.
 *
 * @param {string} granuleId -  granuleIds
 * @param {string} workflowName - workflow name
 * @param {Knex} testKnex - knex for testing
 * @returns {Promise<string>} - most recent exectutionArn for input parameters.
 * @throws {RecordNotFound}
 */
export const newestExecutionArnFromGranuleIdWorkflowName = async (
  granuleId: string,
  workflowName: string,
  testKnex: Knex | undefined
): Promise<string> => {
  try {
    const knex = testKnex ?? await getKnexClient({ env: process.env });
    const executions = await executionArnsFromGranuleIdsAndWorkflowNames(
      knex,
      [granuleId],
      [workflowName]
    );
    if (executions.length === 0) {
      throw new RecordDoesNotExist(
        `No executionArns found for granuleId:${granuleId} running workflow:${workflowName}`
      );
    }
    return executions[0].arn;
  } catch (error) {
    log.error(error);
    throw error;
  }
};

/**
 * Returns the intersect of workflow names that exist for all granule ids that are passed in
 * When a single granule is passed in, workflow names are sorted by most recent first
 *
 * @param {Knex | Knex.Transaction} knexOrTransaction - DB Client or transaction
 * @param {Array<string>} granuleCumulusIds - Array of granule cumulus ids to query
 * @returns {Promise<string[]>} - Array consisting of workflow names common to all granules.
 * Sorted by most recent when array includes a single granule
 * @throws {RecordNotFound}
 */
export const getWorkflowNameIntersectFromGranuleIds = async (
  knexOrTransaction: Knex | Knex.Transaction,
  granuleCumulusIds: Array<number> | number
): Promise<Array<string>> => {
  const granuleCumulusIdsArray = [granuleCumulusIds].flat();
  const numberOfGranules = granuleCumulusIdsArray.length;
  const { executions: executionsTable, granulesExecutions: granulesExecutionsTable } = TableNames;

  const aggregatedWorkflowCounts = await knexOrTransaction(executionsTable)
    .select('workflow_name')
    .countDistinct('granule_cumulus_id')
    .innerJoin(granulesExecutionsTable, `${executionsTable}.cumulus_id`, `${granulesExecutionsTable}.execution_cumulus_id`)
    .whereIn('granule_cumulus_id', granuleCumulusIdsArray)
    .groupBy('workflow_name')
    .havingRaw('count(distinct granule_cumulus_id) = ?', [numberOfGranules])
    .modify((queryBuilder) => {
      if (numberOfGranules === 1) {
        queryBuilder.groupBy('timestamp')
          .orderBy('timestamp', 'desc');
      }
    });
  return aggregatedWorkflowCounts
    .map((workflowCounts: { workflow_name: string }) => workflowCounts.workflow_name);
};<|MERGE_RESOLUTION|>--- conflicted
+++ resolved
@@ -37,17 +37,10 @@
   granuleCumulusId: number,
   executionColumns: string[],
   limit?: number
-<<<<<<< HEAD
 }): Promise<Partial<PostgresExecutionRecord>[]> => {
-  const knexQuery = knexOrTransaction(tableNames.executions)
-    .column(executionColumns.map((column) => `${tableNames.executions}.${column}`))
-    .where(`${tableNames.granules}.cumulus_id`, granuleCumulusId)
-=======
-): Promise<ArnRecord[]> => {
   const knexQuery = knexOrTransaction(TableNames.executions)
-    .select(`${TableNames.executions}.arn`)
+    .column(executionColumns.map((column) => `${TableNames.executions}.${column}`))
     .where(`${TableNames.granules}.cumulus_id`, granuleCumulusId)
->>>>>>> df4c4f14
     .join(
       TableNames.granulesExecutions,
       `${TableNames.executions}.cumulus_id`,
