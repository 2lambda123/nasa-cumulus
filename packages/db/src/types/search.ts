--- conflicted
+++ resolved
@@ -8,7 +8,6 @@
   queryStringParameters?: QueryStringParameters,
 };
 
-<<<<<<< HEAD
 export interface QueryTermField {
   name: string,
   value: any,
@@ -19,17 +18,10 @@
   value: any[],
 }
 
-export interface DbQueryParameters {
+export type DbQueryParameters = {
   limit?: number,
   offset?: number,
   page?: number,
   termFields?: QueryTermField[],
   termsFields?: QueryTermsField[],
-}
-=======
-export type DbQueryParameters = {
-  limit?: number,
-  offset?: number,
-  page?: number,
-};
->>>>>>> fb9c51fb
+};