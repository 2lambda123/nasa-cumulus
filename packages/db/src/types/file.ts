--- conflicted
+++ resolved
@@ -1,7 +1,6 @@
 export interface PostgresFile {
   bucket?: string,
   key?: string,
-<<<<<<< HEAD
   granule_cumulus_id: number
   checksum_type?: string
   checksum_value?: string
@@ -10,15 +9,6 @@
   path?: string
   source?: string,
   type?: string,
-=======
-  granule_cumulus_id: number,
-  checksum_type?: string,
-  checksum_value?: string,
-  file_name?: string,
-  file_size?: number,
-  path?: string,
-  source?: string,
->>>>>>> a40c205c
 }
 
 // file_size is stored as a BigInt in Postgres. It returns from PG to Node
