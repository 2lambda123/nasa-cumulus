--- conflicted
+++ resolved
@@ -173,11 +173,7 @@
    * @param {string | Array<string>} returningFields - A string or array of strings
    *   of columns to return. Defaults to 'cumulus_id'.
    * @returns {Promise<unknown[] | Object[]>} Returns an array of objects or an
-<<<<<<< HEAD
-   *   array of values of the specified column(s) from returningFields.
-=======
    *   array of values from the specified column(s) from returningFields.
->>>>>>> be1eb7b5
    */
   async create(
     knexOrTransaction: Knex | Knex.Transaction,
