--- conflicted
+++ resolved
@@ -1,10 +1,6 @@
 {
   "name": "@cumulus/tf-inventory",
-<<<<<<< HEAD
-  "version": "18.2.2",
-=======
   "version": "19.0.0",
->>>>>>> 8098923c
   "description": "Package to help keep track of what resources are managed by Terraform in the AWS account",
   "main": "index.js",
   "engines": {
@@ -36,19 +32,11 @@
   "author": "Cumulus Authors",
   "license": "Apache-2.0",
   "dependencies": {
-<<<<<<< HEAD
-    "@cumulus/aws-client": "18.2.2",
-=======
     "@cumulus/aws-client": "19.0.0",
->>>>>>> 8098923c
     "commander": "^4.1.0",
     "lodash": "^4.17.21"
   },
   "devDependencies": {
-<<<<<<< HEAD
-    "@cumulus/common": "18.2.2"
-=======
     "@cumulus/common": "19.0.0"
->>>>>>> 8098923c
   }
 }