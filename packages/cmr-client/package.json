--- conflicted
+++ resolved
@@ -33,15 +33,9 @@
   "author": "Cumulus Authors",
   "license": "Apache-2.0",
   "dependencies": {
-<<<<<<< HEAD
-    "@cumulus/aws-client": "2.0.1",
-    "@cumulus/logger": "2.0.1",
-    "got": "^11.7.0",
-=======
     "@cumulus/aws-client": "3.0.0",
     "@cumulus/logger": "3.0.0",
-    "got": "^9.6.0",
->>>>>>> 68185861
+    "got": "^11.7.0",
     "lodash": "^4.17.15",
     "public-ip": "^3.0.0",
     "xml2js": "^0.4.19"
