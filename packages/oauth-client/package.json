{
  "name": "@cumulus/oauth-client",
<<<<<<< HEAD
  "version": "18.2.2",
=======
  "version": "19.0.0",
>>>>>>> 8098923c
  "description": "A generic auth client",
  "homepage": "https://github.com/nasa/cumulus/tree/master/packages/oauth-client#readme",
  "repository": {
    "type": "git",
    "url": "git+https://github.com/nasa/cumulus.git",
    "directory": "packages/oauth-client"
  },
  "author": "Cumulus Authors",
  "license": "Apache-2.0",
  "keywords": [
    "Cumulus"
  ],
  "engines": {
    "node": ">=20.12.2"
  },
  "publishConfig": {
    "access": "public"
  },
  "main": "dist/index.js",
  "types": "dist/index.d.ts",
  "files": [
    "dist/*.js",
    "dist/*.d.ts"
  ],
  "scripts": {
    "clean": "rm -rf dist",
    "build-docs": "npm run tsc && ../../node_modules/.bin/jsdoc2md -t templates/README.md.hbs dist/*.js > README.md",
    "test": "../../node_modules/.bin/ava",
    "test:ci": "../../scripts/run_package_ci_unit.sh",
    "test:coverage": "../../node_modules/.bin/nyc npm test",
    "prepare": "npm run tsc",
    "tsc": "rm -rf dist && ../../node_modules/.bin/tsc",
    "tsc:listEmittedFiles": "../../node_modules/.bin/tsc --listEmittedFiles",
    "coverage": "python ../../scripts/coverage_handler/coverage.py"
  },
  "ava": {
    "files": [
      "tests/*"
    ],
    "verbose": true,
    "failFast": true
  },
  "dependencies": {
    "got": "^11.8.5"
  },
  "bugs": {
    "url": "https://github.com/nasa/cumulus/issues"
  }
}<|MERGE_RESOLUTION|>--- conflicted
+++ resolved
@@ -1,10 +1,6 @@
 {
   "name": "@cumulus/oauth-client",
-<<<<<<< HEAD
-  "version": "18.2.2",
-=======
   "version": "19.0.0",
->>>>>>> 8098923c
   "description": "A generic auth client",
   "homepage": "https://github.com/nasa/cumulus/tree/master/packages/oauth-client#readme",
   "repository": {
