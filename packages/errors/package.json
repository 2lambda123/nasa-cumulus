{
  "name": "@cumulus/errors",
<<<<<<< HEAD
  "version": "16.1.4",
=======
  "version": "18.2.2",
>>>>>>> d2f030f1
  "description": "Provides error classes for Cumulus",
  "keywords": [
    "GIBS",
    "CUMULUS",
    "NASA"
  ],
  "engines": {
    "node": ">=16.19.0"
  },
  "main": "dist/index.js",
  "types": "dist/index.d.ts",
  "files": [
    "dist/**/*.js",
    "dist/**/*.d.ts"
  ],
  "publishConfig": {
    "access": "public"
  },
  "homepage": "https://github.com/nasa/cumulus/tree/master/packages/errors",
  "repository": {
    "type": "git",
    "url": "https://github.com/nasa/cumulus"
  },
  "scripts": {
    "clean": "git clean -d -x -e node_modules -f",
    "prepare": "npm run tsc",
    "tsc": "../../node_modules/.bin/tsc",
    "tsc:listEmittedFiles": "../../node_modules/.bin/tsc --listEmittedFiles"
  },
  "author": "Cumulus Authors",
  "license": "Apache-2.0"
}<|MERGE_RESOLUTION|>--- conflicted
+++ resolved
@@ -1,10 +1,6 @@
 {
   "name": "@cumulus/errors",
-<<<<<<< HEAD
-  "version": "16.1.4",
-=======
   "version": "18.2.2",
->>>>>>> d2f030f1
   "description": "Provides error classes for Cumulus",
   "keywords": [
     "GIBS",
