{
  "name": "@cumulus/errors",
<<<<<<< HEAD
  "version": "11.1.4",
=======
  "version": "13.0.1",
>>>>>>> eb57ee60
  "description": "Provides error classes for Cumulus",
  "keywords": [
    "GIBS",
    "CUMULUS",
    "NASA"
  ],
  "engines": {
    "node": ">=14.19.1"
  },
  "main": "dist/index.js",
  "types": "dist/index.d.ts",
  "files": [
    "dist/**/*.js",
    "dist/**/*.d.ts"
  ],
  "publishConfig": {
    "access": "public"
  },
  "homepage": "https://github.com/nasa/cumulus/tree/master/packages/errors",
  "repository": {
    "type": "git",
    "url": "https://github.com/nasa/cumulus"
  },
  "scripts": {
    "clean": "git clean -d -x -e node_modules -f",
    "test:coverage": "../../node_modules/.bin/nyc true",
    "prepare": "npm run tsc",
    "tsc": "../../node_modules/.bin/tsc",
    "tsc:listEmittedFiles": "../../node_modules/.bin/tsc --listEmittedFiles"
  },
  "author": "Cumulus Authors",
  "license": "Apache-2.0"
}<|MERGE_RESOLUTION|>--- conflicted
+++ resolved
@@ -1,10 +1,6 @@
 {
   "name": "@cumulus/errors",
-<<<<<<< HEAD
-  "version": "11.1.4",
-=======
   "version": "13.0.1",
->>>>>>> eb57ee60
   "description": "Provides error classes for Cumulus",
   "keywords": [
     "GIBS",
