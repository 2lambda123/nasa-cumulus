'use strict';

const awsServerlessExpress = require('aws-serverless-express');
const bodyParser = require('body-parser');
const boom = require('express-boom');
const cookieParser = require('cookie-parser');
const cors = require('cors');
const distributionRouter = require('express-promise-router')();
const {
  EarthdataLoginClient,
  EarthdataLoginError,
} = require('@cumulus/earthdata-login-client');
const express = require('express');
const hsts = require('hsts');
const Logger = require('@cumulus/logger');
const morgan = require('morgan');
const urljoin = require('url-join');

const { AccessToken } = require('@cumulus/api/models');
const { isLocalApi } = require('@cumulus/api/lib/testUtils');
const { isAccessTokenExpired } = require('@cumulus/api/lib/token');
const { getUserAccessibleBuckets } = require('@cumulus/cmrjs');
const awsServices = require('@cumulus/aws-client/services');
const { RecordDoesNotExist } = require('@cumulus/errors');
const displayS3CredentialInstructions = require('@cumulus/api/endpoints/s3credentials-readme');

const log = new Logger({ sender: 's3credentials' });

// From https://docs.aws.amazon.com/STS/latest/APIReference/API_AssumeRole.html#API_AssumeRole_RequestParameters
const roleSessionNameRegex = /^[\w+,.=@-]{2,64}$/;

const isValidRoleSessionNameString = (x) => roleSessionNameRegex.test(x);

const buildRoleSessionName = (username, clientName) => {
  if (clientName) {
    return `${username}@${clientName}`;
  }

  return username;
};

const buildEarthdataLoginClient = () =>
  new EarthdataLoginClient({
    clientId: process.env.EARTHDATA_CLIENT_ID,
    clientPassword: process.env.EARTHDATA_CLIENT_PASSWORD,
    earthdataLoginUrl: process.env.EARTHDATA_BASE_URL || 'https://uat.urs.earthdata.nasa.gov/',
    redirectUri: process.env.DISTRIBUTION_REDIRECT_ENDPOINT,
  });

/**
 * Use NGAP's time-based, temporary credential dispensing lambda.
 *
 * @param {string} username - earthdata login username
 * @returns {Promise<Object>} Payload containing AWS STS credential object valid for 1
 *                   hour.  The credential object contains keys: AccessKeyId,
 *                   SecretAccessKey, SessionToken, Expiration and can be use
 *                   for same-region s3 direct access.
 */
async function requestTemporaryCredentialsFromNgap({
  lambda,
  lambdaFunctionName,
  userId,
  policy = undefined,
  roleSessionName,
}) {
  const Payload = JSON.stringify({
    accesstype: 'sameregion',
    returntype: 'lowerCamel',
    duration: '3600', // one hour max allowed by AWS.
    rolesession: roleSessionName, // <- shows up in S3 server access logs
    userid: userId, // <- used by NGAP
    policy,
  });

  return lambda.invoke({
    FunctionName: lambdaFunctionName,
    Payload,
  }).promise();
}

/**
<<<<<<< HEAD
=======
 * Sends a sample webpage describing how to use s3Credentials endpoint
 *
 * @param {Object} _req - express request object (unused)
 * @param {Object} res - express response object
 * @returns {Object} express repose object of the s3Credentials directions.
 */
async function displayS3CredentialInstructions(_req, res) {
  const instructionTemplate = await readFile(pathjoin(__dirname, 'instructions', 'index.html'), 'utf-8');
  const compiled = template(instructionTemplate);
  res.send(compiled(process.env));
}

/**
 * If DISABLE_S3_CREDENTIALS is not "true", returns undefined, otherwise, send a
 * boom.ServerUnavailable to the caller, Exiting the request.
 *
 * @param {Object} res - express request object
 * @returns {undefined} - when DISABLE_S3_CREDENTIALS is not 'true'
 */
function ensureEndpointEnabled(res) {
  const disableS3Credentials = process.env.DISABLE_S3_CREDENTIALS;

  if (disableS3Credentials && (disableS3Credentials.toLowerCase() === 'true')) {
    return res.boom.serverUnavailable('S3 Credentials Endpoint has been disabled');
  }
  return undefined;
}

/**
 * @returns {bool} whether or not the endpoint is configured to send ACL based
 * credentials.
 */
function configuredForACLCredentials() {
  if (process.env.CMR_ACL_BASED_CREDENTIALS && process.env.CMR_ACL_BASED_CREDENTIALS.toLowerCase() === 'true') {
    return true;
  }
  return false;
}

/**
 * Parses a "bucket/key/path" to return an array of ["bucket", "key/path"] where
 * keypath is "/" if not specified.
 *
 * @param {string} bucketKeyPath
 * @returns {Array<string>} Array [bucket, keypath]
 */
function parseBucketKey(bucketKeyPath) {
  try {
    const parts = bucketKeyPath.split('/');
    const bucket = parts.shift();
    const keypath = parts.join('/');
    return { bucket, keypath: `/${keypath}` };
  } catch (error) {
    return {};
  }
}

/**
 * Reformats a list of buckets and bucket/keyspaths into the shape needed for
 * calling the sts policy helper function. The desired payload is an object
 * with 3 keys, 'accessmode', 'bucketlist' and 'pathlist'. 'bucketlist' and
 * 'pathlist' are arrays of matching bucket and paths.
 *
 * Example:
 * if the cmrAllowedBucketKeyList is:
 * [ 'bucket1/somepath', 'bucket2']
 * then the desired output would be the stringified object:
 *
 *  {
 *   accessmode: 'Allow',
 *   bucketlist: ['bucket1','bucket2'],
 *   pathlist: ['/somepath', '/']
 *  }
 *
 * @param {Array<string>} cmrAllowedBucketKeyList - earthdata login user name
 * @returns {string} - stringified payload for policy helper function.
 */
function formatAllowedBucketKeys(cmrAllowedBucketKeyList) {
  const bucketKeyPairList = cmrAllowedBucketKeyList.map(parseBucketKey);
  const bucketlist = [];
  const pathlist = [];

  bucketKeyPairList.forEach((bucketKeyPair) => {
    bucketlist.push(bucketKeyPair.bucket);
    pathlist.push(bucketKeyPair.keypath);
  });

  return JSON.stringify({
    accessmode: 'Allow',
    bucketlist,
    pathlist,
  });
}

/**
 *  Retrieve the sts session policy for a user when s3 credentials endpoint is
 *  configured to use CMR ACLs. If the endpoint is not configured for CMR ACLs,
 *  return undefined.
 *
 * @param {string} edlUser - earthdatalogin username
 * @param {string} cmrProvider - Cumulus' CMR provider.
 * @param {Object} lambda - aws lambda service.
 * @returns {Object} session policy generated from user's CMR ACLs or undefined.
 */
async function fetchPolicyForUser(edlUser, cmrProvider, lambda) {
  if (!configuredForACLCredentials()) return undefined;

  // fetch allowed bucket keys from CMR
  const cmrAllowedBucketKeyList = await getUserAccessibleBuckets(edlUser, cmrProvider);
  const Payload = formatAllowedBucketKeys(cmrAllowedBucketKeyList);

  return lambda.invoke({
    FunctionName: process.env.STS_POLICY_HELPER_LAMBDA,
    Payload,
  }).promise()
    .then((lambdaReturn) => JSON.parse(lambdaReturn.Payload));
}

/**
>>>>>>> 1dd14b03
 * Dispenses time-based temporary credentials for same-region direct s3 access.
 *
 * @param {Object} req - express request object
 * @param {Object} res - express response object
 * @returns {Object} the express response object with object containing
 *                   tempoary s3 credentials for direct same-region s3 access.
 */
async function s3credentials(req, res) {
  ensureEndpointEnabled(res);

  const roleSessionName = buildRoleSessionName(
    req.authorizedMetadata.userName,
    req.authorizedMetadata.clientName
  );

  const policy = await fetchPolicyForUser(
    req.authorizedMetadata.userName,
    process.env.cmr_provider,
    req.lambda
  );

  const credentials = await requestTemporaryCredentialsFromNgap({
    lambda: req.lambda,
    lambdaFunctionName: process.env.STS_CREDENTIALS_LAMBDA,
    userId: req.authorizedMetadata.userName,
    roleSessionName,
    policy,
  });

  const creds = JSON.parse(credentials.Payload);
  if (Object.keys(creds).some((key) => ['errorMessage', 'errorType', 'stackTrace'].includes(key))) {
    log.error(credentials.Payload);
    return res.boom.failedDependency(
      `Unable to retrieve credentials from Server: ${credentials.Payload}`
    );
  }
  return res.send(creds);
}

// Running API locally will be on http, not https, so cookies
// should not be set to secure for local runs of the API.
const useSecureCookies = () => {
  if (isLocalApi()) {
    return false;
  }
  return true;
};

/**
 * Returns a configuration object
 *
 * @returns {Object} the configuration object needed to handle requests
 */
function getConfigurations() {
  return {
    accessTokenModel: new AccessToken(),
    authClient: buildEarthdataLoginClient(),
    distributionUrl: process.env.DISTRIBUTION_ENDPOINT,
    s3Client: awsServices.s3(),
  };
}

/**
 * Responds to a redirect request
 *
 * @param {Object} req - express request object
 * @param {Object} res - express response object
 * @returns {Promise<Object>} the promise of express response object
 */
async function handleRedirectRequest(req, res) {
  const {
    accessTokenModel,
    authClient,
    distributionUrl,
  } = getConfigurations();

  const { code, state } = req.query;

  const getAccessTokenResponse = await authClient.getAccessToken(code);
  // expirationTime is in seconds whereas Date is expecting milliseconds
  const expirationTime = getAccessTokenResponse.expirationTime * 1000;

  await accessTokenModel.create({
    accessToken: getAccessTokenResponse.accessToken,
    expirationTime: getAccessTokenResponse.expirationTime,
    refreshToken: getAccessTokenResponse.refreshToken,
    username: getAccessTokenResponse.username,
  });

  return res
    .cookie(
      'accessToken',
      getAccessTokenResponse.accessToken,
      {
        expires: new Date(expirationTime),
        httpOnly: true,
        secure: useSecureCookies(),
      }
    )
    .set({ Location: urljoin(distributionUrl, state) })
    .status(307)
    .send('Redirecting');
}

/**
 * Responds to a request for temporary s3 credentials.
 *
 * @param {Object} req - express request object
 * @param {Object} res - express response object
 * @returns {Promise<Object>} the promise of express response object containing
 * temporary credentials
 */
async function handleCredentialRequest(req, res) {
  req.lambda = awsServices.lambda();
  return s3credentials(req, res);
}

/**
 * Helper function to pull bucket out of a path string.
 * Will ignore leading slash.
 * "/bucket/key" -> "bucket"
 * "bucket/key" -> "bucket"
 *
 * @param {string} path - express request path parameter
 * @returns {string} the first part of a path which is our bucket name
 */
function bucketNameFromPath(path) {
  return path.split('/').filter((d) => d).shift();
}

/**
 * Reads the input path and determines if this is a request for public data
 * or not.
 *
 * @param {string} path - req.path paramater
 * @returns {boolean} - whether this request goes to a public bucket
 */
function isPublicRequest(path) {
  try {
    const publicBuckets = process.env.public_buckets.split(',');
    const requestedBucket = bucketNameFromPath(path);
    return publicBuckets.includes(requestedBucket);
  } catch (error) {
    return false;
  }
}

const isTokenAuthRequest = (req) =>
  req.get('EDL-Client-Id') && req.get('EDL-Token');

const handleTokenAuthRequest = async (req, res, next) => {
  try {
    const userName = await req.earthdataLoginClient.getTokenUsername({
      onBehalfOf: req.get('EDL-Client-Id'),
      token: req.get('EDL-Token'),
      xRequestId: req.get('X-Request-Id'),
    });

    req.authorizedMetadata = { userName };

    const clientName = req.get('EDL-Client-Name');
    if (isValidRoleSessionNameString(clientName)) {
      req.authorizedMetadata.clientName = clientName;
    } else {
      return res.boom.badRequest('EDL-Client-Name is invalid');
    }

    return next();
  } catch (error) {
    if (error instanceof EarthdataLoginError) {
      res.boom.forbidden('EDL-Token authentication failed');
    }

    throw error;
  }
};

/**
 * Ensure request is authorized through EarthdataLogin or redirect to become so.
 *
 * @param {Object} req - express request object
 * @param {Object} res - express response object
 * @param {Function} next - express middleware callback function
 * @returns {Promise<Object>} - promise of an express response object
 */
async function ensureAuthorizedOrRedirect(req, res, next) {
  // Skip authentication for debugging purposes.
  // TODO Really should remove this
  if (process.env.FAKE_AUTH) {
    req.authorizedMetadata = { userName: 'fake-auth-username' };
    return next();
  }

  // Public data doesn't need authentication
  if (isPublicRequest(req.path)) {
    req.authorizedMetadata = { userName: 'unauthenticated user' };
    return next();
  }

  req.earthdataLoginClient = buildEarthdataLoginClient();

  if (isTokenAuthRequest(req)) {
    return handleTokenAuthRequest(req, res, next);
  }

  const {
    accessTokenModel,
    authClient,
  } = getConfigurations();

  const redirectURLForAuthorizationCode = authClient.getAuthorizationUrl(req.path);
  const accessToken = req.cookies.accessToken;
  if (!accessToken) return res.redirect(307, redirectURLForAuthorizationCode);

  let accessTokenRecord;
  try {
    accessTokenRecord = await accessTokenModel.get({ accessToken });
  } catch (error) {
    if (error instanceof RecordDoesNotExist) {
      return res.redirect(307, redirectURLForAuthorizationCode);
    }
    throw error;
  }

  if (isAccessTokenExpired(accessTokenRecord)) {
    return res.redirect(307, redirectURLForAuthorizationCode);
  }

  req.authorizedMetadata = { userName: accessTokenRecord.username };
  return next();
}

distributionRouter.get('/redirect', handleRedirectRequest);
distributionRouter.get('/s3credentials', ensureAuthorizedOrRedirect, handleCredentialRequest);
distributionRouter.get('/s3credentialsREADME', displayS3CredentialInstructions);

const distributionApp = express();

// logging config
morgan.token('error_obj', (_req, res) => {
  if (res.statusCode !== 200) {
    return res.error;
  }
  return undefined;
});
morgan.format(
  'combined',
  '[:date[clf]] ":method :url HTTP/:http-version"'
  + ':status :res[content-length] ":referrer" ":user-agent" :error_obj'
);

// Config
distributionApp.use(boom());
distributionApp.use(morgan('combined'));
distributionApp.use(cors());
distributionApp.use(cookieParser());
distributionApp.use(bodyParser.json()); // for parsing distributionApplication/json
distributionApp.use(hsts({ maxAge: 31536000 }));

distributionApp.use('/', distributionRouter);

// global 404 response when page is not found
distributionApp.use((req, res) => {
  res.boom.notFound('requested page not found');
});

// catch all error handling
distributionApp.use((err, req, res, _next) => {
  res.error = JSON.stringify(err, Object.getOwnPropertyNames(err));
  return res.boom.badImplementation('Something broke!');
});

const handler = async (event, context) =>
  awsServerlessExpress.proxy(
    awsServerlessExpress.createServer(distributionApp),
    event,
    context,
    'PROMISE'
  ).promise;

module.exports = {
  buildRoleSessionName,
  distributionApp,
  handler,
  handleTokenAuthRequest,
  requestTemporaryCredentialsFromNgap,
  s3credentials,
};<|MERGE_RESOLUTION|>--- conflicted
+++ resolved
@@ -79,21 +79,6 @@
 }
 
 /**
-<<<<<<< HEAD
-=======
- * Sends a sample webpage describing how to use s3Credentials endpoint
- *
- * @param {Object} _req - express request object (unused)
- * @param {Object} res - express response object
- * @returns {Object} express repose object of the s3Credentials directions.
- */
-async function displayS3CredentialInstructions(_req, res) {
-  const instructionTemplate = await readFile(pathjoin(__dirname, 'instructions', 'index.html'), 'utf-8');
-  const compiled = template(instructionTemplate);
-  res.send(compiled(process.env));
-}
-
-/**
  * If DISABLE_S3_CREDENTIALS is not "true", returns undefined, otherwise, send a
  * boom.ServerUnavailable to the caller, Exiting the request.
  *
@@ -200,7 +185,6 @@
 }
 
 /**
->>>>>>> 1dd14b03
  * Dispenses time-based temporary credentials for same-region direct s3 access.
  *
  * @param {Object} req - express request object
