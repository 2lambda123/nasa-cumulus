'use strict';

/* eslint-disable lodash/prefer-noop */
const { Cookie } = require('tough-cookie');
const cryptoRandomString = require('crypto-random-string');
const test = require('ava');
const sinon = require('sinon');
const request = require('supertest');
const rewire = require('rewire');
const moment = require('moment');

const awsServices = require('@cumulus/aws-client/services');

const { EarthdataLoginClient } = require('@cumulus/oauth-client');

const models = require('@cumulus/api/models');
const { fakeAccessTokenFactory } = require('@cumulus/api/lib/testUtils');

const randomString = () => cryptoRandomString({ length: 6 });
const randomId = (prefix, separator = '-') =>
  [prefix, randomString()].filter((x) => x).join(separator);

process.env.EARTHDATA_CLIENT_ID = randomId('edlID');
process.env.EARTHDATA_CLIENT_PASSWORD = randomId('edlPW');
process.env.DISTRIBUTION_REDIRECT_ENDPOINT = 'http://example.com';
process.env.DISTRIBUTION_ENDPOINT = `https://${randomId('host')}/${randomId('path')}`;
process.env.AccessTokensTable = randomId('tokenTable');
process.env.TOKEN_SECRET = randomId('tokenSecret');

let accessTokenModel;
const {
  distributionApp,
  handleTokenAuthRequest,
} = require('..');

const index = rewire('../index.js');
const parseBucketKey = index.__get__('parseBucketKey');
const formatAllowedBucketKeys = index.__get__('formatAllowedBucketKeys');
const fetchPolicyForUser = index.__get__('fetchPolicyForUser');
const configuredForACLCredentials = index.__get__('configuredForACLCredentials');

const buildEarthdataLoginClient = () =>
  new EarthdataLoginClient({
    clientId: process.env.EARTHDATA_CLIENT_ID,
    clientPassword: process.env.EARTHDATA_CLIENT_PASSWORD,
    loginUrl: 'https://uat.urs.earthdata.nasa.gov',
    redirectUri: process.env.DISTRIBUTION_REDIRECT_ENDPOINT,
  });

test.before(async (t) => {
  accessTokenModel = new models.AccessToken('token');
  await accessTokenModel.createTable();

  const stubbedAccessToken = fakeAccessTokenFactory();
  await accessTokenModel.create(stubbedAccessToken);

  sinon.stub(
    EarthdataLoginClient.prototype,
    'getAccessToken'
  ).callsFake(() => stubbedAccessToken);

  t.context = { stubbedAccessToken };
});

test.after.always(async () => {
  await accessTokenModel.deleteTable();
  sinon.reset();
});

test('An authorized s3credential request invokes NGAPs request for credentials with username from accessToken cookie', async (t) => {
  const username = randomId('username');
  const fakeCredential = { Payload: JSON.stringify({ fake: 'credential' }) };

  const spy = sinon.spy(() => Promise.resolve(fakeCredential));
  sinon.stub(awsServices, 'lambda').callsFake(() => ({
    invoke: (params) => ({
      promise: () => spy(params),
    }),
  }));

  const accessTokenRecord = fakeAccessTokenFactory({ username });
  await accessTokenModel.create(accessTokenRecord);

  process.env.STS_CREDENTIALS_LAMBDA = 'Fake-NGAP-Credential-Dispensing-Lambda';
  const FunctionName = process.env.STS_CREDENTIALS_LAMBDA;
  const Payload = JSON.stringify({
    accesstype: 'sameregion',
    returntype: 'lowerCamel',
    duration: '3600',
    rolesession: username,
    userid: username,
  });

  await request(distributionApp)
    .get('/s3credentials')
    .set('Accept', 'application/json')
    .set('Cookie', [`accessToken=${accessTokenRecord.accessToken}`])
    .expect(200);

  t.true(spy.called);
  t.deepEqual(spy.args[0][0], {
    FunctionName,
    Payload,
  });
});

test('An s3credential request without access Token redirects to Oauth2 provider.', async (t) => {
  const response = await request(distributionApp)
    .get('/s3credentials')
    .set('Accept', 'application/json')
    .expect(307);
  const authorizationUrl = buildEarthdataLoginClient().getAuthorizationUrl(response.req.path);

  t.is(response.status, 307);
  t.is(response.headers.location, authorizationUrl);
});

test('An s3credential request with expired accessToken redirects to Oauth2 provider', async (t) => {
  const accessTokenRecord = fakeAccessTokenFactory({
    expirationTime: moment().unix(),
  });
  await accessTokenModel.create(accessTokenRecord);

  const response = await request(distributionApp)
    .get('/s3credentials')
    .set('Accept', 'application/json')
    .set('Cookie', [`accessToken=${accessTokenRecord.accessToken}`])
    .expect(307);
  const authorizationUrl = buildEarthdataLoginClient().getAuthorizationUrl(response.req.path);

  t.is(response.status, 307);
  t.is(response.headers.location, authorizationUrl);
});

test('A redirect request returns a response with an unexpired cookie ', async (t) => {
  const { stubbedAccessToken } = t.context;
  const response = await request(distributionApp)
    .get('/redirect')
    .query({ code: randomId('code'), state: randomId('authorizationUrl') })
    .set('Accept', 'application/json')
    .expect(307);

  const cookie = response.headers['set-cookie'].map(Cookie.parse);
  const accessToken = cookie.find((c) => c.key === 'accessToken');
  t.truthy(accessToken);
  t.is(accessToken.value, stubbedAccessToken.accessToken);
  t.is(
    accessToken.expires.valueOf(),
    stubbedAccessToken.expirationTime * 1000
  );
  t.true(accessToken.expires.valueOf() > Date.now());
});

test('handleTokenAuthRequest() saves the client name in the request, if provided', async (t) => {
  const req = {
    get(headerName) {
      return this.headers[headerName];
    },
    headers: {
      'EDL-Client-Id': 'my-client-id',
      'EDL-Token': 'my-token',
      'EDL-Client-Name': 'my-client-name',
    },
    earthdataLoginClient: {
      getTokenUsername() {
        return Promise.resolve('my-username');
      },
    },
  };

  await handleTokenAuthRequest(req, undefined, () => undefined);

  t.is(req.authorizedMetadata.clientName, 'my-client-name');
});

test('handleTokenAuthRequest() with an invalid client name results in a "Bad Request" response', async (t) => {
  const req = {
    get(headerName) {
      return this.headers[headerName];
    },
    headers: {
      'EDL-Client-Id': 'my-client-id',
      'EDL-Token': 'my-token',
      'EDL-Client-Name': 'not valid',
    },
    earthdataLoginClient: {
      getTokenUsername() {
        return Promise.resolve('my-username');
      },
    },
  };

  const res = {
    boom: {
      badRequest: () => 'response-from-boom-badRequest',
    },
  };

  const next = () => t.fail('next() should not have been called');

  t.is(
    await handleTokenAuthRequest(req, res, next),
    'response-from-boom-badRequest'
  );
});

<<<<<<< HEAD
test('displayS3Credentials fills template with correct distribution endpoint.', async (t) => {
  const send = sinon.spy();
  const res = { send };
  const expectedLink = `<a href="${process.env.DISTRIBUTION_ENDPOINT}s3credentials" target="_blank">${process.env.DISTRIBUTION_ENDPOINT}s3credentials</a>`;

  await displayS3CredentialInstructions(undefined, res);
  t.true(send.calledWithMatch(expectedLink));
=======
test('s3credentials() with just a username sends the correct request to the Lambda function', async (t) => {
  let lambdaInvocationCount = 0;

  const fakeLambda = {
    invoke: ({ Payload }) => {
      lambdaInvocationCount += 1;

      const parsedPayload = JSON.parse(Payload);

      t.is(parsedPayload.userid, 'my-user-name');
      t.is(parsedPayload.rolesession, 'my-user-name');

      return {
        promise: () => Promise.resolve({
          Payload: JSON.stringify({}),
        }),
      };
    },
  };

  const req = {
    authorizedMetadata: {
      userName: 'my-user-name',
    },
    lambda: fakeLambda,
  };

  const res = {
    send() {},
  };

  await s3credentials(req, res);

  t.is(lambdaInvocationCount, 1);
});

test('s3credentials() with a username and a client name sends the correct request to the Lambda function', async (t) => {
  let lambdaInvocationCount = 0;

  const fakeLambda = {
    invoke: ({ Payload }) => {
      lambdaInvocationCount += 1;

      const parsedPayload = JSON.parse(Payload);

      t.is(parsedPayload.userid, 'my-user-name');
      t.is(parsedPayload.rolesession, 'my-user-name@my-client-name');

      return {
        promise: () => Promise.resolve({
          Payload: JSON.stringify({}),
        }),
      };
    },
  };

  const req = {
    authorizedMetadata: {
      userName: 'my-user-name',
      clientName: 'my-client-name',
    },
    lambda: fakeLambda,
  };

  const res = {
    send() {},
  };

  await s3credentials(req, res);

  t.is(lambdaInvocationCount, 1);
>>>>>>> b37483ce
});

test.serial('An s3credential request with DISABLE_S3_CREDENTIALS set to true results in a 503 error', async (t) => {
  process.env.DISABLE_S3_CREDENTIALS = true;
  const username = randomId('username');
  const accessTokenRecord = fakeAccessTokenFactory({ username });
  await accessTokenModel.create(accessTokenRecord);

  const response = await request(distributionApp)
    .get('/s3credentials')
    .set('Accept', 'application/json')
    .set('Cookie', [`accessToken=${accessTokenRecord.accessToken}`])
    .expect(503);

  t.is(response.status, 503);
  t.is(response.body.message, 'S3 Credentials Endpoint has been disabled');
  t.teardown(() => {
    delete process.env.DISABLE_S3_CREDENTIALS;
  });
});

test('configuredForACLCredentials is true if environment variable is true', (t) => {
  process.env.CMR_ACL_BASED_CREDENTIALS = 'true';
  t.true(configuredForACLCredentials());
  t.teardown(() => delete process.env.CMR_ACL_BASED_CREDENTIALS);
});

test('configuredForACLCredentials is true if environment variable is TRUE', (t) => {
  process.env.CMR_ACL_BASED_CREDENTIALS = 'TRUE';
  t.true(configuredForACLCredentials());
  t.teardown(() => delete process.env.CMR_ACL_BASED_CREDENTIALS);
});

test('configuredForACLCredentials is false if environment variable is empty', (t) => {
  process.env.CMR_ACL_BASED_CREDENTIALS = '';
  t.false(configuredForACLCredentials());
  t.teardown(() => delete process.env.CMR_ACL_BASED_CREDENTIALS);
});

test('configuredForACLCredentials is false if environment variable is false', (t) => {
  process.env.CMR_ACL_BASED_CREDENTIALS = 'false';
  t.false(configuredForACLCredentials());
  t.teardown(() => delete process.env.CMR_ACL_BASED_CREDENTIALS);
});

test('configuredForACLCredentials is false if environment variable is undefined', (t) => {
  delete process.env.CMR_ACL_BASED_CREDENTIALS;
  t.false(configuredForACLCredentials());
});

test('parseBucketKey returns an array of bucket and keypath with standard input', (t) => {
  const bucketKeyPath = 'abucket/and/apath/after/it';
  const expected = { bucket: 'abucket', keypath: '/and/apath/after/it' };
  const actual = parseBucketKey(bucketKeyPath);
  t.deepEqual(expected, actual);
});

test('parseBucketKey returns an array of bucket and default keypath input is bucket only', (t) => {
  const bucketKeyPath = 'justabucket';
  const expected = { bucket: 'justabucket', keypath: '/' };
  const actual = parseBucketKey(bucketKeyPath);
  t.deepEqual(expected, actual);
});

test('parseBucketKey returns an array of undefined with bad input.', (t) => {
  const bucketKeyPath = { expecting: 'a string', not: 'an object' };
  const expected = {};
  const actual = parseBucketKey(bucketKeyPath);
  t.deepEqual(expected, actual);
});

test('allowedBucketKeys formats a list of buckets and bucket/keypaths into expected object shape.', (t) => {
  const bucketKeyList = [
    'lonebucket',
    'bucketstarpath/*',
    'bucket/deep/star/path/*',
    'bucket/withonepath',
    'bucket2/with/deep/path',
    { object: 'that is not expected' },
  ];

  // shape of object expected by NGAP's policy helper lambda
  const expected = JSON.stringify({
    accessmode: 'Allow',
    bucketlist: ['lonebucket', 'bucketstarpath', 'bucket', 'bucket', 'bucket2', undefined],
    pathlist: ['/', '/*', '/deep/star/path/*', '/withonepath', '/with/deep/path', undefined],
  });

  const actual = formatAllowedBucketKeys(bucketKeyList);
  t.is(actual, expected);
});

test.serial('fetchPolicyForUser returned undefined if endpoint not configured for ACL Credentials', async (t) => {
  process.env.CMR_ACL_BASED_CREDENTIALS = 'false';

  const expected = undefined;
  const actual = await fetchPolicyForUser('anyUser', 'anyProvider', 'anyLambda');
  t.is(expected, actual);

  t.teardown(() => delete process.env.CMR_ACL_BASED_CREDENTIALS);
});

test.serial('fetchPolicyForUser calls NGAP\'s Policy Helper lambda with the correct payload when configured for ACL credentials', async (t) => {
  const inputENV = process.env.CMR_ACL_BASED_CREDENTIALS;
  const inputStsFunction = process.env.STS_POLICY_HELPER_LAMBDA;
  const stsFunction = randomId('sts-helper-function');
  process.env.STS_POLICY_HELPER_LAMBDA = stsFunction;
  process.env.CMR_ACL_BASED_CREDENTIALS = 'true';

  const spy = sinon.spy();
  const fakeLambda = {
    invoke: (payload) => ({
      promise: () => {
        spy(payload);
        return { then: () => undefined };
      },
    }),
  };

  // set up cmr call
  const bucket1 = randomId('bucket');
  const path1 = randomId('path');
  const bucket2 = randomId('bucket2');
  const getUserAccessibleBucketFake = sinon.fake.resolves([`${bucket1}/${path1}`, bucket2]);
  const bucketRestore = index.__set__('getUserAccessibleBuckets', getUserAccessibleBucketFake);

  const edlUser = randomId('cmruser');
  const cmrProvider = randomId('cmrprovider');

  const expectedPayload = {
    FunctionName: stsFunction,
    Payload: JSON.stringify({
      accessmode: 'Allow',
      bucketlist: [bucket1, bucket2],
      pathlist: [`/${path1}`, '/'],
    }),
  };

  await fetchPolicyForUser(edlUser, cmrProvider, fakeLambda);

  t.true(getUserAccessibleBucketFake.calledWith(edlUser, cmrProvider));
  t.true(spy.calledWith(expectedPayload));

  process.env.CMR_ACL_BASED_CREDENTIALS = inputENV;
  process.env.STS_POLICY_HELPER_LAMBDA = inputStsFunction;
  bucketRestore();
});
/* eslint-enable lodash/prefer-noop */<|MERGE_RESOLUTION|>--- conflicted
+++ resolved
@@ -204,89 +204,6 @@
   );
 });
 
-<<<<<<< HEAD
-test('displayS3Credentials fills template with correct distribution endpoint.', async (t) => {
-  const send = sinon.spy();
-  const res = { send };
-  const expectedLink = `<a href="${process.env.DISTRIBUTION_ENDPOINT}s3credentials" target="_blank">${process.env.DISTRIBUTION_ENDPOINT}s3credentials</a>`;
-
-  await displayS3CredentialInstructions(undefined, res);
-  t.true(send.calledWithMatch(expectedLink));
-=======
-test('s3credentials() with just a username sends the correct request to the Lambda function', async (t) => {
-  let lambdaInvocationCount = 0;
-
-  const fakeLambda = {
-    invoke: ({ Payload }) => {
-      lambdaInvocationCount += 1;
-
-      const parsedPayload = JSON.parse(Payload);
-
-      t.is(parsedPayload.userid, 'my-user-name');
-      t.is(parsedPayload.rolesession, 'my-user-name');
-
-      return {
-        promise: () => Promise.resolve({
-          Payload: JSON.stringify({}),
-        }),
-      };
-    },
-  };
-
-  const req = {
-    authorizedMetadata: {
-      userName: 'my-user-name',
-    },
-    lambda: fakeLambda,
-  };
-
-  const res = {
-    send() {},
-  };
-
-  await s3credentials(req, res);
-
-  t.is(lambdaInvocationCount, 1);
-});
-
-test('s3credentials() with a username and a client name sends the correct request to the Lambda function', async (t) => {
-  let lambdaInvocationCount = 0;
-
-  const fakeLambda = {
-    invoke: ({ Payload }) => {
-      lambdaInvocationCount += 1;
-
-      const parsedPayload = JSON.parse(Payload);
-
-      t.is(parsedPayload.userid, 'my-user-name');
-      t.is(parsedPayload.rolesession, 'my-user-name@my-client-name');
-
-      return {
-        promise: () => Promise.resolve({
-          Payload: JSON.stringify({}),
-        }),
-      };
-    },
-  };
-
-  const req = {
-    authorizedMetadata: {
-      userName: 'my-user-name',
-      clientName: 'my-client-name',
-    },
-    lambda: fakeLambda,
-  };
-
-  const res = {
-    send() {},
-  };
-
-  await s3credentials(req, res);
-
-  t.is(lambdaInvocationCount, 1);
->>>>>>> b37483ce
-});
-
 test.serial('An s3credential request with DISABLE_S3_CREDENTIALS set to true results in a 503 error', async (t) => {
   process.env.DISABLE_S3_CREDENTIALS = true;
   const username = randomId('username');
