--- conflicted
+++ resolved
@@ -1,10 +1,6 @@
 {
   "name": "@cumulus/integration-tests",
-<<<<<<< HEAD
-  "version": "16.1.4",
-=======
   "version": "18.2.2",
->>>>>>> d2f030f1
   "description": "Integration tests",
   "bin": {
     "cumulus-test": "./bin/cli.js"
@@ -33,19 +29,6 @@
   "author": "Cumulus Authors",
   "license": "Apache-2.0",
   "dependencies": {
-<<<<<<< HEAD
-    "@cumulus/api": "16.1.4",
-    "@cumulus/api-client": "16.1.4",
-    "@cumulus/aws-client": "16.1.4",
-    "@cumulus/cmr-client": "16.1.4",
-    "@cumulus/cmrjs": "16.1.4",
-    "@cumulus/common": "16.1.4",
-    "@cumulus/launchpad-auth": "16.1.4",
-    "@cumulus/logger": "16.1.4",
-    "@cumulus/message": "16.1.4",
-    "@cumulus/oauth-client": "16.1.4",
-    "aws-sdk": "2.1490.0",
-=======
     "@cumulus/api": "18.2.2",
     "@cumulus/api-client": "18.2.2",
     "@cumulus/aws-client": "18.2.2",
@@ -57,7 +40,6 @@
     "@cumulus/message": "18.2.2",
     "@cumulus/oauth-client": "18.2.2",
     "aws-sdk": "^2.1492.0",
->>>>>>> d2f030f1
     "base-64": "^0.1.0",
     "commander": "^2.15.0",
     "dotenv": "^8.2.0",
