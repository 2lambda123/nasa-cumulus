{
  "name": "@cumulus/integration-tests",
  "version": "1.20.0",
  "description": "Integration tests",
  "bin": {
    "cumulus-test": "./bin/cli.js"
  },
  "engines": {
    "node": ">=10.16.3"
  },
  "main": "index.js",
  "publishConfig": {
    "access": "public"
  },
  "homepage": "https://github.com/nasa/cumulus/tree/master/packages/integration-tests",
  "repository": {
    "type": "git",
    "url": "https://github.com/nasa/cumulus"
  },
  "scripts": {
    "build": "rm -rf dist && mkdir dist && webpack",
    "prepare": "npm run build"
  },
  "author": "Cumulus Authors",
  "license": "Apache-2.0",
  "dependencies": {
<<<<<<< HEAD
    "@cumulus/api": "1.19.0",
    "@cumulus/api-client": "1.19.0",
    "@cumulus/aws-client": "1.19.0",
    "@cumulus/cmrjs": "1.19.0",
    "@cumulus/common": "1.19.0",
    "@cumulus/deployment": "1.19.0",
=======
    "@cumulus/api": "1.20.0",
    "@cumulus/aws-client": "1.20.0",
    "@cumulus/cmrjs": "1.20.0",
    "@cumulus/common": "1.20.0",
    "@cumulus/deployment": "1.20.0",
>>>>>>> 38b541db
    "aws-sdk": "^2.585.0",
    "base-64": "^0.1.0",
    "commander": "^2.15.0",
    "dotenv": "^8.2.0",
    "fs-extra": "^5.0.0",
    "got": "^8.3.0",
    "handlebars": "^4.0.11",
    "js-yaml": "^3.13.1",
    "jsonwebtoken": "^8.5.1",
    "lodash.clonedeep": "^4.5.0",
    "lodash.get": "^4.4.2",
    "lodash.isequal": "^4.5.0",
    "lodash.isstring": "^4.0.1",
    "lodash.merge": "^4.6.2",
    "lodash.orderby": "^4.6.0",
    "moment": "^2.22.2",
    "p-map": "^2.1.0",
    "p-retry": "^2.0.0",
    "p-wait-for": "^2.0.1",
    "uuid": "^3.2.1",
    "xml2js": "^0.4.19"
  },
  "devDependencies": {
    "babel-loader": "^8.0.6",
    "babel-plugin-source-map-support": "^2.1.1",
    "babel-preset-env": "^1.7.0",
    "webpack": "~4.5.0",
    "webpack-cli": "~2.0.14"
  }
}<|MERGE_RESOLUTION|>--- conflicted
+++ resolved
@@ -24,20 +24,12 @@
   "author": "Cumulus Authors",
   "license": "Apache-2.0",
   "dependencies": {
-<<<<<<< HEAD
-    "@cumulus/api": "1.19.0",
-    "@cumulus/api-client": "1.19.0",
-    "@cumulus/aws-client": "1.19.0",
-    "@cumulus/cmrjs": "1.19.0",
-    "@cumulus/common": "1.19.0",
-    "@cumulus/deployment": "1.19.0",
-=======
     "@cumulus/api": "1.20.0",
+    "@cumulus/api-client": "1.20.0",
     "@cumulus/aws-client": "1.20.0",
     "@cumulus/cmrjs": "1.20.0",
     "@cumulus/common": "1.20.0",
     "@cumulus/deployment": "1.20.0",
->>>>>>> 38b541db
     "aws-sdk": "^2.585.0",
     "base-64": "^0.1.0",
     "commander": "^2.15.0",
