/* eslint-disable no-param-reassign */

'use strict';

const Handlebars = require('handlebars');
const uuidv4 = require('uuid/v4');
const fs = require('fs-extra');
const pLimit = require('p-limit');
const { s3, sfn } = require('@cumulus/common/aws');
const sfnStep = require('./sfnStep');
<<<<<<< HEAD
const { Provider, Collection } = require('@cumulus/api/models');
=======
const { Provider, Collection, Rule } = require('@cumulus/api/models');
>>>>>>> a32feb8e
const cmr = require('./cmr.js');

const executionStatusNumRetries = 100;
const waitPeriodMs = 5000;

/**
 * Wait for the defined number of milliseconds
 *
 * @param {integer} waitPeriod - number of milliseconds to wait
 * @returns {Promise.<undefined>} - promise resolves after a given time period
 */
function timeout(waitPeriod) {
  return new Promise((resolve) => setTimeout(resolve, waitPeriod));
}

/**
 * Get the template JSON from S3 for the workflow
 *
 * @param {string} stackName - Cloud formation stack name
 * @param {string} bucketName - S3 internal bucket name
 * @param {string} workflowName - workflow name
 * @returns {Promise.<Object>} template as a JSON object
 */
function getWorkflowTemplate(stackName, bucketName, workflowName) {
  const key = `${stackName}/workflows/${workflowName}.json`;
  return s3().getObject({ Bucket: bucketName, Key: key }).promise()
    .then((templateJson) => JSON.parse(templateJson.Body.toString()));
}

/**
 * Get the workflow ARN for the given workflow from the
 * template stored on S3
 *
 * @param {string} stackName - Cloud formation stack name
 * @param {string} bucketName - S3 internal bucket name
 * @param {string} workflowName - workflow name
 * @returns {Promise.<string>} - workflow arn
 */
function getWorkflowArn(stackName, bucketName, workflowName) {
  return getWorkflowTemplate(stackName, bucketName, workflowName)
    .then((template) => template.cumulus_meta.state_machine);
}

/**
 * Get the execution status (i.e. running, completed, etc)
 * for the given execution
 *
 * @param {string} executionArn - ARN of the execution
 * @returns {string} status
 */
function getExecutionStatus(executionArn) {
  return sfn().describeExecution({ executionArn }).promise()
    .then((status) => status.status);
}

/**
 * Wait for a given execution to complete, then return the status
 *
 * @param {string} executionArn - ARN of the execution
 * @returns {string} status
 */
async function waitForCompletedExecution(executionArn) {
  let executionStatus = await getExecutionStatus(executionArn);
  let statusCheckCount = 0;

  // While execution is running, check status on a time interval
  /* eslint-disable no-await-in-loop */
  while (executionStatus === 'RUNNING' && statusCheckCount < executionStatusNumRetries) {
    await timeout(waitPeriodMs);
    executionStatus = await getExecutionStatus(executionArn);
    statusCheckCount += 1;
  }
  /* eslint-enable no-await-in-loop */

  if (executionStatus === 'RUNNING' && statusCheckCount >= executionStatusNumRetries) {
    //eslint-disable-next-line max-len
    console.log(`Execution status check timed out, exceeded ${executionStatusNumRetries} status checks.`);
  }

  return executionStatus;
}

/**
 * Kick off a workflow execution
 *
 * @param {string} workflowArn - ARN for the workflow
 * @param {string} workflowMsg - workflow message
 * @returns {Promise.<Object>} execution details: {executionArn, startDate}
 */
async function startWorkflowExecution(workflowArn, workflowMsg) {
  // Give this execution a unique name
  workflowMsg.cumulus_meta.execution_name = uuidv4();
  workflowMsg.cumulus_meta.workflow_start_time = Date.now();
  workflowMsg.cumulus_meta.state_machine = workflowArn;

  const workflowParams = {
    stateMachineArn: workflowArn,
    input: JSON.stringify(workflowMsg),
    name: workflowMsg.cumulus_meta.execution_name
  };

  return sfn().startExecution(workflowParams).promise();
}

/**
 * Execute the given workflow.
 * Wait for workflow to complete to get the status
 * Return the execution arn and the workflow status.
 *
 * @param {string} stackName - Cloud formation stack name
 * @param {string} bucketName - S3 internal bucket name
 * @param {string} workflowName - workflow name
 * @param {string} workflowMsg - workflow message
 * @returns {Object} - {executionArn: <arn>, status: <status>}
 */
async function executeWorkflow(stackName, bucketName, workflowName, workflowMsg) {
  const workflowArn = await getWorkflowArn(stackName, bucketName, workflowName);
  const { executionArn } = await startWorkflowExecution(workflowArn, workflowMsg);

  console.log(`Executing workflow: ${workflowName}. Execution ARN ${executionArn}`);

  // Wait for the execution to complete to get the status
  const status = await waitForCompletedExecution(executionArn);

  return { status, executionArn };
}

/**
 * Test the given workflow and report whether the workflow failed or succeeded
 *
 * @param {string} stackName - Cloud formation stack name
 * @param {string} bucketName - S3 internal bucket name
 * @param {string} workflowName - workflow name
 * @param {string} inputFile - path to input JSON file
 * @returns {*} undefined
 */
async function testWorkflow(stackName, bucketName, workflowName, inputFile) {
  try {
    const rawInput = await fs.readFile(inputFile, 'utf8');
    const parsedInput = JSON.parse(rawInput);
    const workflowStatus = await executeWorkflow(stackName, bucketName, workflowName, parsedInput);

    if (workflowStatus.status === 'SUCCEEDED') {
      console.log(`Workflow ${workflowName} execution succeeded.`);
    }
    else {
      console.log(`Workflow ${workflowName} execution failed with state: ${workflowStatus.status}`);
    }
  }
  catch (err) {
    console.log(`Error executing workflow ${workflowName}. Error: ${err}`);
  }
}

/**
 * set process environment necessary for database transactions
 *
 * @param {string} stackName - Cloud formation stack name
 * @param {string} bucketName - S3 internal bucket name
 * @returns {*} undefined
 */
function setProcessEnvironment(stackName, bucketName) {
  process.env.internal = bucketName;
  process.env.bucket = bucketName;
  process.env.stackName = stackName;
  process.env.kinesisConsumer = `${stackName}-kinesisConsumer`;
  process.env.CollectionsTable = `${stackName}-CollectionsTable`;
  process.env.ProvidersTable = `${stackName}-ProvidersTable`;
  process.env.RulesTable = `${stackName}-RulesTable`;
}

const concurrencyLimit = process.env.CONCURRENCY || 3;
const limit = pLimit(concurrencyLimit);

/**
 * Set environment variables and read in seed files from dataDirectory
 *
 * @param {string} stackName - Cloud formation stack name
 * @param {string} bucketName - S3 internal bucket name
 * @param {string} dataDirectory - the directory of collection json files
 * @return {Array} List of objects to seed in the database
 */
async function setupSeedData(stackName, bucketName, dataDirectory) {
  setProcessEnvironment(stackName, bucketName);
  const filenames = await fs.readdir(dataDirectory);
  const seedItems = [];
  filenames.forEach((filename) => {
    const item = JSON.parse(fs.readFileSync(`${dataDirectory}/${filename}`, 'utf8'));
    seedItems.push(item);
  });
  return seedItems;
}

/**
 * add collections to database
 *
 * @param {string} stackName - Cloud formation stack name
 * @param {string} bucketName - S3 internal bucket name
 * @param {string} dataDirectory - the directory of collection json files
 * @returns {Promise.<integer>} number of collections added
 */
async function addCollections(stackName, bucketName, dataDirectory) {
  const collections = await setupSeedData(stackName, bucketName, dataDirectory);
  const promises = collections.map((collection) => limit(() => {
    const c = new Collection();
    console.log(`adding collection ${collection.name}___${collection.version}`);
    return c.delete({ name: collection.name, version: collection.version })
      .then(() => c.create(collection));
  }));
  return Promise.all(promises).then((cs) => cs.length);
}

/**
 * add providers to database
 *
 * @param {string} stackName - Cloud formation stack name
 * @param {string} bucketName - S3 internal bucket name
 * @param {string} dataDirectory - the directory of provider json files
 * @returns {Promise.<integer>} number of providers added
 */
async function addProviders(stackName, bucketName, dataDirectory) {
  const providers = await setupSeedData(stackName, bucketName, dataDirectory);

  const promises = providers.map((provider) => limit(() => {
    const p = new Provider();
    console.log(`adding provider ${provider.id}`);
    return p.delete({ id: provider.id }).then(() => p.create(provider));
  }));
  return Promise.all(promises).then((ps) => ps.length);
}

/**
 * add rules to database
 *
 * @param {string} config - Test config used to set environmenet variables and template rules data
 * @param {string} dataDirectory - the directory of rules json files
 * @returns {Promise.<integer>} number of rules added
 */
async function addRules(config, dataDirectory) {
  const { stackName, bucketName } = config;
  const rules = await setupSeedData(stackName, bucketName, dataDirectory);

  const promises = rules.map((rule) => limit(() => {
    const ruleTemplate = Handlebars.compile(JSON.stringify(rule));
    const templatedRule = JSON.parse(ruleTemplate(config));
    const r = new Rule();
    console.log(`adding rule ${templatedRule.name}`);
    return r.create(templatedRule);
  }));
  return Promise.all(promises).then((rs) => rs.length);
}

/**
 * build workflow message
 *
 * @param {string} stackName - Cloud formation stack name
 * @param {string} bucketName - S3 internal bucket name
 * @param {string} workflowName - workflow name
 * @param {Object} collection - collection information
 * @param {Object} collection.name - collection name
 * @param {Object} collection.version - collection version
 * @param {Object} provider - provider information
 * @param {Object} provider.id - provider id
 * @param {Object} payload - payload information
 * @returns {Promise.<string>} workflow message
 */
async function buildWorkflow(stackName, bucketName, workflowName, collection, provider, payload) {
  setProcessEnvironment(stackName, bucketName);
  const template = await getWorkflowTemplate(stackName, bucketName, workflowName);
  let collectionInfo = {};
  if (collection) {
    collectionInfo = await new Collection()
      .get({ name: collection.name, version: collection.version });
  }
  let providerInfo = {};
  if (provider) {
    providerInfo = await new Provider().get({ id: provider.id });
  }
  template.meta.collection = collectionInfo;
  template.meta.provider = providerInfo;
  template.payload = payload || {};
  return template;
}
/**
 * build workflow message and execute the workflow
 *
 * @param {string} stackName - Cloud formation stack name
 * @param {string} bucketName - S3 internal bucket name
 * @param {string} workflowName - workflow name
 * @param {Object} collection - collection information
 * @param {Object} collection.name - collection name
 * @param {Object} collection.version - collection version
 * @param {Object} provider - provider information
 * @param {Object} provider.id - provider id
 * @param {Object} payload - payload information
 * @returns {Object} - {executionArn: <arn>, status: <status>}
 */
async function buildAndExecuteWorkflow(
  stackName,
  bucketName,
  workflowName,
  collection,
  provider,
  payload
) {
  const workflowMsg = await
  buildWorkflow(stackName, bucketName, workflowName, collection, provider, payload);
  return executeWorkflow(stackName, bucketName, workflowName, workflowMsg);
}

module.exports = {
  testWorkflow,
  executeWorkflow,
  buildAndExecuteWorkflow,
  waitForCompletedExecution,
  ActivityStep: sfnStep.ActivityStep,
  LambdaStep: sfnStep.LambdaStep,
  /**
   * @deprecated Since version 1.3. To be deleted version 2.0.
   * Use sfnStep.LambdaStep.getStepOutput instead.
   */
  getLambdaOutput: new sfnStep.LambdaStep().getStepOutput,
  addCollections,
  addProviders,
  conceptExists: cmr.conceptExists,
  getOnlineResources: cmr.getOnlineResources,
<<<<<<< HEAD
  generateCmrFilesForGranules: cmr.generateCmrFilesForGranules
=======
  generateCmrFilesForGranules: cmr.generateCmrFilesForGranules,
  addRules,
  timeout,
  getWorkflowArn
>>>>>>> a32feb8e
};<|MERGE_RESOLUTION|>--- conflicted
+++ resolved
@@ -8,11 +8,7 @@
 const pLimit = require('p-limit');
 const { s3, sfn } = require('@cumulus/common/aws');
 const sfnStep = require('./sfnStep');
-<<<<<<< HEAD
-const { Provider, Collection } = require('@cumulus/api/models');
-=======
 const { Provider, Collection, Rule } = require('@cumulus/api/models');
->>>>>>> a32feb8e
 const cmr = require('./cmr.js');
 
 const executionStatusNumRetries = 100;
@@ -339,12 +335,8 @@
   addProviders,
   conceptExists: cmr.conceptExists,
   getOnlineResources: cmr.getOnlineResources,
-<<<<<<< HEAD
-  generateCmrFilesForGranules: cmr.generateCmrFilesForGranules
-=======
   generateCmrFilesForGranules: cmr.generateCmrFilesForGranules,
   addRules,
   timeout,
   getWorkflowArn
->>>>>>> a32feb8e
 };