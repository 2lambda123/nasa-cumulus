--- conflicted
+++ resolved
@@ -11,20 +11,11 @@
 const pLimit = require('p-limit');
 const pMap = require('p-map');
 
-<<<<<<< HEAD
-const {
-  stringUtils: { globalReplace },
-  workflows: {
-    getWorkflowTemplate,
-    getWorkflowArn
-  }
-} = require('@cumulus/common');
-=======
+const { getWorkflowTemplate, getWorkflowArn } = require('@cumulus/common/workflows');
 const { pullStepFunctionEvent } = require('@cumulus/common/aws');
 const { constructCollectionId } = require('@cumulus/common/collection-config-store');
 const { ActivityStep, LambdaStep } = require('@cumulus/common/sfnStep');
 const { globalReplace } = require('@cumulus/common/string');
->>>>>>> 7ad2649b
 
 const {
   dynamodb,
