--- conflicted
+++ resolved
@@ -23,18 +23,12 @@
   models: { Provider, Collection, Rule }
 } = require('@cumulus/api');
 
-<<<<<<< HEAD
-const api = require('./api');
-const cmr = require('./cmr.js');
-const sfnStep = require('./sfnStep');
-=======
 const sfnStep = require('./sfnStep');
 const api = require('./api/api');
 const rulesApi = require('./api/rules');
 const cmr = require('./cmr.js');
 const lambda = require('./lambda');
 const granule = require('./granule.js');
->>>>>>> 6867663a
 
 /**
  * Wait for the defined number of milliseconds
@@ -692,14 +686,11 @@
   rulesList,
   sleep,
   timeout: sleep,
-<<<<<<< HEAD
-  waitForAsyncOperationStatus
-=======
+  waitForAsyncOperationStatus,
   getWorkflowArn,
   getLambdaVersions: lambda.getLambdaVersions,
   getLambdaAliases: lambda.getLambdaAliases,
   waitForConceptExistsOutcome: cmr.waitForConceptExistsOutcome,
   waitUntilGranuleStatusIs: granule.waitUntilGranuleStatusIs,
   getExecutions
->>>>>>> 6867663a
 };