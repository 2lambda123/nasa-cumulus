--- conflicted
+++ resolved
@@ -1,10 +1,6 @@
 {
   "name": "@cumulus/logger",
-<<<<<<< HEAD
-  "version": "11.1.8",
-=======
   "version": "13.4.0",
->>>>>>> 30536df6
   "description": "A log library for use on Cumulus",
   "keywords": [
     "GIBS",
