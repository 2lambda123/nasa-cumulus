--- conflicted
+++ resolved
@@ -33,21 +33,12 @@
   "author": "Cumulus Authors",
   "license": "Apache-2.0",
   "dependencies": {
-<<<<<<< HEAD
-    "@cumulus/aws-client": "13.4.0",
-    "@cumulus/common": "13.4.0",
-    "@cumulus/errors": "13.4.0",
-    "@cumulus/launchpad-auth": "13.4.0",
-    "@cumulus/logger": "13.4.0",
-    "got": "^11.8.5",
-=======
     "@cumulus/aws-client": "14.0.0",
     "@cumulus/common": "14.0.0",
     "@cumulus/errors": "14.0.0",
     "@cumulus/launchpad-auth": "14.0.0",
     "@cumulus/logger": "14.0.0",
-    "got": "11.8.5",
->>>>>>> c0fa2663
+    "got": "^11.8.5",
     "lodash": "^4.17.21"
   }
 }