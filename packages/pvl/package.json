{
  "name": "@cumulus/pvl",
<<<<<<< HEAD
  "version": "16.1.1",
=======
  "version": "17.0.0",
>>>>>>> bd5d4569
  "description": "Parse and serialize Parameter Value Language, a data markup language used by NASA",
  "main": "index.js",
  "engine": {
    "node": ">=16.19.0"
  },
  "scripts": {
    "test": "../../node_modules/.bin/ava",
    "test:coverage": "../../node_modules/.bin/nyc npm test",
    "coverage": "python ../../scripts/coverage_handler/coverage.py"
  },
  "ava": {
    "serial": true,
    "timeout": "15m"
  },
  "publishConfig": {
    "access": "public"
  },
  "keywords": [
    "odl",
    "pvl",
    "parameter value language",
    "object description language"
  ],
  "homepage": "https://github.com/nasa/cumulus/tree/master/packages/pvl",
  "repository": {
    "type": "git",
    "url": "https://github.com/nasa/cumulus"
  },
  "author": "Cumulus Authors",
  "license": "Apache-2.0",
  "dependencies": {
    "lodash": "^4.17.21"
  }
}<|MERGE_RESOLUTION|>--- conflicted
+++ resolved
@@ -1,10 +1,6 @@
 {
   "name": "@cumulus/pvl",
-<<<<<<< HEAD
-  "version": "16.1.1",
-=======
   "version": "17.0.0",
->>>>>>> bd5d4569
   "description": "Parse and serialize Parameter Value Language, a data markup language used by NASA",
   "main": "index.js",
   "engine": {
