--- conflicted
+++ resolved
@@ -196,12 +196,7 @@
     pdrName,
     workflowStatus,
   } = t.context;
-<<<<<<< HEAD
   const granule = t.context.granuleSuccess.payload.granules[0];
-=======
-  const createdAt = Date.now();
-  const granule = granuleSuccess.payload.granules[0];
->>>>>>> 0885c1d5
   const executionUrl = cryptoRandomString({ length: 10 });
 
   const processingStartDateTime = new Date(Date.UTC(2019, 6, 28)).toISOString();
@@ -210,12 +205,8 @@
   const timeToPreprocess = getGranuleTimeToPreprocess(granule);
   const productVolume = getGranuleProductVolume(granule.files);
   const status = getGranuleStatus(workflowStatus, granule);
-<<<<<<< HEAD
   const duration = getWorkflowDuration(workflowStartTime, Date.now());
   granule.createdAt = Date.now();
-=======
-  const duration = getWorkflowDuration(createdAt, Date.now());
->>>>>>> 0885c1d5
 
   const record = await generateGranuleApiRecord({
     granule: { ...granule, createdAt },
@@ -243,12 +234,8 @@
     record.files,
     granule.files
   );
-<<<<<<< HEAD
-
-  t.is(record.createdAt, granule.createdAt); // TODO -- validate this test set
-=======
-  t.is(record.createdAt, createdAt);
->>>>>>> 0885c1d5
+  
+  t.is(record.createdAt, granule.createdAt); 
   t.is(typeof record.duration, 'number');
   t.is(record.status, workflowStatus);
   t.is(record.pdrName, pdrName);
