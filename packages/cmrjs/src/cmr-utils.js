'use strict';

const got = require('got');
const flatten = require('lodash/flatten');
const get = require('lodash/get');
const pick = require('lodash/pick');
const set = require('lodash/set');
const { promisify } = require('util');
const js2xmlParser = require('js2xmlparser');
const path = require('path');
const urljoin = require('url-join');
const xml2js = require('xml2js');
const {
  buildS3Uri,
  parseS3Uri,
  promiseS3Upload,
  s3GetObjectTagging,
  s3TagSetToQueryString,
  waitForObject,
} = require('@cumulus/aws-client/S3');
const { s3 } = require('@cumulus/aws-client/services');
const { getSecretString } = require('@cumulus/aws-client/SecretsManager');
const launchpad = require('@cumulus/launchpad-auth');
const log = require('@cumulus/common/log');
const omit = require('lodash/omit');
const errors = require('@cumulus/errors');
const { CMR, getSearchUrl, ummVersion } = require('@cumulus/cmr-client');
const { getBucketAccessUrl } = require('@cumulus/cmr-client/getUrl');
const {
  xmlParseOptions,
  ummVersionToMetadataFormat,
} = require('./utils');

function getS3KeyOfFile(file) {
  if (file.filename) return parseS3Uri(file.filename).Key;
  if (file.filepath) return file.filepath;
  if (file.key) return file.key;
  throw new Error(`Unable to determine s3 key of file: ${JSON.stringify(file)}`);
}

function getS3UrlOfFile(file) {
  if (file.filename) return file.filename;
  if (file.bucket && file.filepath) return buildS3Uri(file.bucket, file.filepath);
  if (file.bucket && file.key) return buildS3Uri(file.bucket, file.key);
  throw new Error(`Unable to determine location of file: ${JSON.stringify(file)}`);
}

function getFilename(file) {
  if (file.fileName) return file.fileName;
  if (file.name) return file.name;
  if (file.filename) return path.basename(file.filename);
  if (file.filepath) return path.basename(file.filepath);
  if (file.key) return path.basename(file.key);
  return undefined;
}

function getFileDescription(file, urlType = 'distribution') {
  if (urlType === 's3') {
    return 'This link provides direct download access via S3 to the granule';
  }
  const filename = getFilename(file);
  return filename ? `Download ${filename}` : 'File to download';
}

const isECHO10File = (filename) => filename.endsWith('cmr.xml');
const isUMMGFile = (filename) => filename.endsWith('cmr.json');
const isCMRFilename = (filename) => isECHO10File(filename) || isUMMGFile(filename);

const constructCmrConceptLink = (conceptId, extension) => `${getSearchUrl()}concepts/${conceptId}.${extension}`;

/**
 * Returns True if this object can be determined to be a cmrMetadata object.
 *
 * @param {Object} fileobject
 * @returns {boolean} true if object references cmr metadata.
 */
function isCMRFile(fileobject) {
  const cmrfilename = fileobject.key || fileobject.name || fileobject.filename || '';
  return isCMRFilename(cmrfilename);
}

/**
 * Extracts CMR file objects from the specified granule object.
 *
 * @param {Object} granule - granule object containing CMR files within its
 *    `files` property
 * @param {Array<Object>} granule.files - array of files for a granule
 * @param {string} granule.granuleId - granule ID
 * @returns {Array<Object>} an array of CMR file objects, each with properties
 *    `granuleId`, `filename`, and possibly `etag` (if present on input)
 */
function granuleToCmrFileObject({ granuleId, files = [] }) {
  return files
    .filter(isCMRFile)
    .map((file) => ({
      // Include etag only if file has one
      ...pick(file, 'etag'),
      // handle both new-style and old-style files model
      filename: file.key ? buildS3Uri(file.bucket, file.key) : file.filename,
      granuleId,
    }));
}

/**
 * Reduce granule object array to CMR files array
 *
 * @param {Array<Object>} granules - granule objects array
 *
 * @returns {Array<Object>} - CMR file object array: { filename, granuleId }
 */
function granulesToCmrFileObjects(granules) {
  return granules.flatMap(granuleToCmrFileObject);
}

/**
 * Posts CMR XML files from S3 to CMR.
 *
 * @param {Object} cmrFile - an object representing the cmr file
 * @param {string} cmrFile.granuleId - the granuleId of the cmr xml File
 * @param {string} cmrFile.filename - the s3 uri to the cmr xml file
 * @param {string} cmrFile.metadata - granule xml document
 * @param {Object} cmrClient - a CMR instance
 * @param {string} revisionId - Optional CMR Revision ID
 * @returns {Object} CMR's success response which includes the concept-id
 */
async function publishECHO10XML2CMR(cmrFile, cmrClient, revisionId) {
  const builder = new xml2js.Builder();
  const xml = builder.buildObject(cmrFile.metadataObject);
  const res = await cmrClient.ingestGranule(xml, revisionId);
  const conceptId = res.result['concept-id'];
  let resultLog = `Published ${cmrFile.granuleId} to the CMR. conceptId: ${conceptId}`;

  if (revisionId) resultLog += `, revisionId: ${revisionId}`;
  log.info(resultLog);

  return {
    granuleId: cmrFile.granuleId,
    filename: getS3UrlOfFile(cmrFile),
    conceptId,
    metadataFormat: 'echo10',
    link: constructCmrConceptLink(conceptId, 'echo10'),
  };
}

/**
 * Posts CMR JSON files from S3 to CMR.
 *
 * @param {Object} cmrFile - an object representing the CMR file
 * @param {string} cmrFile.filename - the cmr filename
 * @param {Object} cmrFile.metadataObject - the UMMG JSON cmr metadata
 * @param {Object} cmrFile.granuleId - the metadata's granuleId
 * @param {Object} cmrClient - a CMR instance
 * @param {string} revisionId - Optional CMR Revision ID
 * @returns {Object} CMR's success response which includes the concept-id
 */
async function publishUMMGJSON2CMR(cmrFile, cmrClient, revisionId) {
  const granuleId = cmrFile.metadataObject.GranuleUR;
  const res = await cmrClient.ingestUMMGranule(cmrFile.metadataObject, revisionId);
  const conceptId = res['concept-id'];

  const filename = getS3UrlOfFile(cmrFile);
  const metadataFormat = ummVersionToMetadataFormat(ummVersion(cmrFile.metadataObject));
  const link = constructCmrConceptLink(conceptId, 'umm_json');
  let resultLog = `Published UMMG ${granuleId} to the CMR. conceptId: ${conceptId}`;

  if (revisionId) resultLog += `, revisionId: ${revisionId}`;
  log.info(resultLog);

  return {
    granuleId,
    filename,
    conceptId,
    metadataFormat,
    link,
  };
}

/**
 * Determines what type of metadata object and posts either ECHO10XML or UMMG
 * JSON data to CMR.
 *
 * @param {Object} cmrPublishObject -
 * @param {string} cmrPublishObject.filename - the cmr filename
 * @param {Object} cmrPublishObject.metadataObject - the UMMG JSON cmr metadata
 * @param {Object} cmrPublishObject.granuleId - the metadata's granuleId
 * @param {Object} creds - credentials needed to post to CMR service
 * @param {string} creds.provider - the name of the Provider used on the CMR side
 * @param {string} creds.clientId - the clientId used to generate CMR token
 * @param {string} creds.username - the CMR username, not used if creds.token is provided
 * @param {string} creds.password - the CMR password, not used if creds.token is provided
 * @param {string} creds.token - the CMR or Launchpad token,
 * @param {string} cmrRevisionId - Optional CMR Revision ID
 * if not provided, CMR username and password are used to get a cmr token
 */
async function publish2CMR(cmrPublishObject, creds, cmrRevisionId) {
  const cmrClient = new CMR(creds);

  // choose xml or json and do the things.
  if (isECHO10File(cmrPublishObject.filename)) {
    return publishECHO10XML2CMR(cmrPublishObject, cmrClient, cmrRevisionId);
  }
  if (isUMMGFile(cmrPublishObject.filename)) {
    return publishUMMGJSON2CMR(cmrPublishObject, cmrClient, cmrRevisionId);
  }

  throw new Error(`invalid cmrPublishObject passed to publis2CMR ${JSON.stringify(cmrPublishObject)}`);
}

/**
 * Returns the S3 object identified by the specified S3 URI and (optional)
 * entity tag, retrying up to 5 times, if necessary.
 *
 * @param {string} filename - S3 URI of the desired object
 * @param {string|undefined} [etag] - entity tag of the desired object (optional)
 * @returns {Promise} result of `AWS.S3.getObject()` as a Promise
 */
function getObjectByFilename(filename, etag) {
  const { Bucket, Key } = parseS3Uri(filename);

  const params = etag
    ? { Bucket, Key, IfMatch: etag }
    : { Bucket, Key };

  return waitForObject(s3(), params, { retries: 5 });
}

/**
 * Gets metadata for a CMR XML file from S3.
 *
 * @param {string} xmlFilePath - S3 URI to the XML metadata document
 * @param {string} [etag] - optional entity tag for the desired version of the
 *    CMR file
 * @returns {Promise<string>} stringified XML document downloaded from S3
 */
async function getXMLMetadataAsString(xmlFilePath, etag) {
  if (!xmlFilePath) {
    throw new errors.XmlMetaFileNotFound('XML Metadata file not provided');
  }
  const obj = await getObjectByFilename(xmlFilePath, etag);
  return obj.Body.toString();
}

/**
 * Parse an xml string
 *
 * @param {string} xml - xml to parse
 * @returns {Promise<Object>} promise resolves to object version of the xml
 */
async function parseXmlString(xml) {
  return promisify(xml2js.parseString)(xml, xmlParseOptions);
}

/**
 * Returns UMMG metadata object from CMR UMM-G JSON file in S3.
 *
 * @param {string} cmrFilename - S3 path to JSON file
 * @param {string} [etag] - optional entity tag for the desired version of the
 *    CMR file
 * @returns {Promise<Object>} CMR UMMG metadata object
 */
async function metadataObjectFromCMRJSONFile(cmrFilename, etag) {
  const obj = await getObjectByFilename(cmrFilename, etag);
  return JSON.parse(obj.Body.toString());
}

/**
 * Returns metadata object from CMR Echo10 XML file in S3.
 *
 * @param {string} cmrFilename - S3 path to XML file
 * @param {string} [etag] - optional entity tag for the desired version of the
 *    CMR file
 * @returns {Promise<Object>} CMR XML metadata object
 */
const metadataObjectFromCMRXMLFile = (cmrFilename, etag) =>
  getXMLMetadataAsString(cmrFilename, etag).then(parseXmlString);

/**
 * Returns CMR metadata object from a CMR ECHO-10 XML file or CMR UMMG JSON
 * file in S3.
 *
 * @param {string} cmrFilename - S3 path to CMR file
 * @param {string} [etag] - optional entity tag for the desired version of the
 *    CMR file
 * @returns {Promise<Object>} metadata object from the file
 * @throws {Error} if the specified filename does not represent an ECHO-10 XML
 *    file or a UMMG file
 * @see isECHO10File
 * @see isUMMGFile
 */
function metadataObjectFromCMRFile(cmrFilename, etag) {
  if (isECHO10File(cmrFilename)) {
    return metadataObjectFromCMRXMLFile(cmrFilename, etag);
  }
  if (isUMMGFile(cmrFilename)) {
    return metadataObjectFromCMRJSONFile(cmrFilename, etag);
  }
  throw new Error(
    `Cannot retrieve metadata: invalid CMR filename: ${cmrFilename}`
  );
}

/**
 * Build and return an S3 Credentials Object for adding to CMR onlineAccessUrls
 *
 * @param {string} s3CredsUrl - full url pointing to the s3 credential distribution api
 * @returns {Object} Object with attributes required for adding an onlineAccessUrl
 */
function getS3CredentialsObject(s3CredsUrl) {
  return {
    URL: s3CredsUrl,
    URLDescription: 'api endpoint to retrieve temporary credentials valid for same-region direct s3 access',
    Description: 'api endpoint to retrieve temporary credentials valid for same-region direct s3 access',
    Type: 'VIEW RELATED INFORMATION',
  };
}

/**
 * Returns UMM/ECHO10 resource type mapping for CNM file type
 *
 * @param {string} type - CNM resource type to convert to UMM/ECHO10 type
 * @param {string} urlType - url type, distribution or s3
 * @param {boolean} useDirectS3Type - indicate if direct s3 access type is used
 * @returns {( string | undefined )} type - UMM/ECHO10 resource type
 */
function mapCNMTypeToCMRType(type, urlType = 'distribution', useDirectS3Type = false) {
  const mapping = {
    ancillary: 'VIEW RELATED INFORMATION',
    data: 'GET DATA',
    browse: 'GET RELATED VISUALIZATION',
    linkage: 'EXTENDED METADATA',
    metadata: 'EXTENDED METADATA',
    qa: 'EXTENDED METADATA',
  };
  const mappedType = mapping[type] || 'GET DATA';

  // The CMR Type for the s3 link of science file is "GET DATA VIA DIRECT ACCESS".
  // For non-science file, the Type for the s3 link is the same as its Type for the HTTPS URL.
  if (urlType === 's3' && mappedType === 'GET DATA' && useDirectS3Type) {
    return 'GET DATA VIA DIRECT ACCESS';
  }
  return mappedType;
}

/**
 * generate a url for a given file and a url type.
 *
 * @param {Object} params - input parameters
 * @param {Object} params.file - file object
 * @param {string} params.distEndpoint - distribution endpoint from config
 * @param {Object} params.urlType - url type, distribution or s3
 * @param {distributionBucketMap} params.distributionBucketMap - Object with bucket:tea-path mapping
 *                                                               for all distribution bucketss
 * @returns {(Object | undefined)} online access url object, undefined if no URL exists
 */
function generateFileUrl({
  file,
  distEndpoint,
  urlType = 'distribution',
  distributionBucketMap,
}) {
  if (urlType === 'distribution') {
    const bucketPath = distributionBucketMap[file.bucket];
    if (!bucketPath) {
      throw new errors.MissingBucketMap(`No distribution bucket mapping exists for ${file.bucket}`);
    }

    const urlPath = urljoin(bucketPath, getS3KeyOfFile(file));
    return urljoin(distEndpoint, urlPath);
  }

  if (urlType === 's3') {
    /* The check for file.filename is here
       for legacy compliance reasons due to model simplification in
       CUMULUS-1139 where filename was remapped to bucket and key*/
    if (file.filename) {
      return file.filename;
    }
    return buildS3Uri(file.bucket, file.key);
  }

  return undefined;
}

/**
 * Construct online access url for a given file and a url type.
 *
 * @param {Object} params - input parameters
 * @param {Object} params.file - file object
 * @param {string} params.distEndpoint - distribution endpoint from config
 * @param {Object} params.bucketTypes - map of bucket name to bucket type
 * @param {Object} params.urlType - url type, distribution or s3
 * @param {distributionBucketMap} params.distributionBucketMap - Object with bucket:tea-path mapping
<<<<<<< HEAD
 *                                                               for all distribution bucketss
 * @param {boolean} params.useDirectS3Type - indicate if direct s3 access type is used
=======
 *                                                               for all distribution buckets
>>>>>>> 1dd14b03
 * @returns {(Object | undefined)} online access url object, undefined if no URL exists
 */
async function constructOnlineAccessUrl({
  file,
  distEndpoint,
  bucketTypes,
  urlType = 'distribution',
  distributionBucketMap,
  useDirectS3Type = false,
}) {
  const bucketType = bucketTypes[file.bucket];
  const distributionApiBuckets = ['protected', 'public'];
  if (distributionApiBuckets.includes(bucketType)) {
    const fileUrl = generateFileUrl({ file, distEndpoint, urlType, distributionBucketMap });
    if (fileUrl) {
      const fileDescription = getFileDescription(file, urlType);
      return {
        URL: fileUrl,
        URLDescription: fileDescription, // used by ECHO10
        Description: fileDescription, // used by UMMG
        Type: mapCNMTypeToCMRType(file.type, urlType, useDirectS3Type), // used by ECHO10/UMMG
      };
    }
  }
  return undefined;
}

/**
 * Construct a list of online access urls.
 *
 * @param {Object} params - input parameters
 * @param {Array<Object>} params.files - array of file objects
 * @param {string} params.distEndpoint - distribution endpoint from config
 * @param {Object} params.bucketTypes - map of bucket name to bucket type
 * @param {string} params.cmrGranuleUrlType - cmrGranuleUrlType from config
 * @param {distributionBucketMap} params.distributionBucketMap - Object with bucket:tea-path mapping
<<<<<<< HEAD
 *                                                               for all distribution bucketss
 * @param {boolean} params.useDirectS3Type - indicate if direct s3 access type is used
=======
 *                                                               for all distribution buckets
>>>>>>> 1dd14b03
 * @returns {Promise<[{URL: string, URLDescription: string}]>} an array of
 *    online access url objects
 */
async function constructOnlineAccessUrls({
  files,
  distEndpoint,
  bucketTypes,
  cmrGranuleUrlType = 'both',
  distributionBucketMap,
  useDirectS3Type = false,
}) {
  if (['distribution', 'both'].includes(cmrGranuleUrlType) && !distEndpoint) {
    throw new Error(`cmrGranuleUrlType is ${cmrGranuleUrlType}, but no distribution endpoint is configured.`);
  }

  const urlListPromises = files.map(async (file) => {
    const urls = [];
    if (['both', 'distribution'].includes(cmrGranuleUrlType)) {
      const url = await constructOnlineAccessUrl({
        file,
        distEndpoint,
        bucketTypes,
        urlType: 'distribution',
        distributionBucketMap,
        useDirectS3Type,
      });
      urls.push(url);
    }
    if (['both', 's3'].includes(cmrGranuleUrlType)) {
      const url = await constructOnlineAccessUrl({
        file,
        distEndpoint,
        bucketTypes,
        urlType: 's3',
        distributionBucketMap,
        useDirectS3Type,
      });
      urls.push(url);
    }
    return urls;
  });
  const urlList = flatten(await Promise.all(urlListPromises));
  return urlList.filter((urlObj) => urlObj);
}

/**
 * Construct a list of UMMG related urls
 *
 * @param {Object} params - input parameters
 * @param {Array<Object>} params.files - array of file objects
 * @param {string} params.distEndpoint - distribution endpoint from config
 * @param {Object} params.bucketTypes - map of bucket names to bucket types
 * @param {string} params.s3CredsEndpoint - Optional endpoint for acquiring temporary s3 creds
 * @param {string} params.cmrGranuleUrlType - cmrGranuleUrlType from config
 * @param {Object} params.distributionBucketMap - Object with bucket:tea-path
 *    mapping for all distribution buckets
 * @param {boolean} params.useDirectS3Type - indicate if direct s3 access type is used
 * @returns {Promise<[{URL: string, string, Description: string, Type: string}]>}
 *   an array of online access url objects
 */
async function constructRelatedUrls({
  files,
  distEndpoint,
  bucketTypes,
  s3CredsEndpoint = 's3credentials',
  cmrGranuleUrlType = 'both',
  distributionBucketMap,
  useDirectS3Type = false,
}) {
  const credsUrl = urljoin(distEndpoint, s3CredsEndpoint);
  const s3CredentialsObject = getS3CredentialsObject(credsUrl);
  const cmrUrlObjects = await constructOnlineAccessUrls({
    files,
    distEndpoint,
    bucketTypes,
    cmrGranuleUrlType,
    distributionBucketMap,
    useDirectS3Type,
  });

  const relatedUrls = cmrUrlObjects.concat(s3CredentialsObject);
  return relatedUrls.map((urlObj) => omit(urlObj, 'URLDescription'));
}

/**
 * Create a list of URL objects that should not appear under onlineAccess in the CMR metadata.
 * @param {Array<Object>} files - array of updated file objects
 * @param {Object} bucketTypes - map of buckets name to bucket types
 * @returns {Array<Object>} array of files to be omitted in cmr's OnlineAccessURLs
 */
function onlineAccessURLsToRemove(files, bucketTypes) {
  const typesToKeep = ['public', 'protected'];

  return files.reduce(
    (acc, file) => {
      if (typesToKeep.includes(bucketTypes[file.bucket])) {
        return acc;
      }

      return [
        ...acc,
        { URL: getS3KeyOfFile(file) },
      ];
    },
    []
  );
}

/**
 * Returns a list of possible metadata file objects based on file.name extension.
 *
 * @param {Array<Object>} files - list of file objects that might be metadata files.
 * @param {string} files.name - file name
 * @param {string} files.bucket - current bucket of file
 * @param {string} files.filepath - current s3 key of file
 * @returns {Array<Object>} any metadata type file object.
 */
function getCmrFileObjs(files) {
  return files.filter((file) => isCMRFile(file));
}

/**
 * Merge lists of URL objects.
 *
 * @param {Array<Object>} original - Array of URL Objects representing the cmr file previous state
 * @param {Array<Object>} updated - Array of updated URL Objects representing moved/updated files
 * @param {Array<Object>} removed - Array of URL Objects to remove from OnlineAccess.
 * @returns {Array<Object>} list of updated an original URL objects representing the updated state.
 */
function mergeURLs(original, updated = [], removed = []) {
  const newURLBasenames = updated.map((url) => path.basename(url.URL));
  const removedBasenames = removed.map((url) => path.basename(url.URL));

  const unchangedOriginals = original.filter(
    (url) => !newURLBasenames.includes(path.basename(url.URL))
      && !removedBasenames.includes(path.basename(url.URL))
  );

  const updatedWithMergedOriginals = updated.map((url) => {
    const matchedOriginal = original.filter(
      (ourl) => path.basename(ourl.URL) === path.basename(url.URL)
    );
    if (matchedOriginal.length === 1) {
      // merge original urlObject into the updated urlObject
      const updatedMetadata = pick(url, ['URL', 'Description', 'URLDescription', 'Type']);
      return {
        ...url,
        ...matchedOriginal[0],
        ...updatedMetadata,
      };
    }
    return url;
  });

  return [...unchangedOriginals, ...updatedWithMergedOriginals];
}

/**
 * Updates CMR JSON file with stringified 'metadataObject'
 *
 * @param {Object} metadataObject - JSON Object to stringify
 * @param {Object} cmrFile - cmr file object to write body to
 * @returns {Promise} returns promised promiseS3Upload response
 */
async function uploadUMMGJSONCMRFile(metadataObject, cmrFile) {
  const tags = await s3GetObjectTagging(cmrFile.bucket, getS3KeyOfFile(cmrFile));
  const tagsQueryString = s3TagSetToQueryString(tags.TagSet);
  return promiseS3Upload({
    Bucket: cmrFile.bucket,
    Key: getS3KeyOfFile(cmrFile),
    Body: JSON.stringify(metadataObject),
    Tagging: tagsQueryString,
    ContentType: 'application/json',
  });
}

/**
 * check if the direct s3 access type should be used,
 * s3 link type 'GET DATA VIA DIRECT ACCESS' isn't valid until UMM-G version 1.6.2
 *
 * @param {Object} metadataObject - the UMMG metadata object
 * @returns {boolean} indicate if direct s3 access type is used
 */
function shouldUseDirectS3Type(metadataObject) {
  const versionWithDirectS3Type = 1.62;
  const versionString = ummVersion(metadataObject);
  // convert version string like 1.6.1 to 1.61 for comparision
  if (Number(versionString.replace('.', '_').replace(/\./g, '').replace('_', '.')) >= versionWithDirectS3Type) {
    return true;
  }
  return false;
}

/**
 * After files are moved, create new online access URLs and then update the S3
 * UMMG cmr.json file with this information.
 *
 * @param {Object} params - parameter object
 * @param {Object} params.cmrFile - cmr.json file whose contents will be updated.
 * @param {Array<Object>} params.files - array of moved file objects.
 * @param {string} params.distEndpoint - distribution endpoint form config.
 * @param {Object} params.bucketTypes - map of bucket names to bucket types
 * @param {string} params.cmrGranuleUrlType - cmrGranuleUrlType from config
 * @param {Object} params.distributionBucketMap - Object with bucket:tea-path
 *    mapping for all distribution buckets
 * @returns {Promise<{ metadataObject: Object, etag: string}>} an object
 *    containing a `metadataObject` (the updated UMMG metadata object) and the
 *    `etag` of the uploaded CMR file
 */
async function updateUMMGMetadata({
  cmrFile,
  files,
  distEndpoint,
  bucketTypes,
  cmrGranuleUrlType = 'both',
  distributionBucketMap,
}) {
  const filename = getS3UrlOfFile(cmrFile);
  const metadataObject = await metadataObjectFromCMRJSONFile(filename);
  const useDirectS3Type = shouldUseDirectS3Type(metadataObject);

  const newURLs = await constructRelatedUrls({
    files,
    distEndpoint,
    bucketTypes,
    cmrGranuleUrlType,
    distributionBucketMap,
    useDirectS3Type,
  });

  const removedURLs = onlineAccessURLsToRemove(files, bucketTypes);
  const originalURLs = get(metadataObject, 'RelatedUrls', []);
  const mergedURLs = mergeURLs(originalURLs, newURLs, removedURLs);
  set(metadataObject, 'RelatedUrls', mergedURLs);

  const { ETag: etag } = await uploadUMMGJSONCMRFile(metadataObject, cmrFile);
  return { metadataObject, etag };
}

/**
 * Helper to build an CMR settings object, used to initialize CMR.
 *
 * @param {Object} cmrConfig - CMR configuration object
 * @param {string} cmrConfig.oauthProvider - Oauth provider: launchpad or earthdata
 * @param {string} cmrConfig.provider - the CMR provider
 * @param {string} cmrConfig.clientId - Client id for CMR requests
 * @param {string} cmrConfig.passphraseSecretName - Launchpad passphrase secret name
 * @param {string} cmrConfig.api - Launchpad api
 * @param {string} cmrConfig.certificate - Launchpad certificate
 * @param {string} cmrConfig.username - EDL username
 * @param {string} cmrConfig.passwordSecretName - CMR password secret name
 * @returns {Promise<Object>} object to create CMR instance - contains the
 *    provider, clientId, and either launchpad token or EDL username and
 *    password
*/
async function getCmrSettings(cmrConfig = {}) {
  const oauthProvider = cmrConfig.oauthProvider || process.env.cmr_oauth_provider;

  const cmrCredentials = {
    provider: cmrConfig.provider || process.env.cmr_provider,
    clientId: cmrConfig.clientId || process.env.cmr_client_id,
  };

  if (oauthProvider === 'launchpad') {
    const launchpadPassphraseSecretName = cmrConfig.passphraseSecretName
      || process.env.launchpad_passphrase_secret_name;
    const passphrase = await getSecretString(
      launchpadPassphraseSecretName
    );

    const config = {
      passphrase,
      api: cmrConfig.api || process.env.launchpad_api,
      certificate: cmrConfig.certificate || process.env.launchpad_certificate,
    };

    log.debug('cmrjs.getCreds getLaunchpadToken');
    const token = await launchpad.getLaunchpadToken(config);
    return {
      ...cmrCredentials,
      token,
    };
  }

  const passwordSecretName = cmrConfig.passwordSecretName
    || process.env.cmr_password_secret_name;
  const password = await getSecretString(
    passwordSecretName
  );

  return {
    ...cmrCredentials,
    password,
    username: cmrConfig.username || process.env.cmr_username,
  };
}

function generateEcho10XMLString(granule) {
  const mapping = new Map([]);
  Object.keys(granule).forEach((key) => {
    if (key === 'OnlineAccessURLs') {
      mapping.set(key, granule[key]);
      mapping.set('OnlineResources', granule.OnlineResources);
    } else if (key !== 'OnlineResources') {
      mapping.set(key, granule[key]);
    }
  });
  return js2xmlParser.parse('Granule', mapping);
}

/**
 * Updates CMR xml file with 'xml' string
 *
 * @param  {string} xml - XML to write to cmrFile
 * @param  {Object} cmrFile - cmr file object to write xml to
 * @returns {Promise} returns promised promiseS3Upload response
 */
async function uploadEcho10CMRFile(xml, cmrFile) {
  const tags = await s3GetObjectTagging(cmrFile.bucket, getS3KeyOfFile(cmrFile));
  const tagsQueryString = s3TagSetToQueryString(tags.TagSet);
  return promiseS3Upload({
    Bucket: cmrFile.bucket,
    Key: getS3KeyOfFile(cmrFile),
    Body: xml,
    Tagging: tagsQueryString,
    ContentType: 'application/xml',
  });
}
/**
 * Method takes an array of URL objects to update, an 'origin' array of original URLs
 * and a list of URLs to remove and returns an array of merged URL objects
 *
 * @param  {Array<Object>} URLlist - array of URL objects
 * @param  {Array<Object>} originalURLlist - array of URL objects
 * @param  {Array<Object>} removedURLs - array of URL objects
 * @param  {Array<Object>} URLTypes - array of UMM/Echo FileTypes to include
 * @param  {Array<Object>} URLlistFieldFilter - array of URL Object keys to omit
 * @returns {Array<Object>} array of merged URL objects, filtered
 */
function buildMergedEchoURLObject(URLlist = [], originalURLlist = [], removedURLs = [],
  URLTypes, URLlistFieldFilter) {
  let filteredURLObjectList = URLlist.filter((urlObj) => URLTypes.includes(urlObj.Type));
  filteredURLObjectList = filteredURLObjectList.map((urlObj) => omit(urlObj, URLlistFieldFilter));
  return mergeURLs(originalURLlist, filteredURLObjectList, removedURLs);
}

/**
 * After files are moved, creates new online access URLs and then updates
 * the S3 ECHO10 CMR XML file with this information.
 *
 * @param {Object} params - parameter object
 * @param {Object} params.cmrFile - cmr xml file object to be updated
 * @param {Array<Object>} params.files - array of file objects
 * @param {string} params.distEndpoint - distribution endpoint from config
 * @param {Object} params.bucketTypes - map of bucket names to bucket types
 * @param {Object} params.distributionBucketMap - Object with bucket:tea-path
 *    mapping for all distribution buckets
 * @returns {Promise<{ metadataObject: Object, etag: string}>} an object
 *    containing a `metadataObject` and the `etag` of the uploaded CMR file
 */
async function updateEcho10XMLMetadata({
  cmrFile,
  files,
  distEndpoint,
  bucketTypes,
  s3CredsEndpoint = 's3credentials',
  cmrGranuleUrlType = 'both',
  distributionBucketMap,
}) {
  // add/replace the OnlineAccessUrls
  const filename = getS3UrlOfFile(cmrFile);
  const metadataObject = await metadataObjectFromCMRXMLFile(filename);
  const metadataGranule = metadataObject.Granule;
  const updatedGranule = { ...metadataGranule };

  const originalOnlineAccessURLs = [].concat(get(metadataGranule,
    'OnlineAccessURLs.OnlineAccessURL', []));
  const originalOnlineResourceURLs = [].concat(get(metadataGranule,
    'OnlineResources.OnlineResource', []));
  const originalAssociatedBrowseURLs = [].concat(get(metadataGranule,
    'AssociatedBrowseImageUrls.ProviderBrowseUrl', []));

  const removedURLs = onlineAccessURLsToRemove(files, bucketTypes);
  const newURLs = await constructOnlineAccessUrls({
    files,
    distEndpoint,
    bucketTypes,
    cmrGranuleUrlType,
    distributionBucketMap,
  });
  newURLs.push(getS3CredentialsObject(urljoin(distEndpoint, s3CredsEndpoint)));

  const mergedOnlineResources = buildMergedEchoURLObject(newURLs, originalOnlineResourceURLs,
    removedURLs, ['EXTENDED METADATA', 'VIEW RELATED INFORMATION'], ['URLDescription']);
  const mergedOnlineAccessURLs = buildMergedEchoURLObject(newURLs, originalOnlineAccessURLs,
    removedURLs, ['GET DATA', 'GET DATA VIA DIRECT ACCESS'], ['Type', 'Description']);
  const mergedAssociatedBrowse = buildMergedEchoURLObject(newURLs, originalAssociatedBrowseURLs,
    removedURLs, ['GET RELATED VISUALIZATION'], ['URLDescription', 'Type']);

  // Update the Granule with the updated/merged lists
  set(updatedGranule, 'OnlineAccessURLs.OnlineAccessURL', mergedOnlineAccessURLs);
  set(updatedGranule, 'OnlineResources.OnlineResource', mergedOnlineResources);
  set(updatedGranule, 'AssociatedBrowseImageUrls.ProviderBrowseUrl', mergedAssociatedBrowse);

  metadataObject.Granule = updatedGranule;
  const xml = generateEcho10XMLString(updatedGranule);
  const { ETag: etag } = await uploadEcho10CMRFile(xml, cmrFile);
  return { metadataObject, etag };
}

/**
 * Modifies cmr metadata file with file's URLs updated to their new locations.
 *
 * @param {Object} params - parameter object
 * @param {string} params.granuleId - granuleId
 * @param {Object} params.cmrFile - cmr xml file to be updated
 * @param {Array<Object>} params.files - array of file objects
 * @param {string} params.distEndpoint - distribution enpoint from config
 * @param {boolean} params.published - indicate if publish is needed
 * @param {Object} params.bucketTypes - map of bucket names to bucket types
 * @param {string} params.cmrGranuleUrlType - type of granule CMR url
 * @param {Object} params.distributionBucketMap - Object with bucket:tea-path
 *    mapping for all distribution buckets
 * @returns {Promise<Object>} CMR file object with the `etag` of the newly
 *    updated metadata file
 */
async function updateCMRMetadata({
  granuleId,
  cmrFile,
  files,
  distEndpoint,
  published,
  bucketTypes,
  cmrGranuleUrlType = 'both',
  distributionBucketMap,
}) {
  const filename = getS3UrlOfFile(cmrFile);

  log.debug(`cmrjs.updateCMRMetadata granuleId ${granuleId}, cmrMetadata file ${filename}`);

  const cmrCredentials = (published) ? await getCmrSettings() : {};
  const params = {
    cmrFile,
    files,
    distEndpoint,
    bucketTypes,
    cmrGranuleUrlType,
    distributionBucketMap,
  };

  let metadataObject;
  let etag;

  if (isECHO10File(filename)) {
    ({ metadataObject, etag } = await updateEcho10XMLMetadata(params));
  } else if (isUMMGFile(filename)) {
    ({ metadataObject, etag } = await updateUMMGMetadata(params));
  } else {
    throw new errors.CMRMetaFileNotFound(`Invalid CMR filetype: ${filename}`);
  }

  if (published) {
    // post metadata Object to CMR
    const cmrPublishObject = {
      filename,
      metadataObject,
      granuleId,
    };

    return { ...await publish2CMR(cmrPublishObject, cmrCredentials), etag };
  }

  return { ...cmrFile, etag };
}

/**
 * Update CMR Metadata record with the information contained in updatedFiles
 * @param {Object} params - parameter object
 * @param {string} params.granuleId - granuleId
 * @param {Object} params.updatedFiles - list of file objects that might have different
 *                  information from the cmr metadatafile and the CMR service.
 * @param {string} params.distEndpoint - distribution endpoint URL
 * @param {boolean} params.published - boolean true if the data should be published to
 *   the CMR service.
 * @param {Object} params.bucketTypes - map of bucket names to bucket types
 * @param {string} params.cmrGranuleUrlType - type of granule CMR url
 * @param {distributionBucketMap} params.distributionBucketMap - Object with bucket:tea-path mapping
 *                                                               for all distribution buckets
 */
async function reconcileCMRMetadata({
  granuleId,
  updatedFiles,
  distEndpoint,
  published,
  bucketTypes,
  cmrGranuleUrlType = 'both',
  distributionBucketMap,
}) {
  const cmrMetadataFiles = getCmrFileObjs(updatedFiles);
  if (cmrMetadataFiles.length === 1) {
    return updateCMRMetadata({
      granuleId,
      cmrFile: cmrMetadataFiles[0],
      files: updatedFiles,
      distEndpoint,
      published,
      cmrGranuleUrlType,
      distributionBucketMap,
      bucketTypes,
    });
  }
  if (cmrMetadataFiles.length > 1) {
    log.error('More than one cmr metadata file found.');
  }
  return Promise.resolve();
}

/**
 * Creates the query object used in POSTing to CMR.
 * This query is a compound conditional using JSONQueryLanguage supported by CMR.
 * This returns every collection that matches any of the short_name version pairs provided.
 * the final query should be like
 *  {"condition":
 *   { "or": [{ "and": [{"short_name": "sn1"}, {"version": "001"}] },
 *            { "and": [{"short_name": "sn2"}, {"version": "006"}] },
 *            { "and": [{"short_name": "sn3"}, {"version": "001"}] },
 *            .... ] } }
 *
 * @param {Array<Object>} results - objects with keys "short_name" and "version"
 * @returns {Object} - query object for a post to CMR that will return all of the collections that
 *                     match any of the results.
 */
function buildCMRQuery(results) {
  const query = { condition: { or: [] } };
  results.map((r) => query.condition.or.push(
    { and: [{ short_name: r.short_name }, { version: r.version }] }
  ));
  return query;
}

/**
 * Call CMR to get the all matching Collections information with a compound query call.
 *
 * @param {Array<Object>} results - pared results from a Cumulus collection search.
 * @returns {Promise<Object>} - resolves to the CMR return
 * containing the found collections
 */
async function getCollectionsByShortNameAndVersion(results) {
  const query = buildCMRQuery(results);
  const cmrClient = new CMR(await getCmrSettings());
  const headers = cmrClient.getReadHeaders({ token: await cmrClient.getToken() });

  const response = await got.post(
    `${getSearchUrl()}collections.json`,
    {
      json: query,
      responseType: 'json',
      headers: {
        Accept: 'application/json',
        ...headers,
      },
    }
  );
  return response.body;
}

/**
 * Call CMR to get a list of bucket/paths that a user has access to
 *
 * @param {string} edlUser - users earthdata login name
 * @param {string} cmrProvider - cumulus CMR provider name
 * @returns {Object} list of bucket/paths that a user has access to
 */
async function getUserAccessibleBuckets(edlUser, cmrProvider = process.env.cmr_provider) {
  const searchParams = { user_id: edlUser, 'provider[]': cmrProvider };
  const cmrResult = await got.get(getBucketAccessUrl({}), { searchParams });
  return JSON.parse(cmrResult.body);
}

/**
 * Extract temporal information from granule object
 *
 * @param {Object} granule - granule object
 * @returns {Object} - temporal information (beginningDateTime, endingDateTime, productionDateTime,
 * lastUpdateDateTime) of the granule if available
 */
async function getGranuleTemporalInfo(granule) {
  const cmrFile = granuleToCmrFileObject(granule);
  if (cmrFile.length === 0) return {};

  const cmrFilename = cmrFile[0].filename;
  if (isECHO10File(cmrFilename)) {
    const metadata = await metadataObjectFromCMRXMLFile(cmrFilename);
    const beginningDateTime = get(metadata.Granule, 'Temporal.RangeDateTime.BeginningDateTime');
    const endingDateTime = get(metadata.Granule, 'Temporal.RangeDateTime.EndingDateTime');
    const productionDateTime = get(metadata.Granule, 'DataGranule.ProductionDateTime');
    const lastUpdateDateTime = metadata.Granule.LastUpdate || metadata.Granule.InsertTime;
    return {
      beginningDateTime, endingDateTime, productionDateTime, lastUpdateDateTime,
    };
  }
  if (isUMMGFile(cmrFilename)) {
    const metadata = await metadataObjectFromCMRJSONFile(cmrFilename);
    const beginningDateTime = get(metadata, 'TemporalExtent.RangeDateTime.BeginningDateTime');
    const endingDateTime = get(metadata, 'TemporalExtent.RangeDateTime.EndingDateTime');
    const productionDateTime = get(metadata, 'DataGranule.ProductionDateTime');
    let updateDate = metadata.ProviderDates.filter((d) => d.Type === 'Update');
    if (updateDate.length === 0) {
      updateDate = metadata.ProviderDates.filter((d) => d.Type === 'Insert');
    }
    const lastUpdateDateTime = updateDate[0].Date;
    return {
      beginningDateTime, endingDateTime, productionDateTime, lastUpdateDateTime,
    };
  }
  return {};
}

module.exports = {
  constructCmrConceptLink,
  constructOnlineAccessUrl,
  constructOnlineAccessUrls,
  generateEcho10XMLString,
  generateFileUrl,
  granuleToCmrFileObject,
  getCmrSettings,
  getFileDescription,
  getFilename,
  getGranuleTemporalInfo,
  getCollectionsByShortNameAndVersion,
  getUserAccessibleBuckets,
  granulesToCmrFileObjects,
  isCMRFile,
  isCMRFilename,
  isECHO10File,
  isUMMGFile,
  metadataObjectFromCMRFile,
  publish2CMR,
  reconcileCMRMetadata,
  updateCMRMetadata,
  uploadEcho10CMRFile,
  uploadUMMGJSONCMRFile,
};<|MERGE_RESOLUTION|>--- conflicted
+++ resolved
@@ -390,12 +390,8 @@
  * @param {Object} params.bucketTypes - map of bucket name to bucket type
  * @param {Object} params.urlType - url type, distribution or s3
  * @param {distributionBucketMap} params.distributionBucketMap - Object with bucket:tea-path mapping
-<<<<<<< HEAD
  *                                                               for all distribution bucketss
  * @param {boolean} params.useDirectS3Type - indicate if direct s3 access type is used
-=======
- *                                                               for all distribution buckets
->>>>>>> 1dd14b03
  * @returns {(Object | undefined)} online access url object, undefined if no URL exists
  */
 async function constructOnlineAccessUrl({
@@ -432,12 +428,8 @@
  * @param {Object} params.bucketTypes - map of bucket name to bucket type
  * @param {string} params.cmrGranuleUrlType - cmrGranuleUrlType from config
  * @param {distributionBucketMap} params.distributionBucketMap - Object with bucket:tea-path mapping
-<<<<<<< HEAD
  *                                                               for all distribution bucketss
  * @param {boolean} params.useDirectS3Type - indicate if direct s3 access type is used
-=======
- *                                                               for all distribution buckets
->>>>>>> 1dd14b03
  * @returns {Promise<[{URL: string, URLDescription: string}]>} an array of
  *    online access url objects
  */
