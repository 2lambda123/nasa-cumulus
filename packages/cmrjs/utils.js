--- conflicted
+++ resolved
@@ -70,8 +70,6 @@
 }
 
 /**
-<<<<<<< HEAD
-=======
  * Transform UMM version number to metadata format string.
  *
  * @param {string} versionNumber - UMM version string in decimal format (e.g. 1.4)
@@ -82,47 +80,6 @@
 }
 
 /**
- * Posts a given xml string to the validate endpoint of the CMR
- * and returns the results
- *
- * @param {string} type - service type
- * @param {string} xml - the xml document
- * @param {string} identifier - the document identifier
- * @param {string} provider - the CMR provider
- * @returns {Promise.<boolean>} returns true if the document is valid
- */
-async function validate(type, xml, identifier, provider) {
-  let result;
-  try {
-    result = await got.post(`${getUrl('validate', provider)}${type}/${identifier}`, {
-      body: xml,
-      headers: {
-        'Content-type': 'application/echo10+xml'
-      }
-    });
-
-    if (result.statusCode === 200) {
-      return true;
-    }
-  }
-  catch (e) {
-    result = e.response;
-  }
-
-  const parsed = await new Promise((resolve, reject) => {
-    xml2js.parseString(result.body, xmlParseOptions, (err, res) => {
-      if (err) reject(err);
-      resolve(res);
-    });
-  });
-
-  throw new ValidationError(
-    `Validation was not successful, CMR error message: ${JSON.stringify(parsed.errors.error)}`
-  );
-}
-
-/**
->>>>>>> 52d396d5
  * Posts a given xml string to the validate endpoint of CMR
  * and promises true of valid.
  *
