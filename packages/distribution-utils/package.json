--- conflicted
+++ resolved
@@ -1,10 +1,6 @@
 {
   "name": "@cumulus/distribution-utils",
-<<<<<<< HEAD
-  "version": "16.1.4",
-=======
   "version": "18.2.2",
->>>>>>> d2f030f1
   "description": "Cumulus Distribution utilities",
   "keywords": [
     "CUMULUS"
@@ -38,15 +34,9 @@
   "author": "Cumulus Authors",
   "license": "Apache-2.0",
   "dependencies": {
-<<<<<<< HEAD
-    "@cumulus/aws-client": "16.1.4",
-    "@cumulus/common": "16.1.4",
-    "@cumulus/errors": "16.1.4",
-=======
     "@cumulus/aws-client": "18.2.2",
     "@cumulus/common": "18.2.2",
     "@cumulus/errors": "18.2.2",
->>>>>>> d2f030f1
     "url-join": "^1.1.0"
   },
   "devDependencies": {
