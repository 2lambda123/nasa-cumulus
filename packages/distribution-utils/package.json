{
  "name": "@cumulus/distribution-utils",
<<<<<<< HEAD
  "version": "15.0.4",
=======
  "version": "16.1.4",
>>>>>>> 61460b9f
  "description": "Cumulus Distribution utilities",
  "keywords": [
    "CUMULUS"
  ],
  "engines": {
    "node": ">=16.19.0"
  },
  "main": "./dist/index.js",
  "types": "./dist/index.d.ts",
  "files": [
    "dist/**/*.js",
    "dist/**/*.d.ts"
  ],
  "scripts": {
    "clean": "rm -rf dist",
    "test": "../../node_modules/.bin/ava",
    "test:coverage": "../../node_modules/.bin/nyc npm test",
    "prepare": "npm run tsc",
    "tsc": "../../node_modules/.bin/tsc",
    "tsc:listEmittedFiles": "../../node_modules/.bin/tsc --listEmittedFiles",
    "coverage": "python ../../scripts/coverage_handler/coverage.py"
  },
  "publishConfig": {
    "access": "public"
  },
  "homepage": "https://github.com/nasa/cumulus/tree/master/packages/distribution-utils/README.md",
  "repository": {
    "type": "git",
    "url": "https://github.com/nasa/cumulus"
  },
  "author": "Cumulus Authors",
  "license": "Apache-2.0",
  "dependencies": {
<<<<<<< HEAD
    "@cumulus/aws-client": "15.0.4",
    "@cumulus/common": "15.0.4",
    "@cumulus/errors": "15.0.4",
=======
    "@cumulus/aws-client": "16.1.4",
    "@cumulus/common": "16.1.4",
    "@cumulus/errors": "16.1.4",
>>>>>>> 61460b9f
    "url-join": "^1.1.0"
  },
  "devDependencies": {
    "@types/url-join": "^4.0.0"
  }
}<|MERGE_RESOLUTION|>--- conflicted
+++ resolved
@@ -1,10 +1,6 @@
 {
   "name": "@cumulus/distribution-utils",
-<<<<<<< HEAD
-  "version": "15.0.4",
-=======
   "version": "16.1.4",
->>>>>>> 61460b9f
   "description": "Cumulus Distribution utilities",
   "keywords": [
     "CUMULUS"
@@ -38,15 +34,9 @@
   "author": "Cumulus Authors",
   "license": "Apache-2.0",
   "dependencies": {
-<<<<<<< HEAD
-    "@cumulus/aws-client": "15.0.4",
-    "@cumulus/common": "15.0.4",
-    "@cumulus/errors": "15.0.4",
-=======
     "@cumulus/aws-client": "16.1.4",
     "@cumulus/common": "16.1.4",
     "@cumulus/errors": "16.1.4",
->>>>>>> 61460b9f
     "url-join": "^1.1.0"
   },
   "devDependencies": {
