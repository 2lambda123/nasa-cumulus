{
  "name": "@cumulus/test-data",
<<<<<<< HEAD
  "version": "12.0.1",
=======
  "version": "13.0.1",
>>>>>>> eb57ee60
  "description": "Includes the test data for various packages",
  "keywords": [
    "GIBS",
    "CUMULUS",
    "NASA"
  ],
  "publishConfig": {
    "access": "public"
  },
  "main": "dist/index.js",
  "types": "dist/index.d.ts",
  "scripts": {
    "clean": "rm -rf dist",
    "test:coverage": "../../node_modules/.bin/nyc true",
    "prepare": "npm run tsc",
    "tsc": "../../node_modules/.bin/tsc",
    "tsc:listEmittedFiles": "../../node_modules/.bin/tsc --listEmittedFiles"
  },
  "homepage": "https://github.com/nasa/cumulus/tree/master/packages/test-data",
  "repository": {
    "type": "git",
    "url": "https://github.com/nasa/cumulus"
  },
  "engines": {
    "node": ">=14.19.1"
  },
  "author": "Cumulus Authors",
  "license": "Apache-2.0"
}<|MERGE_RESOLUTION|>--- conflicted
+++ resolved
@@ -1,10 +1,6 @@
 {
   "name": "@cumulus/test-data",
-<<<<<<< HEAD
-  "version": "12.0.1",
-=======
   "version": "13.0.1",
->>>>>>> eb57ee60
   "description": "Includes the test data for various packages",
   "keywords": [
     "GIBS",
