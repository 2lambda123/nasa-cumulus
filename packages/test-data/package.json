{
  "name": "@cumulus/test-data",
<<<<<<< HEAD
  "version": "11.1.8",
=======
  "version": "13.4.0",
>>>>>>> 30536df6
  "description": "Includes the test data for various packages",
  "keywords": [
    "GIBS",
    "CUMULUS",
    "NASA"
  ],
  "publishConfig": {
    "access": "public"
  },
  "main": "dist/index.js",
  "types": "dist/index.d.ts",
  "scripts": {
    "clean": "rm -rf dist",
    "test:coverage": "../../node_modules/.bin/nyc true",
    "prepare": "npm run tsc",
    "tsc": "../../node_modules/.bin/tsc",
    "tsc:listEmittedFiles": "../../node_modules/.bin/tsc --listEmittedFiles"
  },
  "homepage": "https://github.com/nasa/cumulus/tree/master/packages/test-data",
  "repository": {
    "type": "git",
    "url": "https://github.com/nasa/cumulus"
  },
  "engines": {
    "node": ">=14.19.1"
  },
  "author": "Cumulus Authors",
  "license": "Apache-2.0"
}<|MERGE_RESOLUTION|>--- conflicted
+++ resolved
@@ -1,10 +1,6 @@
 {
   "name": "@cumulus/test-data",
-<<<<<<< HEAD
-  "version": "11.1.8",
-=======
   "version": "13.4.0",
->>>>>>> 30536df6
   "description": "Includes the test data for various packages",
   "keywords": [
     "GIBS",
