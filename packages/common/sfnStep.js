'use strict';

const { isNil } = require('./util');
const { pullStepFunctionEvent } = require('./aws');
const log = require('./log');
const StepFunctions = require('./StepFunctions');

const taskExitedEventType = 'TaskStateExited';
const taskExitedEventDetailsKey = 'stateExitedEventDetails';

const getStepExitedEvent = (events, lastStepEvent) =>
  events.find(
    (event) =>
      event.type === taskExitedEventType
        && event.previousEventId === lastStepEvent.id
  );

const getTaskExitedEventOutput = (event) => event[taskExitedEventDetailsKey].output;

/**
 * `SfnStep` provides methods for getting the output of a step within an AWS
 * Step Function for a specific execution.
*/
class SfnStep {
  /**
   * Parse the step message.
   *
   * Merge possible keys from the CMA in the input and handle remote message
   * retrieval if necessary.
   *
   * @param {Object} stepMessage - Details for the step
   * @param {Object} stepMessage.input - Object containing input to the step
   * @param {string} [stepName] - Name for the step being parsed. Optional.
   * @returns {Object} - Parsed step input object
   */
  static async parseStepMessage(stepMessage, stepName) {
    let parsedStepMessage = stepMessage;
    if (stepMessage.cma) {
      parsedStepMessage = { ...stepMessage, ...stepMessage.cma, ...stepMessage.cma.event };
      delete parsedStepMessage.cma;
      delete parsedStepMessage.event;
    }

    if (parsedStepMessage.replace) {
      // Message was too large and output was written to S3
      log.info(`Retrieving ${stepName} output from ${JSON.stringify(parsedStepMessage.replace)}`);
      parsedStepMessage = await pullStepFunctionEvent(parsedStepMessage);
    }
    return parsedStepMessage;
  }

  /**
   * `getStartEvent` gets the "start" event for a step, given its schedule event
   *
   * @param  {Object} executionHistory - AWS Step Function execution history
   * @param  {Object} scheduleEvent    - AWS Step Function schedule-type event
   * @returns {Object}                 - AWS Step Function start-type event
   */
  getStartEvent(executionHistory, scheduleEvent) {
    return executionHistory.events.find((event) => {
      const isStartEvent = this.startEvents.includes(event.type);
      const previousEventIsScheduleEvent = event.previousEventId === scheduleEvent.id;
      return isStartEvent && previousEventIsScheduleEvent;
    });
  }

  /**
   * `getCompletionEvent` gets the "completion" event for a step, given its start event
   *
   * @param  {Object} executionHistory - AWS Step Function execution history
   * @param  {Object} startEvent       - AWS Step Function start-type event
   * @returns {Object}                 - AWS Step Function completion-type event
   */
  getCompletionEvent(executionHistory, startEvent) {
    return executionHistory.events.find((event) => {
      const isCompletionEvent = this.completionEvents.includes(event.type);
      const previousEventIsStartEvent = event.previousEventId === startEvent.id;
      return isCompletionEvent && previousEventIsStartEvent;
    });
  }

  /**
   * Get the information for an instance of a step execution. Get the schedule, start,
   * and complete event.
   *
   * @param {Object} executionHistory - AWS Step Function execution history
   * @param {Object} scheduleEvent    - AWS Step Function schedule-type event
   * @returns {Object} object containing a schedule event, start event, and complete
   * event if exists for each execution of the step, null if cannot find the step
   */
  getStepExecutionInstance(executionHistory, scheduleEvent) {
    let startEvent = null;
    let completeEvent = null;

    if (scheduleEvent.type !== this.scheduleFailedEvent) {
      startEvent = this.getStartEvent(executionHistory, scheduleEvent);

      if (startEvent && startEvent.type !== this.startFailedEvent) {
        completeEvent = this.getCompletionEvent(executionHistory, startEvent);
        return { scheduleEvent, startEvent, completeEvent };
      }
    }
    return null;
  }

  /**
   * Get the events for the step execution for the given workflow execution.
   * If there are multiple executions of a step, we currently assume a retry and return
   * either the first passed execution or the last execution if no passing executions exist
   *
   * @param {string} executionArn - Arn of the workflow execution
   * @param {string} stepName - name of the step
   * @returns {List<Object>} objects containing a schedule event, start event, and complete
   * event if exists for each execution of the step, null if cannot find the step
   */
  async getStepExecutions(executionArn, stepName) {
    const executionHistory = await StepFunctions.getExecutionHistory({ executionArn });

    // Get the event where the step was scheduled
    const scheduleEvents = executionHistory.events.filter((event) => {
      const eventScheduled = this.scheduleEvents.includes(event.type);
      const eventDetails = event[this.eventDetailsKeys.scheduled];
      const isStepEvent = eventDetails && eventDetails.resource.includes(stepName);
      return eventScheduled && isStepEvent;
    });

    if (scheduleEvents.length === 0) {
      log.info(`Could not find step ${stepName} in execution.`);
      return null;
    }

    return scheduleEvents.map((e) => this.getStepExecutionInstance(executionHistory, e))
      .filter((e) => e);
  }

  /**
   * Return truthyness of an execution being successful.
   *
   * @param {Object} execution - stepFunction execution
   * @returns {boolean} truthness of the execution being successful.
   */
  completedSuccessfulFilter(execution) {
    return (!isNil(execution.completeEvent)
            && execution.completeEvent.type === this.successEvent);
  }

  /**
   * Gets the input to the step by looking for the 'schedule' for the given step
   * and returning the parsed input object.
   *
   * @param   {string} workflowExecutionArn - AWS Execution ARN of the step function execution
   * @param   {string} stepName             - Name of the workflow step of interest
   * @returns {Object}                      - Parsed JSON string of input to step with <stepName>
   *                                          from the workflow execution of interest.
   */
  async getStepInput(workflowExecutionArn, stepName) {
    const stepExecutions = await this.getStepExecutions(workflowExecutionArn, stepName);
    if (stepExecutions === null || stepExecutions.length === 0) {
      log.info(`Could not find step ${stepName} in execution.`);
      return null;
    }

    const scheduleEvent = stepExecutions[0].scheduleEvent;
    const eventWasSuccessful = scheduleEvent.type === this.scheduleSuccessfulEvent;
    if (!eventWasSuccessful) log.info('Schedule event failed');

    const subStepExecutionDetails = scheduleEvent[this.eventDetailsKeys.scheduled];
    const stepInput = JSON.parse(subStepExecutionDetails.input);
    return SfnStep.parseStepMessage(stepInput, stepName);
  }

  /**
   * Returns JSON-parsed output from a step which completed successfully
   *
   * @param   {Object} stepExecution - AWS StepExecution
   * @param   {string} stepName      - Name of the step
   * @returns {Object}               Output of the successfully completed event
   */
  getSuccessOutput(stepExecution, stepName) {
    if (stepExecution.completeEvent.type !== this.successEvent) {
      log.info(`Step ${stepName} did not complete successfully, as expected.`);
      return null;
    }
    const completeEventOutput = stepExecution.completeEvent[this.eventDetailsKeys.succeeded];
    return JSON.parse(completeEventOutput.output.toString());
  }

  /**
   * Returns JSON-parsed output from a step which failed
   *
   * @param   {Object} stepExecution - AWS StepExecution
   * @param   {string} stepName      - Name of the step
   * @returns {Object}               Output of the failed event
   */
  getFailureOutput(stepExecution, stepName) {
    if (stepExecution.completeEvent.type !== this.failureEvent) {
      log.info(`Step ${stepName} did not fail, as expected.`);
      return null;
    }
    const completeEventOutput = stepExecution.completeEvent[this.eventDetailsKeys.failed];
    return completeEventOutput;
  }

  /**
   * Get the output payload from the step, if the step succeeds
   *
   * @param {string} workflowExecutionArn - Arn of the workflow execution
   * @param {string} stepName - name of the step
   * @param {string} eventType - expected type of event, should be 'success' or 'failure'
   * @returns {Object} object containing the payload, null if error
   */
  async getStepOutput(workflowExecutionArn, stepName, eventType = 'success') {
    const stepExecutions = await this.getStepExecutions(workflowExecutionArn, stepName);

    if (stepExecutions === null) {
      log.info(`Could not find step ${stepName} in execution.`);
      return null;
    }

    // If querying for successful step output, use the first successful
    // execution or the last execution if none were successful
    let stepExecution;
    const successfulPassedExecutions = stepExecutions
      .filter((e) => this.completedSuccessfulFilter(e));
    if (eventType === 'success'
        && successfulPassedExecutions
        && successfulPassedExecutions.length > 0) {
      stepExecution = successfulPassedExecutions[0];
    } else {
      stepExecution = stepExecutions[stepExecutions.length - 1];
    }

    if (isNil(stepExecution.completeEvent)) {
      log.info(`Step ${stepName} did not complete as expected.`);
      return null;
    }

    let stepOutput = {};
    if (eventType === 'success') {
      stepOutput = this.getSuccessOutput(stepExecution, stepName);
    } else if (eventType === 'failure') {
      stepOutput = this.getFailureOutput(stepExecution, stepName);
    }

    if (!stepOutput) {
      log.info(`Step ${stepName} did not complete ${eventType} as expected.`);
      return null;
    }

    if (stepOutput.replace) {
      // Message was too large and output was written to S3
      log.info(`Retrieving ${stepName} output from ${JSON.stringify(stepOutput.replace)}`);
      stepOutput = pullStepFunctionEvent(stepOutput);
    }
    return stepOutput;
  }
}

/**
 * `LambdaStep` is a step inside a step function that runs an AWS Lambda function.
 */
class LambdaStep extends SfnStep {
  constructor() {
    super();
    this.scheduleFailedEvent = 'LambdaFunctionScheduleFailed';
    this.scheduleSuccessfulEvent = 'LambdaFunctionScheduled';
    this.scheduleEvents = [
      this.scheduleFailedEvent,
      this.scheduleSuccessfulEvent
    ];
    this.startFailedEvent = 'LambdaFunctionStartFailed';
    this.startEvents = [
      this.startFailedEvent,
      'LambdaFunctionStarted'
    ];
    this.successEvent = 'LambdaFunctionSucceeded';
    this.taskStartEvent = 'TaskStateEntered';
    this.failureEvent = 'LambdaFunctionFailed';
    this.completionEvents = [
      this.successEvent,
      this.failureEvent,
      'LambdaFunctionTimedOut'
    ];
    this.eventDetailsKeys = {
      scheduled: 'lambdaFunctionScheduledEventDetails',
      succeeded: 'lambdaFunctionSucceededEventDetails',
      failed: 'lambdaFunctionFailedEventDetails'
    };
    this.classType = 'lambda';
  }
}

/**
 * `ActivityStep` is a step inside a step function that runs an AWS ECS activity.
 */
class ActivityStep extends SfnStep {
  constructor() {
    super();
    this.scheduleFailedEvent = 'ActivityScheduleFailed';
    this.scheduleEvents = [
      'ActivityScheduled',
      this.scheduleFailedEvent
    ];
    this.startEvents = ['ActivityStarted'];
    this.startFailedEvent = undefined; // there is no 'ActivityStartFailed'
    this.successEvent = 'ActivitySucceeded';
    this.failureEvent = 'ActivityFailed';
    this.completionEvents = [
      this.successEvent,
      this.failureEvent,
      'ActivityTimedOut'
    ];
    this.eventDetailsKeys = {
      scheduled: 'activityScheduledEventDetails',
      succeeded: 'activitySucceededEventDetails',
      failed: 'activityFailedEventDetails'
    };
    this.classType = 'activity';
  }
}

module.exports = {
<<<<<<< HEAD
  getStepExitedEvent,
  getTaskExitedEventOutput,
=======
>>>>>>> d56b2a98
  SfnStep,
  ActivityStep,
  LambdaStep
};<|MERGE_RESOLUTION|>--- conflicted
+++ resolved
@@ -4,18 +4,6 @@
 const { pullStepFunctionEvent } = require('./aws');
 const log = require('./log');
 const StepFunctions = require('./StepFunctions');
-
-const taskExitedEventType = 'TaskStateExited';
-const taskExitedEventDetailsKey = 'stateExitedEventDetails';
-
-const getStepExitedEvent = (events, lastStepEvent) =>
-  events.find(
-    (event) =>
-      event.type === taskExitedEventType
-        && event.previousEventId === lastStepEvent.id
-  );
-
-const getTaskExitedEventOutput = (event) => event[taskExitedEventDetailsKey].output;
 
 /**
  * `SfnStep` provides methods for getting the output of a step within an AWS
@@ -320,11 +308,6 @@
 }
 
 module.exports = {
-<<<<<<< HEAD
-  getStepExitedEvent,
-  getTaskExitedEventOutput,
-=======
->>>>>>> d56b2a98
   SfnStep,
   ActivityStep,
   LambdaStep
