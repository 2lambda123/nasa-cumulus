{
  "name": "@cumulus/common",
<<<<<<< HEAD
  "version": "18.2.2",
=======
  "version": "19.0.0",
>>>>>>> 8098923c
  "description": "Common utilities used across tasks",
  "keywords": [
    "GIBS",
    "CUMULUS",
    "NASA"
  ],
  "engines": {
    "node": ">=20.12.2"
  },
  "files": [
    "*.js",
    "*.d.ts"
  ],
  "publishConfig": {
    "access": "public"
  },
  "homepage": "https://github.com/nasa/cumulus/tree/master/packages/common",
  "repository": {
    "type": "git",
    "url": "https://github.com/nasa/cumulus"
  },
  "scripts": {
    "build-docs": "npm run tsc && ../../node_modules/.bin/jsdoc2md --template templates/docs-API.hbs URLUtils.js util.js > docs/API.md",
    "clean": "git clean -d -x -e node_modules -f",
    "test": "../../node_modules/.bin/ava",
    "test:ci": "../../scripts/run_package_ci_unit.sh",
    "test:coverage": "../../node_modules/.bin/nyc npm test",
    "prepare": "npm run tsc",
    "tsc": "../../node_modules/.bin/tsc",
    "tsc:listEmittedFiles": "../../node_modules/.bin/tsc --listEmittedFiles",
    "watch-test": "../../node_modules/.bin/tsc-watch --onsuccess 'npm test'",
    "coverage": "python ../../scripts/coverage_handler/coverage.py"
  },
  "ava": {
    "files": [
      "tests/**"
    ],
    "verbose": true,
    "failFast": true
  },
  "author": "Cumulus Authors",
  "license": "Apache-2.0",
  "dependencies": {
<<<<<<< HEAD
    "@aws-sdk/client-s3": "^3.447.0",
    "@aws-sdk/signature-v4-crt": "^3.447.0",
    "@cumulus/aws-client": "18.2.2",
    "@cumulus/errors": "18.2.2",
    "@cumulus/logger": "18.2.2",
=======
    "@aws-sdk/client-s3": "^3.621.0",
    "@aws-sdk/signature-v4-crt": "^3.621.0",
    "@cumulus/aws-client": "19.0.0",
    "@cumulus/errors": "19.0.0",
    "@cumulus/logger": "19.0.0",
>>>>>>> 8098923c
    "ajv": "^6.12.3",
    "follow-redirects": "^1.2.4",
    "fs-extra": "^5.0.0",
    "got": "^14.2.1",
    "is-ip": "^3.1.0",
    "jsonpath-plus": "^3.0.0",
    "lodash": "^4.17.21",
    "node-forge": "^1.3.0",
    "p-limit": "^2.0.0",
    "p-map": "^1.2.0",
    "p-retry": "^4.2.0",
    "parseurl": "^1.3.3",
    "randexp": "^0.5.3",
    "url-join": "^4.0.0",
    "uuid": "^3.2.1"
  },
  "devDependencies": {
    "@types/fs-extra": "^5.0.0",
    "@types/node-forge": "^0.9.5",
    "@types/url-join": "^4.0.0"
  }
}<|MERGE_RESOLUTION|>--- conflicted
+++ resolved
@@ -1,10 +1,6 @@
 {
   "name": "@cumulus/common",
-<<<<<<< HEAD
-  "version": "18.2.2",
-=======
   "version": "19.0.0",
->>>>>>> 8098923c
   "description": "Common utilities used across tasks",
   "keywords": [
     "GIBS",
@@ -48,19 +44,11 @@
   "author": "Cumulus Authors",
   "license": "Apache-2.0",
   "dependencies": {
-<<<<<<< HEAD
-    "@aws-sdk/client-s3": "^3.447.0",
-    "@aws-sdk/signature-v4-crt": "^3.447.0",
-    "@cumulus/aws-client": "18.2.2",
-    "@cumulus/errors": "18.2.2",
-    "@cumulus/logger": "18.2.2",
-=======
     "@aws-sdk/client-s3": "^3.621.0",
     "@aws-sdk/signature-v4-crt": "^3.621.0",
     "@cumulus/aws-client": "19.0.0",
     "@cumulus/errors": "19.0.0",
     "@cumulus/logger": "19.0.0",
->>>>>>> 8098923c
     "ajv": "^6.12.3",
     "follow-redirects": "^1.2.4",
     "fs-extra": "^5.0.0",
