{
  "name": "@cumulus/common",
<<<<<<< HEAD
  "version": "16.1.4",
=======
  "version": "18.2.2",
>>>>>>> d2f030f1
  "description": "Common utilities used across tasks",
  "keywords": [
    "GIBS",
    "CUMULUS",
    "NASA"
  ],
  "engines": {
    "node": ">=16.19.0"
  },
  "files": [
    "*.js",
    "*.d.ts"
  ],
  "publishConfig": {
    "access": "public"
  },
  "homepage": "https://github.com/nasa/cumulus/tree/master/packages/common",
  "repository": {
    "type": "git",
    "url": "https://github.com/nasa/cumulus"
  },
  "scripts": {
    "build-docs": "npm run tsc && ../../node_modules/.bin/jsdoc2md --template templates/docs-API.hbs URLUtils.js util.js > docs/API.md",
    "clean": "git clean -d -x -e node_modules -f",
    "test": "../../node_modules/.bin/ava",
    "test:coverage": "../../node_modules/.bin/nyc npm test",
    "prepare": "npm run tsc",
    "tsc": "../../node_modules/.bin/tsc",
    "tsc:listEmittedFiles": "../../node_modules/.bin/tsc --listEmittedFiles",
    "watch-test": "../../node_modules/.bin/tsc-watch --onsuccess 'npm test'",
    "coverage": "python ../../scripts/coverage_handler/coverage.py"
  },
  "ava": {
    "files": [
      "tests/**"
    ],
    "verbose": true
  },
  "author": "Cumulus Authors",
  "license": "Apache-2.0",
  "dependencies": {
<<<<<<< HEAD
    "@aws-sdk/client-s3": "^3.58.0",
    "@aws-sdk/signature-v4-crt": "^3.58.0",
    "@cumulus/aws-client": "16.1.4",
    "@cumulus/errors": "16.1.4",
    "@cumulus/logger": "16.1.4",
    "ajv": "^6.12.3",
    "aws-sdk": "2.1490.0",
=======
    "@aws-sdk/client-s3": "^3.447.0",
    "@aws-sdk/signature-v4-crt": "^3.447.0",
    "@cumulus/aws-client": "18.2.2",
    "@cumulus/errors": "18.2.2",
    "@cumulus/logger": "18.2.2",
    "ajv": "^6.12.3",
    "aws-sdk": "^2.1492.0",
>>>>>>> d2f030f1
    "follow-redirects": "^1.2.4",
    "fs-extra": "^5.0.0",
    "is-ip": "^3.1.0",
    "jsonpath-plus": "^3.0.0",
    "lodash": "^4.17.21",
    "node-forge": "^1.3.0",
    "p-limit": "^2.0.0",
    "p-map": "^1.2.0",
    "p-retry": "^4.2.0",
    "parseurl": "^1.3.3",
    "randexp": "^0.5.3",
    "url-join": "^4.0.0",
    "uuid": "^3.2.1"
  },
  "devDependencies": {
    "@types/fs-extra": "^5.0.0",
    "@types/node-forge": "^0.9.5",
    "@types/url-join": "^4.0.0"
  }
}<|MERGE_RESOLUTION|>--- conflicted
+++ resolved
@@ -1,10 +1,6 @@
 {
   "name": "@cumulus/common",
-<<<<<<< HEAD
-  "version": "16.1.4",
-=======
   "version": "18.2.2",
->>>>>>> d2f030f1
   "description": "Common utilities used across tasks",
   "keywords": [
     "GIBS",
@@ -46,15 +42,6 @@
   "author": "Cumulus Authors",
   "license": "Apache-2.0",
   "dependencies": {
-<<<<<<< HEAD
-    "@aws-sdk/client-s3": "^3.58.0",
-    "@aws-sdk/signature-v4-crt": "^3.58.0",
-    "@cumulus/aws-client": "16.1.4",
-    "@cumulus/errors": "16.1.4",
-    "@cumulus/logger": "16.1.4",
-    "ajv": "^6.12.3",
-    "aws-sdk": "2.1490.0",
-=======
     "@aws-sdk/client-s3": "^3.447.0",
     "@aws-sdk/signature-v4-crt": "^3.447.0",
     "@cumulus/aws-client": "18.2.2",
@@ -62,7 +49,6 @@
     "@cumulus/logger": "18.2.2",
     "ajv": "^6.12.3",
     "aws-sdk": "^2.1492.0",
->>>>>>> d2f030f1
     "follow-redirects": "^1.2.4",
     "fs-extra": "^5.0.0",
     "is-ip": "^3.1.0",
