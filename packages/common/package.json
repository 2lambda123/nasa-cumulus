{
  "name": "@cumulus/common",
<<<<<<< HEAD
  "version": "16.1.1",
=======
  "version": "17.0.0",
>>>>>>> bd5d4569
  "description": "Common utilities used across tasks",
  "keywords": [
    "GIBS",
    "CUMULUS",
    "NASA"
  ],
  "engines": {
    "node": ">=16.19.0"
  },
  "files": [
    "*.js",
    "*.d.ts"
  ],
  "publishConfig": {
    "access": "public"
  },
  "homepage": "https://github.com/nasa/cumulus/tree/master/packages/common",
  "repository": {
    "type": "git",
    "url": "https://github.com/nasa/cumulus"
  },
  "scripts": {
    "build-docs": "npm run tsc && ../../node_modules/.bin/jsdoc2md --template templates/docs-API.hbs URLUtils.js util.js > docs/API.md",
    "clean": "git clean -d -x -e node_modules -f",
    "test": "../../node_modules/.bin/ava",
    "test:coverage": "../../node_modules/.bin/nyc npm test",
    "prepare": "npm run tsc",
    "tsc": "../../node_modules/.bin/tsc",
    "tsc:listEmittedFiles": "../../node_modules/.bin/tsc --listEmittedFiles",
    "watch-test": "../../node_modules/.bin/tsc-watch --onsuccess 'npm test'",
    "coverage": "python ../../scripts/coverage_handler/coverage.py"
  },
  "ava": {
    "files": [
      "tests/**"
    ],
    "verbose": true
  },
  "author": "Cumulus Authors",
  "license": "Apache-2.0",
  "dependencies": {
    "@aws-sdk/client-s3": "^3.58.0",
    "@aws-sdk/signature-v4-crt": "^3.58.0",
<<<<<<< HEAD
    "@cumulus/aws-client": "16.1.1",
    "@cumulus/errors": "16.1.1",
    "@cumulus/logger": "16.1.1",
=======
    "@cumulus/aws-client": "17.0.0",
    "@cumulus/errors": "17.0.0",
    "@cumulus/logger": "17.0.0",
>>>>>>> bd5d4569
    "ajv": "^6.12.3",
    "aws-sdk": "^2.585.0",
    "follow-redirects": "^1.2.4",
    "fs-extra": "^5.0.0",
    "is-ip": "^3.1.0",
    "jsonpath-plus": "^3.0.0",
    "lodash": "^4.17.21",
    "node-forge": "^1.3.0",
    "p-limit": "^2.0.0",
    "p-map": "^1.2.0",
    "p-retry": "^4.2.0",
    "parseurl": "^1.3.3",
    "randexp": "^0.5.3",
    "url-join": "^4.0.0",
    "uuid": "^3.2.1"
  },
  "devDependencies": {
    "@types/fs-extra": "^5.0.0",
    "@types/node-forge": "^0.9.5",
    "@types/url-join": "^4.0.0"
  }
}<|MERGE_RESOLUTION|>--- conflicted
+++ resolved
@@ -1,10 +1,6 @@
 {
   "name": "@cumulus/common",
-<<<<<<< HEAD
-  "version": "16.1.1",
-=======
   "version": "17.0.0",
->>>>>>> bd5d4569
   "description": "Common utilities used across tasks",
   "keywords": [
     "GIBS",
@@ -48,15 +44,9 @@
   "dependencies": {
     "@aws-sdk/client-s3": "^3.58.0",
     "@aws-sdk/signature-v4-crt": "^3.58.0",
-<<<<<<< HEAD
-    "@cumulus/aws-client": "16.1.1",
-    "@cumulus/errors": "16.1.1",
-    "@cumulus/logger": "16.1.1",
-=======
     "@cumulus/aws-client": "17.0.0",
     "@cumulus/errors": "17.0.0",
     "@cumulus/logger": "17.0.0",
->>>>>>> bd5d4569
     "ajv": "^6.12.3",
     "aws-sdk": "^2.585.0",
     "follow-redirects": "^1.2.4",
