--- conflicted
+++ resolved
@@ -1,10 +1,6 @@
 {
   "name": "@cumulus/launchpad-auth",
-<<<<<<< HEAD
-  "version": "16.1.4",
-=======
   "version": "18.2.2",
->>>>>>> d2f030f1
   "description": "Utilities for authentication with Launchpad",
   "keywords": [
     "CUMULUS",
@@ -42,13 +38,8 @@
   "author": "Cumulus Authors",
   "license": "Apache-2.0",
   "dependencies": {
-<<<<<<< HEAD
-    "@cumulus/aws-client": "16.1.4",
-    "@cumulus/logger": "16.1.4",
-=======
     "@cumulus/aws-client": "18.2.2",
     "@cumulus/logger": "18.2.2",
->>>>>>> d2f030f1
     "got": "^11.8.5",
     "lodash": "^4.17.21",
     "uuid": "^3.2.1"
