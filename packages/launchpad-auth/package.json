--- conflicted
+++ resolved
@@ -1,10 +1,6 @@
 {
   "name": "@cumulus/launchpad-auth",
-<<<<<<< HEAD
-  "version": "16.1.1",
-=======
   "version": "17.0.0",
->>>>>>> bd5d4569
   "description": "Utilities for authentication with Launchpad",
   "keywords": [
     "CUMULUS",
@@ -42,13 +38,8 @@
   "author": "Cumulus Authors",
   "license": "Apache-2.0",
   "dependencies": {
-<<<<<<< HEAD
-    "@cumulus/aws-client": "16.1.1",
-    "@cumulus/logger": "16.1.1",
-=======
     "@cumulus/aws-client": "17.0.0",
     "@cumulus/logger": "17.0.0",
->>>>>>> bd5d4569
     "got": "^11.8.5",
     "lodash": "^4.17.21",
     "uuid": "^3.2.1"
