{
  "name": "@cumulus/deployment",
  "version": "1.4.0",
  "description": "Deployment templates for cumulus",
  "scripts": {
    "test": "ava --no-color",
    "test-coverage": "nyc ava",
    "build": "babel lib -d app",
    "watch": "babel lib -d app -w",
    "postinstall": "npm run build"
  },
  "keywords": [
    "CUMULUS"
  ],
  "publishConfig": {
    "access": "public"
  },
<<<<<<< HEAD
  "repository": {
    "type": "git",
    "url": "https://github.com/cumulus-nasa/cumulus"
=======
  "ava": {
    "babel": "inherit",
    "require": [
      "babel-polyfill",
      "babel-register"
    ]
>>>>>>> 88e7a064
  },
  "nyc": {
    "exclude": [
      "test"
    ]
  },
  "babel": {
    "presets": [
      "es2017"
    ]
  },
  "homepage": "https://github.com/cumulus-nasa/cumulus/tree/master/packages/deployment",
  "repository": {
    "type": "git",
    "url": "https://github.com/cumulus-nasa/cumulus"
  },
  "author": "Cumulus Authors",
  "license": "Apache-2.0",
  "dependencies": {
    "babel-cli": "^6.25.0",
    "babel-core": "^6.25.0",
    "babel-loader": "^6.2.4",
    "babel-polyfill": "^6.23.0",
    "babel-preset-es2017": "^6.24.1",
    "extract-zip": "^1.6.6",
    "fs-extra": "^5.0.0",
    "kes": "~2.1.2",
    "lodash.get": "^4.4.2",
    "lodash.omit": "4.5.0",
    "node-forge": "^0.7.1",
    "p-limit": "^1.1.0",
    "request": "^2.83.0"
  },
  "devDependencies": {
    "ava": "^0.25.0",
    "nyc": "^11.6.0"
  }
}<|MERGE_RESOLUTION|>--- conflicted
+++ resolved
@@ -15,18 +15,9 @@
   "publishConfig": {
     "access": "public"
   },
-<<<<<<< HEAD
   "repository": {
     "type": "git",
     "url": "https://github.com/cumulus-nasa/cumulus"
-=======
-  "ava": {
-    "babel": "inherit",
-    "require": [
-      "babel-polyfill",
-      "babel-register"
-    ]
->>>>>>> 88e7a064
   },
   "nyc": {
     "exclude": [
