--- conflicted
+++ resolved
@@ -88,7 +88,7 @@
     instanceType: change-ecs-instanceType
     volumeSize: 50
     availabilityZone: 'us-east-1b'
-<<<<<<< HEAD
+    minInstances: 1
     desiredInstances: 1
     maxInstances: 1
     clusterAutoscaling:
@@ -96,15 +96,6 @@
       scaleInAdjustmentPercent: -5
       scaleOutThresholdPercent: 75
       scaleOutAdjustmentPercent: 10
-=======
-    minInstances: 1
-    desiredInstances: 1
-    maxInstances: 1
-    autoscaling:
-      scaleInThresholdPercent: 25
-      scaleOutThresholdPercent: 75
-      scalingAdjustmentPercent: 10
->>>>>>> 90d9cd36
 
     tasks:
       AsyncOperation:
