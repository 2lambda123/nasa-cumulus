AWSTemplateFormatVersion: '2010-09-09'
Description: 'stack: {{stackName}} | deployed by Kes'
Parameters:
  CmrPassword:
    Type: String
    Description: 'Password used to publish CMR records. This is encrypted by Custom::Cumulus'
    NoEcho: true
  DockerPassword:
    Type: String
    Description: 'Password used to access a private docker repository (not required)'
    Default: NoValue
    NoEcho: true
  DockerEmail:
    Type: String
    Description: 'Email used to login to a private docker repository (not required)'
    Default: NoValue
    NoEcho: true

Resources:

  #################################################
  #  BEGIN
  #################################################
{{#each nested_templates}}
{{#ifEquals @key "WorkflowLambdaVersions"}}
{{#ifEquals ../useWorkflowLambdaVersions true}}
  {{@key}}NestedStack:
    Type: "AWS::CloudFormation::Stack"
    Properties:
      Parameters:
      {{#each ../workflowLambdas}}
        {{@key}}LambdaFunction:
          Ref: {{@key}}LambdaFunction
      {{/each}}
      TemplateURL: {{this.url}}
{{/ifEquals}}
{{/ifEquals}}
{{#ifNotEquals @key "WorkflowLambdaVersions"}}
  {{@key}}NestedStack:
    Type: "AWS::CloudFormation::Stack"
    Properties:
      Parameters:
        CmrPassword:
          Fn::GetAtt:
            - CumulusCustomResource
            - CmrPassword
      {{#if ../es.name}}
        ElasticSearchDomain:
          Fn::GetAtt:
            - {{../es.name}}Domain
            - DomainEndpoint
      {{/if}}
        KinesisInboundEventLoggerLambdaFunction:
          Fn::GetAtt:
            - KinesisInboundEventLoggerLambdaFunction
            - Arn
        KinesisOutboundEventLoggerLambdaFunction:
          Fn::GetAtt:
            - KinesisOutboundEventLoggerLambdaFunction
            - Arn
        log2elasticsearchLambdaFunction:
          Fn::GetAtt:
            - log2elasticsearchLambdaFunction
            - Arn
        ScheduleSFLambdaFunction:
          Fn::GetAtt:
            - ScheduleSFLambdaFunction
            - Arn
        dbIndexerLambdaFunction:
          Fn::GetAtt:
            - dbIndexerLambdaFunction
            - Arn
        messageConsumerLambdaFunction:
          Fn::GetAtt:
            - messageConsumerLambdaFunction
            - Arn
        CreateReconciliationReportLambdaFunction:
          Fn::GetAtt:
            - CreateReconciliationReportLambdaFunction
            - Arn
        BulkDeleteLambdaFunction:
          Fn::GetAtt:
            - BulkDeleteLambdaFunction
            - Arn
        EcsCluster:
          Ref: CumulusECSCluster
        AsyncOperationTaskDefinition:
          Ref: AsyncOperationTaskDefinition
      {{#each ../apis}}
        {{name}}RestApi:
          Ref: {{name}}RestApi
        {{name}}RestApiRootId:
          Fn::GetAtt:
            - {{name}}RestApi
            - RootResourceId
      {{/each}}
      {{# each ../dynamos}}
        {{@key}}DynamoDB:
          Ref: {{@key}}DynamoDB
      {{/each}}
      {{# each ../dynamos}}
        {{@key}}DynamoDBStreamArn:
          Fn::GetAtt:
            - {{@key}}DynamoDB
            - StreamArn
      {{/each}}
      {{# if ../vpc }}
        SecurityGroupId:
          Fn::GetAtt:
            - SecurityGroup
            - GroupId
      {{/if}}
      TemplateURL: {{this.url}}
{{/ifNotEquals}}
{{/each}}

  #################################################
  # Nested CloudFormation Templates config BEGIN
  #################################################

  #################################################
  # Cumulus Custom Resource BEGIN
  #################################################
  CumulusCustomResource:
    Type: Custom::Cumulus
    Properties:
      ServiceToken:
        Fn::GetAtt:
          - CustomBootstrapLambdaFunction
          - Arn
      Cmr:
        Password:
          Ref: CmrPassword
    {{# if es.name}}
      ElasticSearch:
        host:
          Fn::GetAtt:
            - {{es.name}}Domain
            - DomainEndpoint
        version: {{es.elasticSearchMapping}}
    {{/if}}
    {{# if dynamos}}
      DynamoDBTables:
      {{#each dynamos}}
        - name:
            Ref: {{@key}}DynamoDB
          pointInTime: {{this.pointInTime}}
      {{/each}}
    {{/if}}
      Users:
        table:
          Ref: UsersTableDynamoDB
        records:
        {{# each users}}
          - username: {{username}}
            password: OAuth
        {{/each}}

  #################################################
  # Cumulus Custom Resource END
  #################################################

  #################################################
  # Cumulus DynamoDB Auto Scaling START
  #################################################

{{# each dynamos}}
  {{#with (lookup ../this @key)}}
  {{#if this.enableAutoScaling}}
  ### Read scaling policy
  {{@key}}ReadCapacityScalableTarget:
    Type: "AWS::ApplicationAutoScaling::ScalableTarget"
    Properties:
    {{#if this.ReadMinCapacity}}
      MinCapacity: {{ this.ReadMinCapacity }}
    {{else}}
      MinCapacity: 5
    {{/if}}
    {{#if this.ReadMaxCapacity}}
      MaxCapacity: {{ this.ReadMaxCapacity }}
    {{else}}
      MaxCapacity: 10
    {{/if}}
      ResourceId:
        Fn::Sub: table/{{../../stackName}}-{{@key}}
      RoleARN: {{../../this.iams.scalingRoleArn}}
      ScalableDimension: "dynamodb:table:ReadCapacityUnits"
      ServiceNamespace: dynamodb
  {{@key}}TableReadScalingPolicy:
    Type: "AWS::ApplicationAutoScaling::ScalingPolicy"
    Properties:
      PolicyName: ReadAutoScalingPolicy
      PolicyType: TargetTrackingScaling
      ScalingTargetId:
        Ref: {{@key}}ReadCapacityScalableTarget
      TargetTrackingScalingPolicyConfiguration:
        TargetValue: {{ ../../this.AutoScalingPolicyConfiguration.targetValue }}
        ScaleInCooldown: {{ ../../this.AutoScalingPolicyConfiguration.scaleInCooldown }}
        ScaleOutCooldown: {{ ../../this.AutoScalingPolicyConfiguration.scaleOutCooldown }}
        PredefinedMetricSpecification:
          PredefinedMetricType: DynamoDBReadCapacityUtilization

  ### Write scaling policy
  {{@key}}WriteCapacityScalableTarget:
    Type: "AWS::ApplicationAutoScaling::ScalableTarget"
    Properties:
    {{#if this.WriteMinCapacity}}
      MinCapacity: {{ this.WriteMinCapacity }}
    {{else}}
      MinCapacity: 1
    {{/if}}
    {{#if this.WriteMaxCapacity}}
      MaxCapacity: {{ this.WriteMaxCapacity }}
    {{else}}
      MaxCapacity: 2
    {{/if}}
      ResourceId:
        Fn::Sub: table/{{../../stackName}}-{{@key}}
      RoleARN: {{../../this.iams.scalingRoleArn}}
      ScalableDimension: "dynamodb:table:WriteCapacityUnits"
      ServiceNamespace: dynamodb
  {{@key}}TableWriteScalingPolicy:
    Type: "AWS::ApplicationAutoScaling::ScalingPolicy"
    Properties:
      PolicyName: WriteAutoScalingPolicy
      PolicyType: TargetTrackingScaling
      ScalingTargetId:
        Ref: {{@key}}WriteCapacityScalableTarget
      TargetTrackingScalingPolicyConfiguration:
        TargetValue: {{ ../../this.AutoScalingPolicyConfiguration.targetValue }}
        ScaleInCooldown: {{ ../../this.AutoScalingPolicyConfiguration.scaleInCooldown }}
        ScaleOutCooldown: {{ ../../this.AutoScalingPolicyConfiguration.scaleOutCooldown }}
        PredefinedMetricSpecification:
          PredefinedMetricType: DynamoDBWriteCapacityUtilization
  {{/if}}
  {{/with}}
{{/each}}

  #################################################
  # Cumulus DynamoDB Auto Scaling END
  #################################################

  #################################################

  # SNS config BEGIN
  #################################################
{{#each sns}}
  {{#if this.arn}}
  {{#each this.subscriptions}}
  # Subscriptions only
  {{@../key}}{{@key}}Subscription:
    Type: "AWS::SNS::Subscription"
    Properties:
      {{# if this.endpoint.function}}
      Endpoint:
        {{this.endpoint.function}}:
        {{#each this.endpoint.array}}
          - {{@this}}
        {{/each}}
      {{else}}
      Endpoint: {{this.endpoint}}
      {{/if}}
      Protocol: {{this.protocol}}
      TopicArn: {{../this.arn}}
  {{/each}}
  {{else}}
  {{@key}}Sns:
    Type: "AWS::SNS::Topic"
    Properties:
      DisplayName: {{../stackName}}-{{@key}}
      Subscription:
      {{#each this.subscriptions}}
        {{# if this.endpoint.function}}
        - Endpoint:
            {{this.endpoint.function}}:
            {{#each this.endpoint.array}}
              - {{@this}}
            {{/each}}
        {{else}}
        - Endpoint: {{this.endpoint}}
        {{/if}}
          Protocol: {{this.protocol}}
      {{/each}}
  {{/if}}

  {{# each this.subscriptions}}
  {{@../key}}{{@key}}SubscriptionPermission:
    Type: AWS::Lambda::Permission
    Properties:
    {{# if this.endpoint.function}}
      FunctionName:
        {{this.endpoint.function}}:
        {{#each this.endpoint.array}}
          - {{@this}}
        {{/each}}
    {{else}}
      FunctionName: {{this.endpoint}}
    {{/if}}
      Action: lambda:InvokeFunction
      Principal: sns.amazonaws.com
      SourceArn:
        {{#if ../this.arn}}
        {{../this.arn}}
        {{else}}
        Ref: {{@../key}}Sns
        {{/if}}
  {{/each}}

{{/each}}
  #################################################
  # SNS config END
  #################################################

  #################################################
  # Step Functions config BEGIN
  #################################################
{{#each activities}}
  {{name}}Activity:
    Type: AWS::StepFunctions::Activity
    Properties:
      Name: {{../stackName}}-{{name}}-Activity
{{/each}}

{{#each stepFunctions}}
  {{../stackNameNoDash}}{{@key}}StateMachine:
    Type: AWS::StepFunctions::StateMachine
    Properties:
      DefinitionString:
    {{#ifEquals ../useWorkflowLambdaVersions true}}
        Fn::Sub:
          - |
              {{{ToJson this}}}
          -
            {{#each ../workflowLambdas}}
            {{@key}}LambdaAliasOutput:
              Fn::GetAtt:
                - WorkflowLambdaVersionsNestedStack
                - Outputs.{{@key}}LambdaAliasOutput
            {{/each}}
            stackName: {{../stackName}}
    {{/ifEquals}}
    {{#ifNotEquals ../useWorkflowLambdaVersions true}}
        Fn::Sub: |
          {{{ToJson this}}}
    {{/ifNotEquals}}
      RoleArn: {{../iams.stepRoleArn}}

{{/each}}
  #################################################
  # Step Functions config END
  #################################################

{{# if es.name}}
  #################################################
  # ElasticSearch config BEGIN
  #################################################
  {{es.name}}Domain:
    Type: "AWS::Elasticsearch::Domain"
    Properties:
      DomainName: {{stackName}}-{{es.name}}
      ElasticsearchVersion: {{# if es.version}}{{es.version}}{{ else }}'5.3'{{/if}}
      ElasticsearchClusterConfig:
        InstanceCount: {{# if es.instanceCount}}{{es.instanceCount}}{{ else }}1{{/if}}
        InstanceType: {{# if es.instanceType}}{{es.instanceType}}{{ else }}"t2.small.elasticsearch"{{/if}}
      SnapshotOptions:
        AutomatedSnapshotStartHour: 0
      EBSOptions:
        EBSEnabled: true
        VolumeType: gp2
        VolumeSize: {{es.volumeSize}}
      AdvancedOptions:
        rest.action.multi.allow_explicit_index: "true"
      AccessPolicies:
        Version: "2012-10-17"
        Statement:
          - Effect: "Allow"
            Principal:
              AWS: {{iams.lambdaProcessingRoleArn}}
            Action: "es:*"
            Resource:
              - Fn::Sub: "arn:aws:es:${AWS::Region}:${AWS::AccountId}:domain/{{stackName}}-{{es.name}}/*"
          - Effect: "Allow"
            Principal:
              AWS: {{iams.lambdaApiGatewayRoleArn}}
            Action: "es:*"
            Resource:
              - Fn::Sub: "arn:aws:es:${AWS::Region}:${AWS::AccountId}:domain/{{stackName}}-{{es.name}}/*"

  {{#if es.alarms}}
  {{# each es.alarms}}
  {{../es.name}}{{@key}}Alarm:
    Type: AWS::CloudWatch::Alarm
    Properties:
    {{#if alarm_description}}
      AlarmDescription: {{ alarm_description }}
    {{/if}}
      AlarmName: {{../stackName}}-{{../es.name}}-{{@key}}Alarm
      ComparisonOperator: {{ comparison_operator }}
      EvaluationPeriods: {{#if evaluation_periods }}{{ evaluation_periods }}{{ else }}5{{/if}}
      MetricName: {{ metric }}
      Statistic: {{#if statistic }}{{ statistic }}{{ else }}Average{{/if}}
      Threshold: {{ threshold }}
      Period: {{#if period }}{{ period }}{{ else }}60{{/if}}
      Namespace: AWS/ES
      Dimensions:
        - Name: ClientId
          Value:
            Fn::Sub: ${AWS::AccountId}
        - Name: DomainName
          Value:
            Ref: {{../es.name}}Domain
  {{/each}}
  {{/if}}

  #################################################
  # ElasticSearch config END
  #################################################
{{/if}}

  #################################################
  # SQS config BEGIN
  #################################################
{{#each sqs}}
  {{@key}}SQS:
    Type: AWS::SQS::Queue
    Properties:
      QueueName: {{../stackName}}-{{@key}}
      ReceiveMessageWaitTimeSeconds: 20
    {{#if this.retry}}
      RedrivePolicy:
        deadLetterTargetArn:
          Fn::GetAtt:
            - {{@key}}FailedSQS
            - Arn
        maxReceiveCount: {{this.retry}}
    {{/if}}
      VisibilityTimeout: {{this.visibilityTimeout}}

{{#if this.retry}}
  {{@key}}FailedSQS:
    Type: AWS::SQS::Queue
    Properties:
      QueueName: {{../stackName}}-{{@key}}-failed

{{/if}}

{{# each this.consumer }}
  {{@../key}}WatcherRule:
    Type: AWS::Events::Rule
    Properties:
      ScheduleExpression: {{this.schedule}}
      State: {{# if this.state}}{{this.state}}{{ else }}DISABLED{{/if}}
      Targets:
        - Id: {{@../key}}WatcherScheduler
          Input:
            Fn::Sub: '{"queueUrl": "${ {{@../key}}SQS}", "messageLimit": {{this.messageLimit}}, "timeLimit": 60 }'
          Arn:
            Fn::GetAtt:
            - {{this.lambda}}LambdaFunction
            - Arn

  {{@../key}}InvokeLambdaPermission:
    Type: AWS::Lambda::Permission
    Properties:
      FunctionName:
        Fn::GetAtt:
        - {{this.lambda}}LambdaFunction
        - Arn
      Action: lambda:InvokeFunction
      Principal: events.amazonaws.com
      SourceArn:
        Fn::GetAtt:
          - {{@../key}}WatcherRule
          - Arn

{{/each}}
{{/each}}
  #################################################
  # SQS config END
  #################################################

  #################################################
  # CloudWatch RULE config BEGIN
  #################################################

{{# each rules }}
  {{@key}}Rule:
    Type: AWS::Events::Rule
    Properties:
      ScheduleExpression: {{this.schedule}}
      State: {{# if this.state}}{{this.state}}{{ else }}DISABLED{{/if}}
      Targets:
        {{# each this.targets}}
        - Id: {{@../key}}WatcherScheduler
          {{# if input}}
          Input: {{input}}
          {{/if}}
          Arn:
            Fn::GetAtt:
            - {{lambda}}LambdaFunction
            - Arn
        {{/each}}

  {{# each targets}}
  {{@../key}}RuleLambdaPermission:
    Type: AWS::Lambda::Permission
    Properties:
      FunctionName:
        Fn::GetAtt:
        - {{lambda}}LambdaFunction
        - Arn
      Action: lambda:InvokeFunction
      Principal: events.amazonaws.com
      SourceArn:
        Fn::GetAtt:
          - {{@../key}}Rule
          - Arn
  {{/each}}
{{/each}}

## Generic lambda permission for custom rules
## created in the dashboard
  GenericLambdaPermission:
    Type: AWS::Lambda::Permission
    Properties:
      FunctionName:
        Fn::GetAtt:
        - ScheduleSFLambdaFunction
        - Arn
      Action: lambda:InvokeFunction
      Principal: events.amazonaws.com

  #################################################
  # CloudWatch RULE config END
  #################################################

  #################################################
  # DynamoDB config BEGIN
  #################################################
{{#each dynamos}}
  {{@key}}DynamoDB:
    Type: AWS::DynamoDB::Table
    Properties:
      AttributeDefinitions:
    {{#each this.attributes}}
      - AttributeName: {{name}}
        AttributeType: {{type}}
    {{/each}}
      KeySchema:
    {{#if this.KeySchema}}
      {{#each this.KeySchema}}
      - AttributeName: {{this.AttributeName}}
        KeyType: {{this.KeyType}}
      {{/each}}
    {{else}}
      {{#each this.attributes}}
      - AttributeName: {{name}}
        KeyType: {{schema}}
      {{/each}}
    {{/if}}
      ProvisionedThroughput:
        ReadCapacityUnits: {{this.read}}
        WriteCapacityUnits: {{this.write}}
      TableName: {{../stackName}}-{{@key}}
      StreamSpecification:
        StreamViewType: "NEW_AND_OLD_IMAGES"
    {{#if this.GlobalSecondaryIndexes}}
      GlobalSecondaryIndexes:
      {{#each this.GlobalSecondaryIndexes}}
      - IndexName: {{IndexName}}
        KeySchema:
        {{#each this.KeySchema}}
        - AttributeName: {{this.AttributeName}}
          KeyType: {{this.KeyType}}
        {{/each}}
        {{#if this.Projection}}
        Projection:
        {{#each this.Projection}}
          {{@key}}: {{this}}
        {{/each}}
        {{/if}}
        ProvisionedThroughput:
          ReadCapacityUnits: {{../read}}
          WriteCapacityUnits: {{../write}}
      {{/each}}
    {{/if}}

{{/each}}

  #################################################
  # DynamoDB config END
  #################################################

  #################################################
  # APIGateway config BEGIN
  #################################################
{{# if apiMethods}}

{{#each apiMethods}}
  {{name}}:
    Type: AWS::ApiGateway::Method
    Properties:
      ResourceId:
        Ref: {{resource}}
      RestApiId:
        Ref: {{api}}RestApi
      HttpMethod: {{method}}
      AuthorizationType: NONE
      Integration:
        Type: AWS_PROXY
        IntegrationHttpMethod: POST
        Uri:
          Fn::Join:
          - ''
          - - 'arn:aws:apigateway:'
            - Ref: AWS::Region
            - :lambda:path/2015-03-31/functions/
            - Fn::GetAtt:
              - {{lambda}}LambdaFunction
              - Arn
            - /invocations

{{/each}}

{{#each apiMethodsOptions}}
  {{name}}:
    Type: AWS::ApiGateway::Method
    Properties:
      AuthorizationType: NONE
      HttpMethod: OPTIONS
      Integration:
        IntegrationResponses:
        - ResponseParameters:
            method.response.header.Access-Control-Allow-Headers: '''Content-Type,X-Amz-Date,Authorization,X-Api-Key,X-Amz-Security-Token'''
            method.response.header.Access-Control-Allow-Methods: '''OPTIONS,PUT,POST,GET,DELETE'''
            method.response.header.Access-Control-Allow-Origin: '''*'''
          ResponseTemplates:
            application/json: ''
          StatusCode: '200'
        RequestTemplates:
          application/json: '{statusCode:200}'
        Type: MOCK
      MethodResponses:
      - ResponseModels: {}
        ResponseParameters:
          method.response.header.Access-Control-Allow-Headers: true
          method.response.header.Access-Control-Allow-Methods: true
          method.response.header.Access-Control-Allow-Origin: true
        StatusCode: '200'
      RequestParameters:
        method.request.header.Authorization: true
      ResourceId:
        Ref: {{resource}}
      RestApiId:
        Ref: {{api}}RestApi

{{/each}}

{{#each apiResources}}
  {{name}}:
    Type: AWS::ApiGateway::Resource
    Properties:
      ParentId:
      {{#each parents}}
        {{this}}
      {{/each}}
      PathPart: '{{pathPart}}'
      RestApiId:
        Ref: {{api}}RestApi

{{/each}}
{{/if}}

{{#each apis}}
  {{name}}RestApi:
    Type: AWS::ApiGateway::RestApi
    Properties:
      Name: {{../stackName}}-{{name}}
{{/each}}

  #################################################
  # APIGateway config END
  #################################################

  #################################################
  # Lambda config BEGIN
  #################################################
{{#each lambdas}}
  {{@key}}LambdaFunction:
    Type: AWS::Lambda::Function
    Properties:
      Code:
        S3Bucket: {{this.bucket}}
        S3Key: {{this.remote}}
      FunctionName: {{../stackName}}-{{@key}}
      Environment:
        Variables:
          stackName: {{../stackName}}
        {{#if this.useElasticSearch }}
          ES_HOST:
            Fn::GetAtt:
              - {{../es.name}}Domain
              - DomainEndpoint
        {{/if}}
    {{#each this.envs}}
      {{# if this.function}}
        {{#if this.array}}
          {{@key}}:
            {{this.function}}:
            {{#each this.array}}
              - {{this}}
            {{/each}}
        {{/if}}
        {{#if this.value}}
          {{@key}}:
            {{this.function}}: {{this.value}}
        {{/if}}
      {{else}}
          {{@key}}: {{{this}}}
      {{/if}}
    {{/each}}
      {{# if ../api_backend_url}}
          BACKEND_API_URL: {{../api_backend_url}}
      {{else}}
          BACKEND_API_URL:
            Fn::Join: ["", [ "https://", {"Ref": "backendRestApi"}, ".execute-api.", {"Fn::Sub": "${AWS::Region}"}, ".amazonaws.com/{{../apiStage}}/"]]
      {{/if}}
      {{# if this.urs}}
        {{# if ../api_backend_url}}
          TOKEN_REDIRECT_ENDPOINT: {{../api_backend_url}}token
        {{else}}
          TOKEN_REDIRECT_ENDPOINT:
            Fn::Join: ["", [ "https://", {"Ref": "backendRestApi"}, ".execute-api.", {"Fn::Sub": "${AWS::Region}"}, ".amazonaws.com/{{../apiStage}}/token"]]
        {{/if}}
        {{# if ../api_distribution_url}}
          DISTRIBUTION_ENDPOINT: {{../api_distribution_url}}
          DISTRIBUTION_REDIRECT_ENDPOINT: {{../api_distribution_url}}redirect
        {{else}}
          DISTRIBUTION_ENDPOINT:
            Fn::Join: ["", [ "https://", {"Ref": "downloadRestApi"}, ".execute-api.", {"Fn::Sub": "${AWS::Region}"}, ".amazonaws.com/{{../apiStage}}"]]
          DISTRIBUTION_REDIRECT_ENDPOINT:
            Fn::Join: ["", [ "https://", {"Ref": "downloadRestApi"}, ".execute-api.", {"Fn::Sub": "${AWS::Region}"}, ".amazonaws.com/{{../apiStage}}/redirect"]]
        {{/if}}
      {{/if}}
      Handler: {{this.handler}}
      MemorySize: {{this.memory}}
{{# if this.apiRole }}
      Role: {{../iams.lambdaApiGatewayRoleArn}}
{{else if this.distributionRole}}
      Role: {{../iams.distributionRoleArn}}
{{else}}
{{#ifEquals @key "executeMigrations"}}
      Role: {{../iams.migrationRoleArn}}
{{/ifEquals}}
{{#ifNotEquals @key "executeMigrations"}}
      Role: {{../iams.lambdaProcessingRoleArn}}
{{/ifNotEquals}}
{{/if}}
      Runtime: {{# if this.runtime}}{{this.runtime}}{{else}}nodejs8.10{{/if}}
      Timeout: {{this.timeout}}
    {{# if this.deadletterqueue}}
      DeadLetterConfig:
        TargetArn:
          Fn::GetAtt:
            - {{this.deadletterqueue}}SQS
            - Arn
    {{/if}}
      Tags:
        - Key: Project
          Value: {{../stackName}}

  {{# if this.launchInVpc }}
    {{# if ../vpc }}
      VpcConfig:
        SecurityGroupIds:
          - Fn::GetAtt:
            - SecurityGroup
            - GroupId
        SubnetIds:
        {{#each ../vpc.subnets}}
          - {{this}}
        {{/each}}
    {{/if}}
  {{/if}}

{{# if this.apiGateway }}
  {{@key}}LambdaPermissionApiGateway:
    Type: AWS::Lambda::Permission
    Properties:
      Action: lambda:InvokeFunction
      FunctionName:
        Fn::GetAtt:
        - {{@key}}LambdaFunction
        - Arn
      Principal: apigateway.amazonaws.com
{{/if}}

{{# if this.logToElasticSearch }}
  {{@key}}LogSubscription:
    Type: AWS::Logs::SubscriptionFilter
    DependsOn:
      - {{@key}}LogGroup
      - log2elasticsearchLambdaPermissionLog
    Properties:
      DestinationArn:
        Fn::GetAtt:
          - log2elasticsearchLambdaFunction
          - Arn
      LogGroupName: '/aws/lambda/{{../stackName}}-{{@key}}'
      FilterPattern: ""

  {{@key}}LogGroup:
    Type: AWS::Logs::LogGroup
    Properties:
      LogGroupName: '/aws/lambda/{{../stackName}}-{{@key}}'
      RetentionInDays: 30
{{/if}}
{{/each}}

  log2elasticsearchLambdaPermissionLog:
    Type: AWS::Lambda::Permission
    Properties:
      Action: lambda:InvokeFunction
      FunctionName:
        Fn::GetAtt:
        - log2elasticsearchLambdaFunction
        - Arn
      Principal:
        Fn::Sub: 'logs.${AWS::Region}.amazonaws.com'

  #################################################
  # Lambda config END
  #################################################

  #################################################
  # ECS config BEGIN
  #################################################
{{# if vpc }}
  SecurityGroup:
    Type: AWS::EC2::SecurityGroup
    Properties:
      GroupDescription: Security Group for ECS container instances of {{stackName}}
      Tags:
        - Key: Name
          Value: "{{stackName}}"
      VpcId: {{vpc.vpcId}}

  {{#if ecs.ssh}}
  SecurityGroupSSHinbound:
    Type: AWS::EC2::SecurityGroupIngress
    Properties:
      GroupId:
        Ref: 'SecurityGroup'
      IpProtocol: tcp
      FromPort: '22'
      ToPort: '22'
      CidrIp: 0.0.0.0/0
  {{/if}}
{{/if}}

{{# if iams.instanceProfile}}
  CumulusECSCluster:
    Type: AWS::ECS::Cluster

  CumulusContainerInstanceLaunch:
    Type: AWS::AutoScaling::LaunchConfiguration
    Properties:
    {{# if vpc.subnets }}
      AssociatePublicIpAddress: {{#if ecs.publicIp}}{{ecs.publicIp}}{{else}}false{{/if}}
    {{/if}}
      SecurityGroups:
        - Fn::GetAtt:
          - SecurityGroup
          - GroupId
       {{# if ecs.efs.mount}}
        - Fn::ImportValue:
            "{{stackName}}-EFSSecurityGroup"
        {{/if}}

      ImageId: {{ecs.amiid}}

      InstanceType: {{ecs.instanceType}}
      IamInstanceProfile: {{iams.instanceProfile}}
      BlockDeviceMappings:
      - DeviceName: "/dev/xvdcz"
        Ebs:
          DeleteOnTermination: true
          VolumeSize: {{ecs.volumeSize}}
    {{# if ecs.keyPairName }}
      KeyName: {{ ecs.keyPairName }}
    {{/if}}
      UserData:
        Fn::Base64:
          Fn::Sub:
            - |
              Content-Type: multipart/mixed; boundary="==BOUNDARY=="
              MIME-Version: 1.0

              --==BOUNDARY==
              Content-Type: text/cloud-boothook; charset="us-ascii"

              sed -i '/^\s*DOCKER_STORAGE_OPTIONS=/d' /etc/sysconfig/docker-storage
              echo 'DOCKER_STORAGE_OPTIONS="--storage-driver {{ecs.docker.storageDriver}}"' >> /etc/sysconfig/docker-storage

              {{#ifEquals ecs.docker.storageDriver "devicemapper"}}
              sed -i '/^\s*OPTIONS=/d' /etc/sysconfig/docker
              echo 'OPTIONS="--default-ulimit nofile=1024:4096 --storage-opt dm.basesize={{ecs.volumeSize}}G"' >> /etc/sysconfig/docker
              {{/ifEquals}}

              --==BOUNDARY==
              Content-Type: text/x-shellscript; charset="us-ascii"

              {{# if ecs.efs.mount }}
              AZ=$(curl http://169.254.169.254/latest/meta-data/placement/availability-zone)
              yum install -y nfs-utils

              mkdir -p {{ecs.efs.mount}}
              mount -t nfs4 -o nfsvers=4.1,rsize=1048576,wsize=1048576,hard,timeo=600,retrans=2 ${!AZ}.${EFSFileSystemId}.efs.${AWS::Region}.amazonaws.com:/ {{ecs.efs.mount}}
              chmod 777 {{ecs.efs.mount}}

              echo "${!AZ}.${EFSFileSystemId}.efs.${AWS::Region}.amazonaws.com:/ {{ecs.efs.mount}} nfs4 nfsvers=4.1,rsize=1048576,wsize=1048576,hard,timeo=600,retrans=2 0 0" | tee -a /etc/fstab
              mount -a

              service docker restart
              {{/if}}

              cat <<'EOF' >> /etc/ecs/ecs.config
              ECS_CLUSTER=${CumulusECSCluster}
              ECS_ENGINE_TASK_CLEANUP_WAIT_DURATION=1m
              ECS_CONTAINER_STOP_TIMEOUT={{ecs.container_stop_timeout}}
              EOF

              {{#ifEquals ecs.docker.registry "dockerhub"}}
              echo ECS_ENGINE_AUTH_TYPE=docker >> /etc/ecs/ecs.config
              echo 'ECS_ENGINE_AUTH_DATA={"https://index.docker.io/v1/":{"username":"{{ecs.docker.username}}","password": "${DockerPassword}","email":"${DockerEmail}"}}' >> /etc/ecs/ecs.config
              {{/ifEquals}}

              yum install -y jq unzip
              curl "https://s3.amazonaws.com/aws-cli/awscli-bundle.zip" -o "awscli-bundle.zip"
              unzip awscli-bundle.zip
              ./awscli-bundle/install -i /usr/local/aws -b /usr/local/bin/aws
              rm -rf ./awscli-bundle awscli-bundle.zip

              aws s3 cp s3://{{bucket}}/{{stackName}}/deployment-staging/task-reaper.sh /usr/local/bin/task-reaper.sh
              chmod +x /usr/local/bin/task-reaper.sh

              cat <<'EOF' >> /etc/cron.d/task-reaper
              PATH=/bin:/usr/local/bin
              AWS_DEFAULT_REGION=${AWS::Region}
              LIFECYCLE_HOOK_NAME={{stackName}}-ecs-termination-hook
              * * * * * root /usr/local/bin/task-reaper.sh >> /var/log/task-reaper.log 2>&1
              EOF

              --==BOUNDARY==--
            {{# if ecs.efs.mount }}
            - EFSFileSystemId:
                Fn::ImportValue: "{{stackName}}-EFSFileSystemId"
            {{else}}
            # This is necessary because, if we are not setting a mount,
            # the Fn::Sub function still requires a variable map
            - Nothing: nothing
            {{/if}}

  CumulusECSAutoScalingGroup:
    Type: AWS::AutoScaling::AutoScalingGroup
    UpdatePolicy:
      AutoScalingRollingUpdate:
        MinInstancesInService: 0
    Properties:
      AvailabilityZones:
{{# if ecs.availabilityZones }}
  {{#each ecs.availabilityZones}}
        - {{this}}
  {{/each}}
{{else if ecs.availabilityZone }}
        - {{ecs.availabilityZone}}
{{/if}}
    {{# if vpc.subnets }}
      VPCZoneIdentifier:
      {{#each vpc.subnets}}
        - {{this}}
      {{/each}}
    {{/if}}
      LaunchConfigurationName:
        Ref: CumulusContainerInstanceLaunch
<<<<<<< HEAD
      MinSize: 1
      MaxSize: {{ ecs.maxInstances }}
      DesiredCapacity: {{ ecs.desiredInstances }}
=======
      MinSize: '{{ ecs.minInstances }}'
      DesiredCapacity: '{{ ecs.desiredInstances }}'
      MaxSize: '{{ ecs.maxInstances }}'
>>>>>>> eef35f45
      Tags:
      - Key: Name
        Value: "{{stackName}}-cumulus-ecs"
        PropagateAtLaunch: true

  CumulusECSAutoScalingLifeCycleHook:
    Type: AWS::AutoScaling::LifecycleHook
    Properties:
      LifecycleHookName: {{stackName}}-ecs-termination-hook
      AutoScalingGroupName: !Ref CumulusECSAutoScalingGroup
      DefaultResult: CONTINUE
      HeartbeatTimeout: 150
      LifecycleTransition: "autoscaling:EC2_INSTANCE_TERMINATING"

  CumulusECSScaleOutPolicy:
    Type: AWS::AutoScaling::ScalingPolicy
    Properties:
      AdjustmentType: PercentChangeInCapacity
      AutoScalingGroupName: !Ref CumulusECSAutoScalingGroup
<<<<<<< HEAD
      EstimatedInstanceWarmup: 180
=======
      EstimatedInstanceWarmup: 300
>>>>>>> eef35f45
      MetricAggregationType: Average
      PolicyType: StepScaling
      StepAdjustments:
        - MetricIntervalLowerBound: 0
<<<<<<< HEAD
          ScalingAdjustment: {{ecs.clusterAutoscaling.scaleOutAdjustmentPercent}}
=======
          ScalingAdjustment: {{ecs.autoscaling.scalingAdjustmentPercent}}
>>>>>>> eef35f45

  CumulusECSMemoryScaleOutAlarm:
    Type: AWS::CloudWatch::Alarm
    Properties:
      ActionsEnabled: true
      AlarmActions:
        - !Ref CumulusECSScaleOutPolicy
      ComparisonOperator: GreaterThanThreshold
      DatapointsToAlarm: 1
      Dimensions:
        - Name: ClusterName
          Value: !Ref CumulusECSCluster
      EvaluationPeriods: 1
      MetricName: MemoryReservation
      Namespace: AWS/ECS
      Period: 60
      Statistic: Average
<<<<<<< HEAD
      Threshold: {{ecs.clusterAutoscaling.scaleOutThresholdPercent}}
=======
      Threshold: {{ecs.autoscaling.scaleOutThresholdPercent}}
>>>>>>> eef35f45
      Unit: Percent

  CumulusECSCPUScaleOutAlarm:
    Type: AWS::CloudWatch::Alarm
    Properties:
      ActionsEnabled: true
      AlarmActions:
        - !Ref CumulusECSScaleOutPolicy
      ComparisonOperator: GreaterThanThreshold
      DatapointsToAlarm: 1
      Dimensions:
        - Name: ClusterName
          Value: !Ref CumulusECSCluster
      EvaluationPeriods: 1
      MetricName: CPUReservation
      Namespace: AWS/ECS
      Period: 60
      Statistic: Average
<<<<<<< HEAD
      Threshold: {{ecs.clusterAutoscaling.scaleOutThresholdPercent}}
=======
      Threshold: {{ecs.autoscaling.scaleOutThresholdPercent}}
>>>>>>> eef35f45
      Unit: Percent

  CumulusECSScaleInPolicy:
    Type: AWS::AutoScaling::ScalingPolicy
    Properties:
      AdjustmentType: PercentChangeInCapacity
      AutoScalingGroupName: !Ref CumulusECSAutoScalingGroup
      MetricAggregationType: Average
      PolicyType: StepScaling
      StepAdjustments:
        - MetricIntervalUpperBound: 0
<<<<<<< HEAD
          ScalingAdjustment: {{ecs.clusterAutoscaling.scaleInAdjustmentPercent}}
=======
          ScalingAdjustment: -{{ecs.autoscaling.scalingAdjustmentPercent}}
>>>>>>> eef35f45

  CumulusECSMemoryScaleInAlarm:
    Type: AWS::CloudWatch::Alarm
    Properties:
      ActionsEnabled: true
      AlarmActions:
        - !Ref CumulusECSScaleInPolicy
      ComparisonOperator: LessThanThreshold
      DatapointsToAlarm: 1
      Dimensions:
        - Name: ClusterName
          Value: !Ref CumulusECSCluster
      EvaluationPeriods: 1
      MetricName: MemoryReservation
      Namespace: AWS/ECS
      Period: 60
      Statistic: Average
<<<<<<< HEAD
      Threshold: {{ecs.clusterAutoscaling.scaleInThresholdPercent}}
=======
      Threshold: {{ecs.autoscaling.scaleInThresholdPercent}}
>>>>>>> eef35f45
      Unit: Percent

  CumulusECSCPUScaleInAlarm:
    Type: AWS::CloudWatch::Alarm
    Properties:
      ActionsEnabled: true
      AlarmActions:
        - !Ref CumulusECSScaleInPolicy
      ComparisonOperator: LessThanThreshold
      DatapointsToAlarm: 1
      Dimensions:
        - Name: ClusterName
          Value: !Ref CumulusECSCluster
      EvaluationPeriods: 1
      MetricName: CPUReservation
      Namespace: AWS/ECS
      Period: 60
      Statistic: Average
<<<<<<< HEAD
      Threshold: {{ecs.clusterAutoscaling.scaleInThresholdPercent}}
=======
      Threshold: {{ecs.autoscaling.scaleInThresholdPercent}}
>>>>>>> eef35f45
      Unit: Percent

{{#each ecs.services}}
  # adding TaskDefinition for Lambda/ECS services
  {{@key}}TaskDefinition:
    Type: AWS::ECS::TaskDefinition
    Properties:
    {{# if this.volumes}}
      Volumes:
      {{# each this.volumes}}
        - Name: {{name}}
          Host:
            SourcePath: {{path}}
      {{/each}}
    {{/if}}
    {{# if this.networkMode}}
      NetworkMode: {{this.networkMode}}
    {{/if}}
      ContainerDefinitions:
      - Name: {{@key}}
        Cpu: {{#if this.cpu }}{{ this.cpu }}{{ else }}10{{/if}}
        Essential: true
      {{# if this.volumes}}
        MountPoints:
        {{# each this.volumes}}
          - SourceVolume: {{name}}
            ContainerPath: {{dst}}
        {{/each}}

      {{/if}}
      {{# if this.privileged }}
        Privileged: true
      {{/if}}

        Environment:
    {{#each this.envs}}
      {{# if this.function}}
        {{#if this.array}}
          - Name: {{@key}}
            Value:
              {{this.function}}:
              {{#each this.array}}
                - {{this}}
              {{/each}}
        {{/if}}
        {{#if this.value}}
          - Name: {{@key}}
            Value:
              {{this.function}}: {{this.value}}
        {{/if}}
      {{else}}
          - Name: {{@key}}
            Value: {{{this}}}
      {{/if}}
    {{/each}}
      {{# if ../ecs.docker}}
        Image: {{image}}
      {{else}}
        Image:
          Fn::Sub: ${AWS::AccountId}.dkr.ecr.${AWS::Region}.amazonaws.com/{{image}}
      {{/if}}
        MemoryReservation: {{#if this.memory }}{{ this.memory }}{{ else }}256{{/if}}
    {{# if this.commands }}
        Command:
      {{# each this.commands }}
        {{# if this.function}}
          - {{this.function}}: {{this.value}}
        {{else}}
          - {{{ @this }}}
        {{/if}}
      {{/each}}
    {{/if}}
        LogConfiguration:
          LogDriver: awslogs
          Options:
            awslogs-group:
              Ref: {{@key}}EcsLogs
            awslogs-region:
              Fn::Sub: ${AWS::Region}

  {{@key}}EcsLogs:
    Type: AWS::Logs::LogGroup
    Properties:
      LogGroupName: {{../stackName}}-{{@key}}EcsLogs

  {{@key}}EcsLogSubscription:
    Type: AWS::Logs::SubscriptionFilter
    DependsOn:
      - {{@key}}EcsLogs
      - log2elasticsearchLambdaPermissionLog
    Properties:
      DestinationArn:
        Fn::GetAtt:
          - log2elasticsearchLambdaFunction
          - Arn
      LogGroupName: {{../stackName}}-{{@key}}EcsLogs
      FilterPattern: ""

  {{@key}}ECSService:
    Type: AWS::ECS::Service
    DependsOn:
    - CumulusECSAutoScalingGroup
    Properties:
      Cluster:
        Ref: CumulusECSCluster
      DesiredCount: {{# if this.count}}{{this.count}}{{ else }}0{{/if}}
      TaskDefinition:
        Ref: {{@key}}TaskDefinition
      DeploymentConfiguration:
        MaximumPercent: 100
        MinimumHealthyPercent: 0

  {{! If minTasks and maxTasks are not configured for this service, do not configure autoscaling }}
  {{# if this.minTasks }}{{# if this.maxTasks }}

  {{@key}}ECSServiceScalableTarget:
    Type: AWS::ApplicationAutoScaling::ScalableTarget
    Properties:
      MinCapacity: {{this.minTasks}}
      MaxCapacity: {{this.maxTasks}}
      ResourceId:
        Fn::Sub:
          - service/${CumulusECSCluster}/${ServiceName}
          - ServiceName:
              Fn::GetAtt:
                - "{{@key}}ECSService"
                - Name
      RoleARN: {{../this.iams.scalingRoleArn}}
      ScalableDimension: ecs:service:DesiredCount
      ServiceNamespace: ecs

  {{# if this.scaleInAdjustmentPercent }}
  {{@key}}ECSServiceScalingInPolicy:
    Type: AWS::ApplicationAutoScaling::ScalingPolicy
    DependsOn:
      - {{@key}}ECSServiceScalableTarget
    Properties:
      PolicyName: {{../stackName}}{{@key}}ECSServiceScalingInPolicy
      PolicyType: StepScaling
      ScalingTargetId: !Ref {{@key}}ECSServiceScalableTarget
      StepScalingPolicyConfiguration:
        Cooldown: 60
        AdjustmentType: PercentChangeInCapacity
        MinAdjustmentMagnitude: 1
        StepAdjustments:
          - MetricIntervalUpperBound: 0
            ScalingAdjustment: {{this.scaleInAdjustmentPercent}}
  {{/if}}{{! End of "if this.scaleInAdjustmentPercent" condition }}

  {{# if this.scaleOutAdjustmentPercent }}
  {{@key}}ECSServiceScalingOutPolicy:
    Type: AWS::ApplicationAutoScaling::ScalingPolicy
    Properties:
      PolicyName: {{../stackName}}{{@key}}ECSServiceScalingOutPolicy
      PolicyType: StepScaling
      ScalingTargetId: !Ref {{@key}}ECSServiceScalableTarget
      StepScalingPolicyConfiguration:
        Cooldown: 60
        AdjustmentType: PercentChangeInCapacity
        MinAdjustmentMagnitude: 1
        StepAdjustments:
          - MetricIntervalLowerBound: 0
            ScalingAdjustment: {{this.scaleOutAdjustmentPercent}}
  {{/if}}{{! End of "if this.scaleOutAdjustmentPercent" condition }}

  {{# if this.scaleInAdjustmentPercent }}{{# if this.scaleInActivityScheduleTime }}
  {{@key}}ECSServiceScalingInAlarm:
    Type: AWS::CloudWatch::Alarm
    Properties:
      ActionsEnabled: true
      AlarmActions:
        - !Ref {{@key}}ECSServiceScalingInPolicy
      DatapointsToAlarm: 1
      EvaluationPeriods: 1
      Metrics:
        - Id: e1
          Expression: "FILL(m1, 0)"
          Label: NormalizedActivityScheduleTime
        - Id: m1
          MetricStat:
            Metric:
              Namespace: AWS/States
              MetricName: ActivityScheduleTime
              Dimensions:
                - Name: ActivityArn
                  Value: !Ref {{this.activityName}}Activity
            Period: 60
            Stat: Average
          ReturnData: false
      ComparisonOperator: LessThanThreshold
      Threshold: {{this.scaleInActivityScheduleTime}}
      TreatMissingData: missing
  {{/if}}{{/if}}{{! End of "if this.scaleInAdjustmentPercent && this.scaleInActivityScheduleTime" condition}}

  {{# if this.scaleOutAdjustmentPercent }}{{# if this.scaleOutActivityScheduleTime }}
  {{@key}}ECSServiceScalingOutAlarm:
    Type: AWS::CloudWatch::Alarm
    Properties:
      ActionsEnabled: true
      AlarmActions:
        - !Ref {{@key}}ECSServiceScalingOutPolicy
      DatapointsToAlarm: 1
      EvaluationPeriods: 1
      Metrics:
        - Id: e1
          Expression: "FILL(m1, 0)"
          Label: NormalizedActivityScheduleTime
        - Id: m1
          MetricStat:
            Metric:
              Namespace: AWS/States
              MetricName: ActivityScheduleTime
              Dimensions:
                - Name: ActivityArn
                  Value: !Ref {{this.activityName}}Activity
            Period: 60
            Stat: Average
          ReturnData: false
      ComparisonOperator: GreaterThanOrEqualToThreshold
      Threshold: {{this.scaleOutActivityScheduleTime}}
      TreatMissingData: missing
  {{/if}}{{/if}}{{! End of "if this.scaleOutAdjustmentPercent && this.scaleOutActivityScheduleTime" condition}}
  {{/if}}{{/if}}{{! End of "if this.minTasks && this.maxTasks" condition }}

  {{@key}}ECSServiceTaskCountLowAlarm:
    Type: AWS::CloudWatch::Alarm
    Properties:
      AlarmDescription: There are less tasks running than the desired
      AlarmName: {{../stackName}}-{{@key}}-TaskCountLowAlarm
      ComparisonOperator: LessThanThreshold
      EvaluationPeriods: 1
      MetricName: MemoryUtilization
      Statistic: SampleCount
      Threshold: {{# if this.count}}{{this.count}}{{ else }} 0 {{/if}}
      Period: 60
      Namespace: AWS/ECS
      Dimensions:
        - Name: ClusterName
          Value:
            Ref: CumulusECSCluster
        - Name: ServiceName
          Value:
            Fn::GetAtt:
              - {{@key}}ECSService
              - Name

  {{# if this.alarms}}
  # the service has cumstom alarms
  {{# each this.alarms}}
  {{@../key}}{{@key}}Alarm:
    Type: AWS::CloudWatch::Alarm
    Properties:
    {{#if alarm_description}}
      AlarmDescription: {{ alarm_description }}
    {{/if}}
      AlarmName: {{../../stackName}}-{{@../key}}-{{@key}}Alarm
      ComparisonOperator: {{ comparison_operator }}
      EvaluationPeriods: {{#if evaluation_periods }}{{ evaluation_periods }}{{ else }}5{{/if}}
      MetricName: {{ metric }}
      Statistic: {{#if statistic }}{{ statistic }}{{ else }}Average{{/if}}
      Threshold: {{ threshold }}
      Period: {{#if period }}{{ period }}{{ else }}60{{/if}}
      Namespace: AWS/ECS
      Dimensions:
        - Name: ClusterName
          Value:
            Ref: CumulusECSCluster
        - Name: ServiceName
          Value:
            Fn::GetAtt:
              - {{@../key}}ECSService
              - Name
  {{/each}}
  {{/if}}

{{/each}}

{{#each ecs.tasks}}
  # adding TaskDefinition for Lambda/ECS tasks
  {{@key}}TaskDefinition:
    Type: AWS::ECS::TaskDefinition
    Properties:
    {{# if this.volumes}}
      Volumes:
      {{# each this.volumes}}
        - Name: {{name}}
          Host:
            SourcePath: {{path}}
      {{/each}}
    {{/if}}
    {{# if this.networkMode}}
      NetworkMode: {{this.networkMode}}
    {{/if}}
      ContainerDefinitions:
      - Name: {{@key}}
        Cpu: {{#if this.cpu }}{{ this.cpu }}{{ else }}10{{/if}}
        Essential: true
      {{# if this.volumes}}
        MountPoints:
        {{# each this.volumes}}
          - SourceVolume: {{name}}
            ContainerPath: {{dst}}
        {{/each}}

      {{/if}}
      {{# if this.privileged }}
        Privileged: true
      {{/if}}

        Environment:
    {{#each this.envs}}
      {{# if this.function}}
        {{#if this.array}}
          - Name: {{@key}}
            Value:
              {{this.function}}:
              {{#each this.array}}
                - {{this}}
              {{/each}}
        {{/if}}
        {{#if this.value}}
          - Name: {{@key}}
            Value:
              {{this.function}}: {{this.value}}
        {{/if}}
      {{else}}
          - Name: {{@key}}
            Value: {{{this}}}
      {{/if}}
    {{/each}}
      {{# if ../ecs.docker}}
        Image: {{image}}
      {{else}}
        Image:
          Fn::Sub: ${AWS::AccountId}.dkr.ecr.${AWS::Region}.amazonaws.com/{{image}}
      {{/if}}
        MemoryReservation: {{#if this.memory }}{{ this.memory }}{{ else }}256{{/if}}
    {{# if this.commands }}
        Command:
      {{# each this.commands }}
        {{# if this.function}}
          - {{this.function}}: {{this.value}}
        {{else}}
          - {{{ @this }}}
        {{/if}}
      {{/each}}
    {{/if}}
        LogConfiguration:
          LogDriver: awslogs
          Options:
            awslogs-group:
              Ref: {{@key}}EcsLogs
            awslogs-region:
              Fn::Sub: ${AWS::Region}

  {{@key}}EcsLogs:
    Type: AWS::Logs::LogGroup
    Properties:
      LogGroupName: {{../stackName}}-{{@key}}EcsLogs

  {{@key}}EcsLogSubscription:
    Type: AWS::Logs::SubscriptionFilter
    DependsOn:
      - {{@key}}EcsLogs
      - log2elasticsearchLambdaPermissionLog
    Properties:
      DestinationArn:
        Fn::GetAtt:
          - log2elasticsearchLambdaFunction
          - Arn
      LogGroupName: {{../stackName}}-{{@key}}EcsLogs
      FilterPattern: ""
{{/each}}
{{/if}}
  #################################################
  # ECS config END
  #################################################

  #################################################
  # CloudWatch Dashboard BEGIN
  #################################################
  CumulusCloudWatchDashboard:
    Type: AWS::CloudWatch::Dashboard
    Properties:
      DashboardName: {{stackName}}-CloudWatch-Dashboard
      DashboardBody: '{{#buildCWDashboard dashboard ecs es stackName}}{{/buildCWDashboard}}'
  #################################################
  # CloudWatch Dashboard END
  #################################################

Outputs:

  Api:
  {{# if api_backend_url}}
    Value: {{api_backend_url}}
  {{else}}
    Value:
      Fn::Join: ["", [ "https://", {"Ref": "backendRestApi"}, ".execute-api.", {"Fn::Sub": "${AWS::Region}"}, ".amazonaws.com/{{apiStage}}/"]]
      {{/if}}

  Distribution:
  {{# if api_distribution_url}}
    Value: {{api_distribution_url}}
  {{else}}
    Value:
      Fn::Join: ["", [ "https://", {"Ref": "downloadRestApi"}, ".execute-api.", {"Fn::Sub": "${AWS::Region}"}, ".amazonaws.com/{{apiStage}}/"]]
  {{/if}}

  ApiId:
    Value:
      Ref: backendRestApi

  DistributionId:
    Value:
      Ref: downloadRestApi

  ApiStage:
    Value: {{apiStage}}

{{#each stepFunctions}}
  {{@key}}StateMachine:
    Value:
      Ref: {{../stackNameNoDash}}{{@key}}StateMachine
{{/each}}

{{#each sqs}}
  {{@key}}SQSOutput:
    Value:
      Ref: {{@key}}SQS
{{/each}}

{{# if es.name}}
  {{es.name}}Domain:
    Value:
      Fn::GetAtt:
        - {{es.name}}Domain
        - DomainEndpoint
{{/if}}

{{#each sns}}
  {{#if this.arn}}
  {{@key}}:
    Value: {{this.arn}}
  {{else}}
  {{@key}}SnsArn:
    Value:
      Ref: {{@key}}Sns
  {{/if}}
{{/each}}

  EncryptedCmrPassword:
    Value:
      Fn::GetAtt:
        - CumulusCustomResource
        - CmrPassword

{{#if vpc}}
  EcsSecurityGroup:
    Description: ECS security group
    Value:
      Ref: SecurityGroup
    Export:
      Name: "{{stackName}}-EcsSecurityGroup"
{{/if}}<|MERGE_RESOLUTION|>--- conflicted
+++ resolved
@@ -983,15 +983,9 @@
     {{/if}}
       LaunchConfigurationName:
         Ref: CumulusContainerInstanceLaunch
-<<<<<<< HEAD
-      MinSize: 1
-      MaxSize: {{ ecs.maxInstances }}
-      DesiredCapacity: {{ ecs.desiredInstances }}
-=======
       MinSize: '{{ ecs.minInstances }}'
       DesiredCapacity: '{{ ecs.desiredInstances }}'
       MaxSize: '{{ ecs.maxInstances }}'
->>>>>>> eef35f45
       Tags:
       - Key: Name
         Value: "{{stackName}}-cumulus-ecs"
@@ -1011,20 +1005,12 @@
     Properties:
       AdjustmentType: PercentChangeInCapacity
       AutoScalingGroupName: !Ref CumulusECSAutoScalingGroup
-<<<<<<< HEAD
       EstimatedInstanceWarmup: 180
-=======
-      EstimatedInstanceWarmup: 300
->>>>>>> eef35f45
       MetricAggregationType: Average
       PolicyType: StepScaling
       StepAdjustments:
         - MetricIntervalLowerBound: 0
-<<<<<<< HEAD
           ScalingAdjustment: {{ecs.clusterAutoscaling.scaleOutAdjustmentPercent}}
-=======
-          ScalingAdjustment: {{ecs.autoscaling.scalingAdjustmentPercent}}
->>>>>>> eef35f45
 
   CumulusECSMemoryScaleOutAlarm:
     Type: AWS::CloudWatch::Alarm
@@ -1042,11 +1028,7 @@
       Namespace: AWS/ECS
       Period: 60
       Statistic: Average
-<<<<<<< HEAD
       Threshold: {{ecs.clusterAutoscaling.scaleOutThresholdPercent}}
-=======
-      Threshold: {{ecs.autoscaling.scaleOutThresholdPercent}}
->>>>>>> eef35f45
       Unit: Percent
 
   CumulusECSCPUScaleOutAlarm:
@@ -1065,11 +1047,7 @@
       Namespace: AWS/ECS
       Period: 60
       Statistic: Average
-<<<<<<< HEAD
       Threshold: {{ecs.clusterAutoscaling.scaleOutThresholdPercent}}
-=======
-      Threshold: {{ecs.autoscaling.scaleOutThresholdPercent}}
->>>>>>> eef35f45
       Unit: Percent
 
   CumulusECSScaleInPolicy:
@@ -1081,11 +1059,7 @@
       PolicyType: StepScaling
       StepAdjustments:
         - MetricIntervalUpperBound: 0
-<<<<<<< HEAD
           ScalingAdjustment: {{ecs.clusterAutoscaling.scaleInAdjustmentPercent}}
-=======
-          ScalingAdjustment: -{{ecs.autoscaling.scalingAdjustmentPercent}}
->>>>>>> eef35f45
 
   CumulusECSMemoryScaleInAlarm:
     Type: AWS::CloudWatch::Alarm
@@ -1103,11 +1077,7 @@
       Namespace: AWS/ECS
       Period: 60
       Statistic: Average
-<<<<<<< HEAD
       Threshold: {{ecs.clusterAutoscaling.scaleInThresholdPercent}}
-=======
-      Threshold: {{ecs.autoscaling.scaleInThresholdPercent}}
->>>>>>> eef35f45
       Unit: Percent
 
   CumulusECSCPUScaleInAlarm:
@@ -1126,11 +1096,7 @@
       Namespace: AWS/ECS
       Period: 60
       Statistic: Average
-<<<<<<< HEAD
       Threshold: {{ecs.clusterAutoscaling.scaleInThresholdPercent}}
-=======
-      Threshold: {{ecs.autoscaling.scaleInThresholdPercent}}
->>>>>>> eef35f45
       Unit: Percent
 
 {{#each ecs.services}}
