--- conflicted
+++ resolved
@@ -983,15 +983,9 @@
     {{/if}}
       LaunchConfigurationName:
         Ref: CumulusContainerInstanceLaunch
-<<<<<<< HEAD
       MinSize: 1
       MaxSize: {{ ecs.maxInstances }}
       DesiredCapacity: {{ ecs.desiredInstances }}
-=======
-      MinSize: '0'
-      MaxSize: '{{ ecs.maxInstances }}'
-      DesiredCapacity: '{{ ecs.desiredInstances }}'
->>>>>>> 32b7ed77
       Tags:
       - Key: Name
         Value: "{{stackName}}-cumulus-ecs"
