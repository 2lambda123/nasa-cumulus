# Cumulus Framework

[![Build Status](https://travis-ci.org/nasa/cumulus.svg?branch=master)](https://travis-ci.org/nasa/cumulus)
[![npm version](https://badge.fury.io/js/%40cumulus%2Fapi.svg)](https://badge.fury.io/js/%40cumulus%2Fapi)
[![Coverage Status](https://coveralls.io/repos/github/nasa/cumulus/badge.svg?branch=master)](https://coveralls.io/github/nasa/cumulus?branch=master)

## 📖 Documentation:

- Documentation for the latest [released version](https://nasa.github.io/cumulus).
- Documentation for the [unreleased work](https://nasa.github.io/cumulus/unreleased).

# 🔨 Development

## Installation

### Prerequisites

* [NVM](https://github.com/creationix/nvm) and node version 8.
* [yarn](https://yarnpkg.com/en/)
* [AWS CLI](http://docs.aws.amazon.com/cli/latest/userguide/installing.html)
* BASH
* Docker (only required for testing)
* docker-compose (only required for testing `pip install docker-compose`)

Install the correct node version:

```
nvm install
nvm use
```

### Install Lerna

We use Lerna to manage multiple Cumulus packages in the same repo. You need to install lerna as a global module first:

    $ yarn global add lerna

### Install Local Dependencies

We use yarn for local package management

    $ yarn install
    $ yarn ybootstrap

Building All packages:

    $ yarn build

Build and watch packages:

    $ yarn watch

## 📝 Tests

### Unit Tests

#### LocalStack

[LocalStack](https://github.com/localstack/localstack) provides local versions of most AWS services for testing.

The LocalStack repository has [installation instructions](https://github.com/localstack/localstack#installing).

Localstack is included in the docker-compose file. You only need to run the docker-compose command in the next section in order to use it with your tests.

#### Docker containers

Turn on the docker containers first:

    $ docker-compose up local

If you prefer to run docker in detached mode (i.e. run containers in the background), run:

    $ docker-compose up -d local

#### Run tests

Run the test commands next

    $ export LOCALSTACK_HOST=localhost
    $ yarn test

Run end to end tests with

    $ yarn e2e

### Integration Tests

For more information please [read this](docs/development/integration-tests.md).

## 🔦 Code Coverage and Quality

For more information please [read this](docs/development/quality-and-coverage.md).

## 📦 Adding New Packages

Create a new folder under `packages` if it is a common library or create folder under `cumulus/tasks` if it is a lambda task. `cd` to the folder and run `npm init`.

Make sure to name the package as `@cumulus/package-name`.

<<<<<<< HEAD
## Versioning

We use a global versioning approach, meaning version numbers in cumulus are consistent across all packages and tasks, and semantic versioning to track major, minor, and patch version (i.e. 1.0.0). We use Lerna to manage our versioning. Any change will force lerna to increment the version of all packages.

Read more about the semantic versioning [here](https://docs.npmjs.com/getting-started/semantic-versioning).

### Updating Cumulus version and publishing to NPM

#### 1. Create a branch for the new release

The name is not important, but `release-x.y.z` seems like a good choice.

#### 2. Update the Cumulus version number

When changes are ready to be released, the Cumulus version number must be
updated.

Lerna handles the process of deciding which version number should be used as
long as the developer specifies whether the change is a major, minor, or patch
change.

To update cumulus' version number run:

     $ yarn update

![](https://static.notion-static.com/13acbe0a-c59d-4c42-90eb-23d4ec65c9db/Screen_Shot_2018-03-15_at_12.21.16_PM.png)

#### 3. Update CHANGELOG.md

Update the CHANGELOG.md. Put a header under the 'Unreleased' section with the
new version number and the date.

Add a link reference for the github "compare" view at the bottom of the
CHANGELOG.md, following the existing pattern. This link reference should create
a link in the CHANGELOG's release header to changes in the corresponding
release.

#### 4. Update example/package.json

Update example/package.json to point to the new Cumulus packages.


#### 5. Cut new version of Cumulus Documentation

```shell
cd website
yarn run version ${release_version}
git add .
```

Where `${release_version}` corresponds to the version tag. `v1.2.3`, for example.

**Note:** More information on versioning can be found in the [Docusaurus documentation](https://docusaurus.io/docs/en/versioning) and in [Cumulus Docs: How To's](docs/docs-how-to.md).

#### 6. Create a pull request against the master branch

Create a PR against the `master` branch. Verify that the Travis CI build for the
PR succeeds and then merge to master. Once merged, the release branch can be
deleted.

#### 7. Create a git tag for the release

Publishing of new releases is handled by Travis CI and is triggered when the
release tag is pushed to Github. This tag should be in the format `v1.2.3`,
where `1.2.3` is the new version.

Create and push a new git tag:

```
$ git tag -a v1.x.x -m "Release 1.x.x"
$ git push origin v1.x.x
```

Travis will build and run tests against that tagged release, publish the new
packages to NPM, and then run the integration tests using those newly released
packages.
=======
## Running command in all package folders
>>>>>>> 20d89fa9

    $ lerna exec -- rm -rf ./package-lock.json

## Cleaning Up all the repos

    $ yarn clean

##  Contribution

Please refer to: https://github.com/nasa/cumulus/blob/master/CONTRIBUTING.md for more information.

## 🛒 Release

To release a new version of cumulus [read this](docs/development/release.md).<|MERGE_RESOLUTION|>--- conflicted
+++ resolved
@@ -97,86 +97,7 @@
 
 Make sure to name the package as `@cumulus/package-name`.
 
-<<<<<<< HEAD
-## Versioning
-
-We use a global versioning approach, meaning version numbers in cumulus are consistent across all packages and tasks, and semantic versioning to track major, minor, and patch version (i.e. 1.0.0). We use Lerna to manage our versioning. Any change will force lerna to increment the version of all packages.
-
-Read more about the semantic versioning [here](https://docs.npmjs.com/getting-started/semantic-versioning).
-
-### Updating Cumulus version and publishing to NPM
-
-#### 1. Create a branch for the new release
-
-The name is not important, but `release-x.y.z` seems like a good choice.
-
-#### 2. Update the Cumulus version number
-
-When changes are ready to be released, the Cumulus version number must be
-updated.
-
-Lerna handles the process of deciding which version number should be used as
-long as the developer specifies whether the change is a major, minor, or patch
-change.
-
-To update cumulus' version number run:
-
-     $ yarn update
-
-![](https://static.notion-static.com/13acbe0a-c59d-4c42-90eb-23d4ec65c9db/Screen_Shot_2018-03-15_at_12.21.16_PM.png)
-
-#### 3. Update CHANGELOG.md
-
-Update the CHANGELOG.md. Put a header under the 'Unreleased' section with the
-new version number and the date.
-
-Add a link reference for the github "compare" view at the bottom of the
-CHANGELOG.md, following the existing pattern. This link reference should create
-a link in the CHANGELOG's release header to changes in the corresponding
-release.
-
-#### 4. Update example/package.json
-
-Update example/package.json to point to the new Cumulus packages.
-
-
-#### 5. Cut new version of Cumulus Documentation
-
-```shell
-cd website
-yarn run version ${release_version}
-git add .
-```
-
-Where `${release_version}` corresponds to the version tag. `v1.2.3`, for example.
-
-**Note:** More information on versioning can be found in the [Docusaurus documentation](https://docusaurus.io/docs/en/versioning) and in [Cumulus Docs: How To's](docs/docs-how-to.md).
-
-#### 6. Create a pull request against the master branch
-
-Create a PR against the `master` branch. Verify that the Travis CI build for the
-PR succeeds and then merge to master. Once merged, the release branch can be
-deleted.
-
-#### 7. Create a git tag for the release
-
-Publishing of new releases is handled by Travis CI and is triggered when the
-release tag is pushed to Github. This tag should be in the format `v1.2.3`,
-where `1.2.3` is the new version.
-
-Create and push a new git tag:
-
-```
-$ git tag -a v1.x.x -m "Release 1.x.x"
-$ git push origin v1.x.x
-```
-
-Travis will build and run tests against that tagged release, publish the new
-packages to NPM, and then run the integration tests using those newly released
-packages.
-=======
 ## Running command in all package folders
->>>>>>> 20d89fa9
 
     $ lerna exec -- rm -rf ./package-lock.json
 
