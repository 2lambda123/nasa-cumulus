{
  "name": "@cumulus/cumulus-integration-tests",
<<<<<<< HEAD
  "version": "16.1.1",
=======
  "version": "17.0.0",
>>>>>>> bd5d4569
  "description": "Cumulus Integration Test Deployment",
  "private": true,
  "main": "index.js",
  "engines": {
    "node": ">=16.19.0"
  },
  "ava": {
    "files": [
      "./scripts/tests/**/*.js"
    ],
    "verbose": true,
    "timeout": "15m"
  },
  "scripts": {
    "all-tests": "npm run parallel-tests && ../node_modules/.bin/jasmine",
    "deploy": "npm run deploy-cumulus --",
    "deploy-all": "npm run deploy-data && npm run deploy-cumulus",
    "deploy-cumulus": "cd cumulus-tf && terraform init && terraform apply",
    "deploy-data": "cd data-persistence-tf && terraform init && terraform apply",
    "int-test": "../node_modules/.bin/jasmine && npm run parallel-tests",
    "load-test": "../node_modules/.bin/jasmine ./spec/loadTest/runScaledtest.js",
    "package": "for x in lambdas/*; do (echo \"packaging $x\" && cd $x && test -e package.json && npm run package); done",
    "package-deployment": "for x in lambdas/*; do (echo \"packaging $x\" && cd $x && test -e package.json && npm install && npm run package); done",
    "parallel-tests": "sh scripts/tests-parallel.sh",
    "test": "npm run test:ava && for x in lambdas/*; do cd $x && npm test && cd -; done",
    "test:ava": "../node_modules/.bin/ava",
    "test:coverage": "../node_modules/.bin/nyc npm test:ava"
  },
  "author": "Cumulus Authors",
  "license": "Apache-2.0",
  "babel": {
    "presets": [
      [
        "env",
        {
          "targets": {
            "node": "16.19.0"
          }
        }
      ]
    ]
  },
  "dependencies": {
<<<<<<< HEAD
    "@cumulus/api": "16.1.1",
    "@cumulus/api-client": "16.1.1",
    "@cumulus/async-operations": "16.1.1",
    "@cumulus/aws-client": "16.1.1",
    "@cumulus/checksum": "16.1.1",
    "@cumulus/cmr-client": "16.1.1",
    "@cumulus/cmrjs": "16.1.1",
    "@cumulus/common": "16.1.1",
    "@cumulus/discover-granules": "16.1.1",
    "@cumulus/discover-pdrs": "16.1.1",
    "@cumulus/files-to-granules": "16.1.1",
    "@cumulus/hello-world": "16.1.1",
    "@cumulus/ingest": "16.1.1",
    "@cumulus/integration-tests": "16.1.1",
    "@cumulus/message": "16.1.1",
    "@cumulus/move-granules": "16.1.1",
    "@cumulus/parse-pdr": "16.1.1",
    "@cumulus/pdr-status-check": "16.1.1",
    "@cumulus/post-to-cmr": "16.1.1",
    "@cumulus/queue-granules": "16.1.1",
    "@cumulus/queue-pdrs": "16.1.1",
    "@cumulus/sf-sqs-report": "16.1.1",
    "@cumulus/sync-granule": "16.1.1",
    "@cumulus/test-processing": "16.1.1"
  },
  "devDependencies": {
    "@cumulus/test-data": "16.1.1"
=======
    "@cumulus/api": "17.0.0",
    "@cumulus/api-client": "17.0.0",
    "@cumulus/async-operations": "17.0.0",
    "@cumulus/aws-client": "17.0.0",
    "@cumulus/checksum": "17.0.0",
    "@cumulus/cmr-client": "17.0.0",
    "@cumulus/cmrjs": "17.0.0",
    "@cumulus/common": "17.0.0",
    "@cumulus/discover-granules": "17.0.0",
    "@cumulus/discover-pdrs": "17.0.0",
    "@cumulus/files-to-granules": "17.0.0",
    "@cumulus/hello-world": "17.0.0",
    "@cumulus/ingest": "17.0.0",
    "@cumulus/integration-tests": "17.0.0",
    "@cumulus/message": "17.0.0",
    "@cumulus/move-granules": "17.0.0",
    "@cumulus/parse-pdr": "17.0.0",
    "@cumulus/pdr-status-check": "17.0.0",
    "@cumulus/post-to-cmr": "17.0.0",
    "@cumulus/queue-granules": "17.0.0",
    "@cumulus/queue-pdrs": "17.0.0",
    "@cumulus/sf-sqs-report": "17.0.0",
    "@cumulus/sync-granule": "17.0.0",
    "@cumulus/test-processing": "17.0.0"
  },
  "devDependencies": {
    "@cumulus/test-data": "17.0.0"
>>>>>>> bd5d4569
  }
}<|MERGE_RESOLUTION|>--- conflicted
+++ resolved
@@ -1,10 +1,6 @@
 {
   "name": "@cumulus/cumulus-integration-tests",
-<<<<<<< HEAD
-  "version": "16.1.1",
-=======
   "version": "17.0.0",
->>>>>>> bd5d4569
   "description": "Cumulus Integration Test Deployment",
   "private": true,
   "main": "index.js",
@@ -48,35 +44,6 @@
     ]
   },
   "dependencies": {
-<<<<<<< HEAD
-    "@cumulus/api": "16.1.1",
-    "@cumulus/api-client": "16.1.1",
-    "@cumulus/async-operations": "16.1.1",
-    "@cumulus/aws-client": "16.1.1",
-    "@cumulus/checksum": "16.1.1",
-    "@cumulus/cmr-client": "16.1.1",
-    "@cumulus/cmrjs": "16.1.1",
-    "@cumulus/common": "16.1.1",
-    "@cumulus/discover-granules": "16.1.1",
-    "@cumulus/discover-pdrs": "16.1.1",
-    "@cumulus/files-to-granules": "16.1.1",
-    "@cumulus/hello-world": "16.1.1",
-    "@cumulus/ingest": "16.1.1",
-    "@cumulus/integration-tests": "16.1.1",
-    "@cumulus/message": "16.1.1",
-    "@cumulus/move-granules": "16.1.1",
-    "@cumulus/parse-pdr": "16.1.1",
-    "@cumulus/pdr-status-check": "16.1.1",
-    "@cumulus/post-to-cmr": "16.1.1",
-    "@cumulus/queue-granules": "16.1.1",
-    "@cumulus/queue-pdrs": "16.1.1",
-    "@cumulus/sf-sqs-report": "16.1.1",
-    "@cumulus/sync-granule": "16.1.1",
-    "@cumulus/test-processing": "16.1.1"
-  },
-  "devDependencies": {
-    "@cumulus/test-data": "16.1.1"
-=======
     "@cumulus/api": "17.0.0",
     "@cumulus/api-client": "17.0.0",
     "@cumulus/async-operations": "17.0.0",
@@ -104,6 +71,5 @@
   },
   "devDependencies": {
     "@cumulus/test-data": "17.0.0"
->>>>>>> bd5d4569
   }
 }