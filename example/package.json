--- conflicted
+++ resolved
@@ -1,10 +1,6 @@
 {
   "name": "@cumulus/cumulus-integration-tests",
-<<<<<<< HEAD
-  "version": "11.1.4",
-=======
   "version": "13.0.1",
->>>>>>> eb57ee60
   "description": "Cumulus Integration Test Deployment",
   "private": true,
   "main": "index.js",
@@ -49,35 +45,6 @@
     ]
   },
   "dependencies": {
-<<<<<<< HEAD
-    "@cumulus/api": "11.1.4",
-    "@cumulus/api-client": "11.1.4",
-    "@cumulus/async-operations": "11.1.4",
-    "@cumulus/aws-client": "11.1.4",
-    "@cumulus/checksum": "11.1.4",
-    "@cumulus/cmr-client": "11.1.4",
-    "@cumulus/cmrjs": "11.1.4",
-    "@cumulus/common": "11.1.4",
-    "@cumulus/discover-granules": "11.1.4",
-    "@cumulus/discover-pdrs": "11.1.4",
-    "@cumulus/files-to-granules": "11.1.4",
-    "@cumulus/hello-world": "11.1.4",
-    "@cumulus/ingest": "11.1.4",
-    "@cumulus/integration-tests": "11.1.4",
-    "@cumulus/message": "11.1.4",
-    "@cumulus/move-granules": "11.1.4",
-    "@cumulus/parse-pdr": "11.1.4",
-    "@cumulus/pdr-status-check": "11.1.4",
-    "@cumulus/post-to-cmr": "11.1.4",
-    "@cumulus/queue-granules": "11.1.4",
-    "@cumulus/queue-pdrs": "11.1.4",
-    "@cumulus/sf-sqs-report": "11.1.4",
-    "@cumulus/sync-granule": "11.1.4",
-    "@cumulus/test-processing": "11.1.4"
-  },
-  "devDependencies": {
-    "@cumulus/test-data": "11.1.4"
-=======
     "@cumulus/api": "13.0.1",
     "@cumulus/api-client": "13.0.1",
     "@cumulus/async-operations": "13.0.1",
@@ -105,6 +72,5 @@
   },
   "devDependencies": {
     "@cumulus/test-data": "13.0.1"
->>>>>>> eb57ee60
   }
 }