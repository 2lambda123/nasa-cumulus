{
  "name": "@cumulus/cumulus-integration-tests",
<<<<<<< HEAD
  "version": "16.1.4",
=======
  "version": "18.2.2",
>>>>>>> d2f030f1
  "description": "Cumulus Integration Test Deployment",
  "private": true,
  "main": "index.js",
  "engines": {
    "node": ">=16.19.0"
  },
  "ava": {
    "files": [
      "./scripts/tests/**/*.js"
    ],
    "verbose": true,
    "timeout": "15m"
  },
  "scripts": {
    "all-tests": "npm run parallel-tests && ../node_modules/.bin/jasmine",
    "deploy": "npm run deploy-cumulus --",
    "deploy-all": "npm run deploy-data && npm run deploy-cumulus",
    "deploy-cumulus": "cd cumulus-tf && terraform init && terraform apply",
    "deploy-data": "cd data-persistence-tf && terraform init && terraform apply",
    "int-test": "../node_modules/.bin/jasmine && npm run parallel-tests",
    "load-test": "../node_modules/.bin/jasmine ./spec/loadTest/runScaledtest.js",
    "package": "for x in lambdas/*; do (echo \"packaging $x\" && cd $x && test -e package.json && npm run package); done",
    "package-deployment": "for x in lambdas/*; do (echo \"packaging $x\" && cd $x && test -e package.json && npm install && npm run package); done",
    "parallel-tests": "sh scripts/tests-parallel.sh",
    "test": "npm run test:ava && for x in lambdas/*; do cd $x && npm test && cd -; done",
    "test:ava": "../node_modules/.bin/ava",
    "test:coverage": "../node_modules/.bin/nyc npm test:ava"
  },
  "author": "Cumulus Authors",
  "license": "Apache-2.0",
  "babel": {
    "presets": [
      [
        "@babel/preset-env",
        {
          "targets": {
            "node": "16.19.0"
          }
        }
      ]
    ]
  },
  "dependencies": {
<<<<<<< HEAD
    "@cumulus/api": "16.1.4",
    "@cumulus/api-client": "16.1.4",
    "@cumulus/async-operations": "16.1.4",
    "@cumulus/aws-client": "16.1.4",
    "@cumulus/checksum": "16.1.4",
    "@cumulus/cmr-client": "16.1.4",
    "@cumulus/cmrjs": "16.1.4",
    "@cumulus/common": "16.1.4",
    "@cumulus/discover-granules": "16.1.4",
    "@cumulus/discover-pdrs": "16.1.4",
    "@cumulus/files-to-granules": "16.1.4",
    "@cumulus/hello-world": "16.1.4",
    "@cumulus/ingest": "16.1.4",
    "@cumulus/integration-tests": "16.1.4",
    "@cumulus/message": "16.1.4",
    "@cumulus/move-granules": "16.1.4",
    "@cumulus/parse-pdr": "16.1.4",
    "@cumulus/pdr-status-check": "16.1.4",
    "@cumulus/post-to-cmr": "16.1.4",
    "@cumulus/queue-granules": "16.1.4",
    "@cumulus/queue-pdrs": "16.1.4",
    "@cumulus/sf-sqs-report": "16.1.4",
    "@cumulus/sync-granule": "16.1.4",
    "@cumulus/test-processing": "16.1.4"
  },
  "devDependencies": {
    "@cumulus/test-data": "16.1.4"
=======
    "@cumulus/api": "18.2.2",
    "@cumulus/api-client": "18.2.2",
    "@cumulus/async-operations": "18.2.2",
    "@cumulus/aws-client": "18.2.2",
    "@cumulus/checksum": "18.2.2",
    "@cumulus/cmr-client": "18.2.2",
    "@cumulus/cmrjs": "18.2.2",
    "@cumulus/common": "18.2.2",
    "@cumulus/discover-granules": "18.2.2",
    "@cumulus/discover-pdrs": "18.2.2",
    "@cumulus/files-to-granules": "18.2.2",
    "@cumulus/hello-world": "18.2.2",
    "@cumulus/ingest": "18.2.2",
    "@cumulus/integration-tests": "18.2.2",
    "@cumulus/message": "18.2.2",
    "@cumulus/move-granules": "18.2.2",
    "@cumulus/parse-pdr": "18.2.2",
    "@cumulus/pdr-status-check": "18.2.2",
    "@cumulus/post-to-cmr": "18.2.2",
    "@cumulus/queue-granules": "18.2.2",
    "@cumulus/queue-pdrs": "18.2.2",
    "@cumulus/sf-sqs-report": "18.2.2",
    "@cumulus/sync-granule": "18.2.2",
    "@cumulus/test-processing": "18.2.2"
  },
  "devDependencies": {
    "@cumulus/test-data": "18.2.2"
>>>>>>> d2f030f1
  }
}<|MERGE_RESOLUTION|>--- conflicted
+++ resolved
@@ -1,10 +1,6 @@
 {
   "name": "@cumulus/cumulus-integration-tests",
-<<<<<<< HEAD
-  "version": "16.1.4",
-=======
   "version": "18.2.2",
->>>>>>> d2f030f1
   "description": "Cumulus Integration Test Deployment",
   "private": true,
   "main": "index.js",
@@ -48,35 +44,6 @@
     ]
   },
   "dependencies": {
-<<<<<<< HEAD
-    "@cumulus/api": "16.1.4",
-    "@cumulus/api-client": "16.1.4",
-    "@cumulus/async-operations": "16.1.4",
-    "@cumulus/aws-client": "16.1.4",
-    "@cumulus/checksum": "16.1.4",
-    "@cumulus/cmr-client": "16.1.4",
-    "@cumulus/cmrjs": "16.1.4",
-    "@cumulus/common": "16.1.4",
-    "@cumulus/discover-granules": "16.1.4",
-    "@cumulus/discover-pdrs": "16.1.4",
-    "@cumulus/files-to-granules": "16.1.4",
-    "@cumulus/hello-world": "16.1.4",
-    "@cumulus/ingest": "16.1.4",
-    "@cumulus/integration-tests": "16.1.4",
-    "@cumulus/message": "16.1.4",
-    "@cumulus/move-granules": "16.1.4",
-    "@cumulus/parse-pdr": "16.1.4",
-    "@cumulus/pdr-status-check": "16.1.4",
-    "@cumulus/post-to-cmr": "16.1.4",
-    "@cumulus/queue-granules": "16.1.4",
-    "@cumulus/queue-pdrs": "16.1.4",
-    "@cumulus/sf-sqs-report": "16.1.4",
-    "@cumulus/sync-granule": "16.1.4",
-    "@cumulus/test-processing": "16.1.4"
-  },
-  "devDependencies": {
-    "@cumulus/test-data": "16.1.4"
-=======
     "@cumulus/api": "18.2.2",
     "@cumulus/api-client": "18.2.2",
     "@cumulus/async-operations": "18.2.2",
@@ -104,6 +71,5 @@
   },
   "devDependencies": {
     "@cumulus/test-data": "18.2.2"
->>>>>>> d2f030f1
   }
 }