terraform {
  required_providers {
    aws = {
      source  = "hashicorp/aws"
      version = "~> 5.0"
    }
  }
}

provider "aws" {
  region  = var.region
  profile = var.aws_profile
}

module "rds_cluster" {
  source                     = "../../tf-modules/cumulus-rds-tf"
  prefix                     = var.prefix
  db_admin_username          = var.db_admin_username
  db_admin_password          = var.db_admin_password
  region                     = var.region
  vpc_id                     = var.vpc_id != null ? var.vpc_id : data.aws_vpc.application_vpc[0].id
  subnets                    = var.subnets != null ? var.subnets : data.aws_subnets.subnet_ids[0].ids
  engine_version             = var.engine_version
  deletion_protection        = true
  cluster_identifier         = var.cluster_identifier
  tags                       = var.tags
  snapshot_identifier        = var.snapshot_identifier
<<<<<<< HEAD
=======
  lambda_timeouts            = var.lambda_timeouts
  lambda_memory_sizes        = var.lambda_memory_sizes
>>>>>>> d2f030f1
  enable_upgrade             = var.enable_upgrade
  parameter_group_family     = var.parameter_group_family
  parameter_group_family_v13 = var.parameter_group_family_v13
}<|MERGE_RESOLUTION|>--- conflicted
+++ resolved
@@ -25,11 +25,8 @@
   cluster_identifier         = var.cluster_identifier
   tags                       = var.tags
   snapshot_identifier        = var.snapshot_identifier
-<<<<<<< HEAD
-=======
   lambda_timeouts            = var.lambda_timeouts
   lambda_memory_sizes        = var.lambda_memory_sizes
->>>>>>> d2f030f1
   enable_upgrade             = var.enable_upgrade
   parameter_group_family     = var.parameter_group_family
   parameter_group_family_v13 = var.parameter_group_family_v13
