# Required

variable "cmr_client_id" {
  type = string
}

variable "cmr_environment" {
  type = string
}

variable "cmr_password" {
  type = string
}

variable "cmr_provider" {
  type = string
}

variable "cmr_username" {
  type = string
}

variable "bucket_map_key" {
  type    = string
  default = null
}

variable "cumulus_message_adapter_lambda_layer_version_arn" {
  type        = string
  description = "Layer version ARN of the Lambda layer for the Cumulus Message Adapter"
}

variable "cmr_oauth_provider" {
  type    = string
  default = "earthdata"
}

variable "csdap_client_id" {
  type        = string
  description = "The csdap client id"
}

variable "csdap_client_password" {
  type        = string
  description = "The csdap client password"
}

variable "csdap_host_url" {
  type        = string
  description = "The csdap host url"
}

variable "launchpad_api" {
  type    = string
  default = "launchpadApi"
}

variable "launchpad_certificate" {
  type    = string
  default = "launchpad.pfx"
}

variable "launchpad_passphrase" {
  type    = string
  default = ""
}
variable "lzards_launchpad_certificate" {
  type    = string
  default = "launchpad.pfx"
}

variable "lzards_launchpad_passphrase" {
  type    = string
  default = ""
}

variable "lzards_api" {
  description = "LZARDS API endpoint"
  type        = string
  default     = "https://lzards.sit.earthdata.nasa.gov/api/backups"
}

variable "lzards_provider" {
  description = "LZARDS provider name"
  type        = string
  default     = "CUMULUS_INTEGRATION_TESTS"
}

variable "lzards_s3_link_timeout" {
  description = "LZARDS S3 access link timeout (seconds)"
  type        = string
  default     = ""
}

variable "oauth_provider" {
  type    = string
  default = "earthdata"
}

variable "oauth_user_group" {
  type    = string
  default = "N/A"
}

variable "data_persistence_remote_state_config" {
  type = object({ bucket = string, key = string, region = string })
}

variable "s3_replicator_config" {
  type        = object({ source_bucket = string, source_prefix = string, target_bucket = string, target_prefix = string })
  default     = null
  description = "Configuration for the s3-replicator module. Items with prefix of source_prefix in the source_bucket will be replicated to the target_bucket with target_prefix."
}

variable "prefix" {
  type = string
}

variable "saml_entity_id" {
  type    = string
  default = "N/A"
}

variable "saml_assertion_consumer_service" {
  type    = string
  default = "N/A"
}

variable "saml_idp_login" {
  type    = string
  default = "N/A"
}

variable "saml_launchpad_metadata_url" {
  type    = string
  default = "N/A"
}

variable "system_bucket" {
  type = string
}

variable "token_secret" {
  type = string
}

variable "urs_client_id" {
  type = string
}

variable "urs_client_password" {
  type = string
}

# Optional

variable "vpc_id" {
  type = string
  default = null
}

variable "api_gateway_stage" {
  type        = string
  default     = "dev"
  description = "The archive API Gateway stage to create"
}

variable "api_reserved_concurrency" {
  type = number
  default = 5
  description = "Archive API Lambda reserved concurrency"
}

variable "buckets" {
  type    = map(object({ name = string, type = string }))
  default = {}
}

variable "cmr_search_client_config" {
  description = "Configuration parameters for CMR search client for cumulus tasks"
  type        = map(string)
  default     = {}
}

variable "cumulus_distribution_url" {
  type        = string
  default     = null
  description = "The url of cumulus distribution API Gateway endpoint"
}

variable "default_s3_multipart_chunksize_mb" {
  description = "default S3 multipart upload chunk size in MB"
  type = number
  default = 256
}

variable "tea_distribution_url" {
  type    = string
  default = null
}

variable "ecs_cluster_instance_subnet_ids" {
  type = list(string)
  default = []
}

variable "ecs_include_docker_cleanup_cronjob" {
  type    = bool
  default = false
}

variable "elasticsearch_client_config" {
  description = "Configuration parameters for Elasticsearch client for cumulus tasks"
  type        = map(string)
  default     = {}
}

variable "es_request_concurrency" {
  type = number
  default = 10
  description = "Maximum number of concurrent requests to send to Elasticsearch. Used in index-from-database operation"
}

variable "key_name" {
  type    = string
  default = null
}

variable "region" {
  type    = string
  default = "us-east-1"
}

variable "permissions_boundary_arn" {
  type    = string
  default = null
}

variable "aws_profile" {
  type    = string
  default = null
}

variable "lambda_subnet_ids" {
  type = list(string)
  default = []
}

variable "log_api_gateway_to_cloudwatch" {
  type        = bool
  default     = false
  description = "Enable logging of API Gateway activity to CloudWatch."
}

variable "log_destination_arn" {
  type        = string
  default     = null
  description = "Remote kinesis/destination arn for delivering logs."
}

variable "archive_api_port" {
  type    = number
  default = null
}

variable "archive_api_url" {
  type        = string
  default     = null
  description = "If not specified, the value of the Backend (Archive) API Gateway endpoint is used"
}

variable "private_archive_api_gateway" {
  type    = bool
  default = true
}

variable "thin_egress_jwt_secret_name" {
  type        = string
  description = "Name of AWS secret where keys for the Thin Egress App JWT encode/decode are stored"
  default     = "cumulus_sandbox_jwt_tea_secret"
}

variable "metrics_es_host" {
  type    = string
  default = null
}

variable "metrics_es_password" {
  type    = string
  default = null
}

variable "metrics_es_username" {
  type    = string
  default = null
}

variable "additional_log_groups_to_elk" {
  type    = map(string)
  default = {}
}

variable "tags" {
  description = "Tags to be applied to Cumulus resources that support tags"
  type        = map(string)
  default     = {}
}

variable "es_index_shards" {
  description = "The number of shards for the Elasticsearch index"
  type        = number
  default     = 2
}

variable "pdr_node_name_provider_bucket" {
  type = string
  description = "The name of the common bucket used as an S3 provider for PDR NODE_NAME tests"
  default = "cumulus-sandbox-pdr-node-name-provider"
}

variable "rds_connection_timing_configuration" {
  description = "Cumulus rds connection timeout retry timing object -- these values map to knex.js's internal use of  https://github.com/vincit/tarn.js/ for connection acquisition"
  type = map(number)
  default = {
      acquireTimeoutMillis: 90000
      createRetryIntervalMillis: 30000,
      createTimeoutMillis: 20000,
      idleTimeoutMillis: 1000,
      reapIntervalMillis: 1000,
  }
}

variable "rds_admin_access_secret_arn" {
  description = "AWS Secrets Manager secret ARN containing a JSON string of DB credentials (containing at least host, password, port as keys)"
  type        = string
}

variable "async_operation_image_version" {
  description = "docker image version to use for Cumulus async operations tasks"
  type = string
<<<<<<< HEAD
  default = "38"
=======
  default = "39"
>>>>>>> cf1bb695
}

variable "cumulus_process_activity_version" {
    description = "docker image version to use for python processing service"
    type = string
    default = "4"
}

variable "ecs_task_image_version" {
  description = "docker image version to use for Cumulus hello world task"
    type = string
    default = "1.7.0"
}

variable "cumulus_test_ingest_image_version" {
    description = "docker image version to use for python test ingest processing service"
    type = string
    default = "17"
}
variable "ecs_custom_sg_ids" {
  description = "User defined security groups to add to the Core ECS cluster"
  type = list(string)
  default = []
}

## ORCA Variables Definitions

variable "include_orca" {
  type    = bool
  default = true
}

variable "orca_db_user_password" {
  description = "Password for RDS database user authentication"
  type = string
}

variable "orca_default_bucket" {
  type        = string
  description = "Default ORCA S3 Glacier bucket to use."
}

variable "lambda_timeouts" {
  type = map(string)
  default = {}
}

variable "optional_dynamo_tables" {
  type = map(object({ name = string, arn = string }))
  default = {}
  description = "A map of objects with the `arn` and `name` of every additional DynamoDB table your Cumulus deployment can reference."
}

variable "cmr_custom_host" {
  description = "Custom protocol and host to use for CMR requests (e.g. http://cmr-host.com)"
  type        = string
  default     = null
}

variable "deploy_cumulus_distribution" {
  description = "If true, does not deploy the TEA distribution API"
  type        = bool
  default     = true
}

variable "vpc_tag_name" {
  description = "Tag name to use for looking up VPC"
  type = string
  default = "Application VPC"
}

variable "subnets_tag_name" {
  description = "Tag name to use for looking up VPC subnets"
  type = string
  default = "Private application us-east-1a *"
}<|MERGE_RESOLUTION|>--- conflicted
+++ resolved
@@ -338,11 +338,7 @@
 variable "async_operation_image_version" {
   description = "docker image version to use for Cumulus async operations tasks"
   type = string
-<<<<<<< HEAD
-  default = "38"
-=======
   default = "39"
->>>>>>> cf1bb695
 }
 
 variable "cumulus_process_activity_version" {
