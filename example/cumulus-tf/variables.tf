--- conflicted
+++ resolved
@@ -281,15 +281,14 @@
   default = "cumulus-sandbox-pdr-node-name-provider"
 }
 
-<<<<<<< HEAD
 variable "rds_connection_heartbeat" {
   description = "If true, send a query to verify database connection is live on connection creation and retry on initial connection timeout.  Set to false if not using serverless RDS"
   type        = bool
   default     = false
-=======
+}
+
 variable "ems_deploy" {
   description = "If true, deploys the EMS reporting module"
   type        = bool
   default     = true
->>>>>>> ec1a2f5f
 }