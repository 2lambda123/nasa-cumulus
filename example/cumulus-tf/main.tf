--- conflicted
+++ resolved
@@ -174,11 +174,6 @@
     "mobrien84",
     "nnageswa",
     "npauzenga",
-<<<<<<< HEAD
-    "ds_jennifertran",
-    "vnguyen"
-=======
->>>>>>> 358d57ac
   ]
   archive_api_url             = var.archive_api_url
   archive_api_port            = var.archive_api_port
