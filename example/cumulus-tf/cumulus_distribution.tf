locals {
  distribution_api_gateway_stage = "dev"
}

module "cumulus_distribution" {
<<<<<<< HEAD
  source                    = "../../tf-modules/cumulus_distribution"
  deploy_to_ngap            = true
  prefix                    = var.prefix
  api_gateway_stage         = local.distribution_api_gateway_stage
  lambda_subnet_ids         = var.lambda_subnet_ids
  cmr_acl_based_credentials = var.cmr_acl_based_credentials
  cmr_environment           = var.cmr_environment
  cmr_provider              = var.cmr_provider
  permissions_boundary_arn  = var.permissions_boundary_arn
  public_buckets            = local.public_bucket_names
  urs_url                   = var.urs_url
  urs_client_id             = var.urs_client_id
  urs_client_password       = var.urs_client_password
  sts_credentials_lambda_function_arn         = var.sts_credentials_lambda_function_arn
  sts_policy_helper_lambda_function_arn       = var.sts_policy_helper_lambda_function_arn
  tags                      = local.tags
  vpc_id                    = var.vpc_id
=======
  source                   = "../../tf-modules/cumulus_distribution"
  deploy_to_ngap           = true
  prefix                   = var.prefix
  api_gateway_stage        = local.distribution_api_gateway_stage
  api_url                  = var.cumulus_distribution_url
  lambda_subnet_ids        = var.lambda_subnet_ids
  oauth_client_id          = var.csdap_client_id
  oauth_client_password    = var.csdap_client_password
  oauth_host_url           = var.csdap_host_url
  oauth_provider           = "cognito"
  permissions_boundary_arn = var.permissions_boundary_arn
  protected_buckets        = local.protected_bucket_names
  public_buckets           = local.public_bucket_names
  tags                     = local.tags
  vpc_id                   = var.vpc_id
>>>>>>> 9762d027
}<|MERGE_RESOLUTION|>--- conflicted
+++ resolved
@@ -3,25 +3,6 @@
 }
 
 module "cumulus_distribution" {
-<<<<<<< HEAD
-  source                    = "../../tf-modules/cumulus_distribution"
-  deploy_to_ngap            = true
-  prefix                    = var.prefix
-  api_gateway_stage         = local.distribution_api_gateway_stage
-  lambda_subnet_ids         = var.lambda_subnet_ids
-  cmr_acl_based_credentials = var.cmr_acl_based_credentials
-  cmr_environment           = var.cmr_environment
-  cmr_provider              = var.cmr_provider
-  permissions_boundary_arn  = var.permissions_boundary_arn
-  public_buckets            = local.public_bucket_names
-  urs_url                   = var.urs_url
-  urs_client_id             = var.urs_client_id
-  urs_client_password       = var.urs_client_password
-  sts_credentials_lambda_function_arn         = var.sts_credentials_lambda_function_arn
-  sts_policy_helper_lambda_function_arn       = var.sts_policy_helper_lambda_function_arn
-  tags                      = local.tags
-  vpc_id                    = var.vpc_id
-=======
   source                   = "../../tf-modules/cumulus_distribution"
   deploy_to_ngap           = true
   prefix                   = var.prefix
@@ -32,10 +13,17 @@
   oauth_client_password    = var.csdap_client_password
   oauth_host_url           = var.csdap_host_url
   oauth_provider           = "cognito"
+  urs_url                   = var.urs_url
+  urs_client_id             = var.urs_client_id
+  urs_client_password       = var.urs_client_password
+  cmr_acl_based_credentials = var.cmr_acl_based_credentials
+  cmr_environment           = var.cmr_environment
+  cmr_provider              = var.cmr_provider
   permissions_boundary_arn = var.permissions_boundary_arn
   protected_buckets        = local.protected_bucket_names
   public_buckets           = local.public_bucket_names
+  sts_credentials_lambda_function_arn         = var.sts_credentials_lambda_function_arn
+  sts_policy_helper_lambda_function_arn       = var.sts_policy_helper_lambda_function_arn
   tags                     = local.tags
   vpc_id                   = var.vpc_id
->>>>>>> 9762d027
 }