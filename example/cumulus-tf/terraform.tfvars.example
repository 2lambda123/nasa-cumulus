--- conflicted
+++ resolved
@@ -61,22 +61,10 @@
 # Optional. Oauth user group to validate the user against when using oauth_provider = "launchpad"
 oauth_user_group = "usergroup"
 
-<<<<<<< HEAD
 # Optional
 key_name      = "MY-KEY"
-=======
-urs_client_id       = "asdf"
-urs_client_password = "password"
 
-token_secret = "asdf"
-
+# Optional
 metrics_es_host = "https://xxxxxxxxxx.cloudfront.net"
 metrics_es_username = "user"
-metrics_es_password = "password"
-
-data_persistence_remote_state_config = {
-  bucket = "PREFIX-tf-state"
-  key    = "PREFIX/data-persistence/terraform.tfstate"
-  region = "us-east-1"
-}
->>>>>>> deb5f5d4
+metrics_es_password = "password"