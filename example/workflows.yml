--- conflicted
+++ resolved
@@ -1,22 +1,9 @@
 ## Note: Example workflows are located in the workflows/ folder
 
 TestLambdaVersionWorkflow:
-  Comment: 'Tests Lambda update after redeploy'
+  Comment: "Tests Lambda update after redeploy"
   StartAt: WaitForDeployment
   States:
-<<<<<<< HEAD
-    StartStatus:
-      Parameters:
-        cma:
-          event.$: '$'
-          task_config:
-            cumulus_message:
-              input: '{$}'
-      Type: Task
-      Resource: ${SfSnsReportLambdaFunction.Arn}
-      Next: WaitForDeployment
-=======
->>>>>>> 7ad2649b
     WaitForDeployment:
       Type: Task
       Resource: ${WaitForDeploymentLambdaFunction.Arn}
@@ -24,92 +11,38 @@
     VersionUpTest:
       Type: Task
       Resource: ${VersionUpTestLambdaFunction.Arn}
-<<<<<<< HEAD
-      Next: StopStatus
-    StopStatus:
-      Parameters:
-        cma:
-          event.$: '$'
-          task_config:
-            sfnEnd: true
-            stack: '{$.meta.stack}'
-            bucket: '{$.meta.buckets.internal.name}'
-            stateMachine: '{$.cumulus_meta.state_machine}'
-            executionName: '{$.cumulus_meta.execution_name}'
-            cumulus_message:
-              input: '{$}'
-      Type: Task
-      Resource: ${SfSnsReportLambdaFunction.Arn}
-=======
->>>>>>> 7ad2649b
       Catch:
         - ErrorEquals:
-          - States.ALL
+            - States.ALL
           Next: WorkflowFailed
       End: true
     WorkflowFailed:
       Type: Fail
-      Cause: 'Workflow failed'
-
+      Cause: "Workflow failed"
 
 WaitForDeployWorkflow:
-  Comment: 'Tests redeployment during workflow run'
+  Comment: "Tests redeployment during workflow run"
   StartAt: HelloWorld
   States:
-<<<<<<< HEAD
-    StartStatus:
-      Parameters:
-        cma:
-          event.$: '$'
-          task_config:
-            cumulus_message:
-              input: '{$}'
-      Type: Task
-      Resource: ${SfSnsReportLambdaFunction.Arn}
-      Next: HelloWorld
-=======
->>>>>>> 7ad2649b
     HelloWorld:
       Parameters:
         cma:
-          event.$: '$'
+          event.$: "$"
           task_config:
-            buckets: '{$.meta.buckets}'
-            provider: '{$.meta.provider}'
-            collection: '{$.meta.collection}'
+            buckets: "{$.meta.buckets}"
+            provider: "{$.meta.provider}"
+            collection: "{$.meta.collection}"
       Type: Task
       Resource: ${HelloWorldLambdaFunction.Arn}
       Next: WaitForDeployment
     WaitForDeployment:
       Type: Task
       Resource: ${WaitForDeploymentLambdaFunction.Arn}
-<<<<<<< HEAD
-      Next: StopStatus
       Catch:
         - ErrorEquals:
-          - States.ALL
-          Next: WorkflowFailed
-    StopStatus:
-      Parameters:
-        cma:
-          event.$: '$'
-          task_config:
-            sfnEnd: true
-            stack: '{$.meta.stack}'
-            bucket: '{$.meta.buckets.internal.name}'
-            stateMachine: '{$.cumulus_meta.state_machine}'
-            executionName: '{$.cumulus_meta.execution_name}'
-            cumulus_message:
-              input: '{$}'
-      Type: Task
-      Resource: ${SfSnsReportLambdaFunction.Arn}
-=======
->>>>>>> 7ad2649b
-      Catch:
-        - ErrorEquals:
-          - States.ALL
+            - States.ALL
           Next: WorkflowFailed
       End: true
     WorkflowFailed:
       Type: Fail
-      Cause: 'Workflow failed'+      Cause: "Workflow failed"