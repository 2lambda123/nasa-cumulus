--- conflicted
+++ resolved
@@ -22,9 +22,5 @@
     type = "public"
   }
 }
-<<<<<<< HEAD
-key_name      = "lauren"
-=======
 key_name         = "lauren"
->>>>>>> 256aed72
 archive_api_port = 8000