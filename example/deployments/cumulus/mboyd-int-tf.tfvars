--- conflicted
+++ resolved
@@ -6,13 +6,10 @@
 
 system_bucket     = "mboyd-int-tf-internal"
 buckets = {
-<<<<<<< HEAD
-=======
   glacier = {
     name = "cumulus-test-sandbox-orca-glacier"
     type = "glacier"
   },
->>>>>>> b16642a5
   internal = {
     name = "mboyd-int-tf-internal"
     type = "internal"
