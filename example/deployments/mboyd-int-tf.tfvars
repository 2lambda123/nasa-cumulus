prefix = "mboyd-int-tf"
<<<<<<< HEAD
key_name = "mboyd"
=======
key_name      = "mboyd"
archive_api_port = 8000
>>>>>>> 95dccd7d
<|MERGE_RESOLUTION|>--- conflicted
+++ resolved
@@ -1,7 +1,3 @@
 prefix = "mboyd-int-tf"
-<<<<<<< HEAD
-key_name = "mboyd"
-=======
 key_name      = "mboyd"
-archive_api_port = 8000
->>>>>>> 95dccd7d
+archive_api_port = 8000