
default:

  # test configuration starts
  test_configs:
    stackName: '{{stackName}}'
    bucket: '{{buckets.internal.name}}'
    public_bucket: '{{buckets.public.name}}'
    DISTRIBUTION_ENDPOINT: '{{api_distribution_url}}'
    ems_provider: CUMULUS
    esHost: '{{esHost}}'
    streamName: '{{stackName}}-testStream'
    cnmResponseStream: '{{stackName}}-cnmResponseStream'
    awsAccountId: '{{AWS_ACCOUNT_ID}}'
    awsRegion: us-east-1
    AsyncOperationsTable: '{{stackName}}-AsyncOperationsTable'
    asyncOperationRunnerRole: 'arn:aws:iam::{{AWS_ACCOUNT_ID}}:role/{{stackName}}-lambda-api-gateway'
    sqs_consumer_rate: 300
    IngestAndPublishGranule:
      IngestGranuleOutput:
        granules:
          - files:
            - bucket: '{{buckets.protected.name}}'
              filename: "s3://{{buckets.protected.name}}/MOD09GQ___006/2017/MOD/replace-me-granuleId.hdf"
            - bucket: '{{buckets.private.name}}'
              filename: "s3://{{buckets.private.name}}/MOD09GQ___006/MOD/replace-me-granuleId.hdf.met"
            - bucket: '{{buckets.public.name}}'
              filename: "s3://{{buckets.public.name}}/MOD09GQ___006/MOD/replace-me-granuleId_ndvi.jpg"
            - bucket: '{{buckets.protected-2.name}}'
              filename: "s3://{{buckets.protected-2.name}}/MOD09GQ___006/MOD/replace-me-granuleId.cmr.xml"
      IngestUMMGranuleOutput:
        granules:
          - files:
            - bucket: '{{buckets.protected.name}}'
              filename: "s3://{{buckets.protected.name}}/MOD09GQ___006/2016/MOD/replace-me-granuleId.hdf"
            - bucket: '{{buckets.private.name}}'
              filename: "s3://{{buckets.private.name}}/MOD09GQ___006/MOD/replace-me-granuleId.hdf.met"
            - bucket: '{{buckets.public.name}}'
              filename: "s3://{{buckets.public.name}}/MOD09GQ___006/MOD/replace-me-granuleId_ndvi.jpg"
            - bucket: '{{buckets.protected-2.name}}'
              filename: "s3://{{buckets.protected-2.name}}/MOD09GQ___006/MOD/replace-me-granuleId.cmr.json"
      SyncGranuleOutput:
        granules:
          - files:
            - bucket: '{{buckets.internal.name}}'
              filename: 's3://{{buckets.internal.name}}/file-staging/{{stackName}}/replace-me-collectionId/replace-me-granuleId.hdf'
              fileStagingDir: 'file-staging/{{stackName}}/replace-me-collectionId'
            - bucket: '{{buckets.internal.name}}'
              filename: 's3://{{buckets.internal.name}}/file-staging/{{stackName}}/replace-me-collectionId/replace-me-granuleId.hdf.met'
              fileStagingDir: 'file-staging/{{stackName}}/replace-me-collectionId'
            - bucket: '{{buckets.internal.name}}'
              filename: 's3://{{buckets.internal.name}}/file-staging/{{stackName}}/replace-me-collectionId/replace-me-granuleId_ndvi.jpg'
              fileStagingDir: 'file-staging/{{stackName}}/replace-me-collectionId'
    SyncGranule:
      granules:
        - files:
          - bucket: '{{buckets.internal.name}}'
            filename: 's3://{{buckets.internal.name}}/custom-staging-dir/{{stackName}}/replace-me-collectionId/replace-me-granuleId.hdf'
            fileStagingDir: 'custom-staging-dir/{{stackName}}/replace-me-collectionId'
          - bucket: '{{buckets.internal.name}}'
            filename: 's3://{{buckets.internal.name}}/custom-staging-dir/{{stackName}}/replace-me-collectionId/replace-me-granuleId.hdf.met'
            fileStagingDir: 'custom-staging-dir/{{stackName}}/replace-me-collectionId'
  # test configuration ends

  stackName: 'change-me'
  # stackNameNoDash: TestCumulusIntegration
  shared_data_bucket: cumulus-data-shared
  api_distribution_url: https://example.com/
  api_lambda_memory: 756
  params:
    - name: CmrPassword
      value: '{{CMR_PASSWORD}}'
    - name: DockerEmail
      value: '{{DOCKER_EMAIL}}'
    - name: DockerPassword
      value: '{{DOCKER_PASS}}'

  apiStage: dev

  vpc:
    vpcId: '{{VPC_ID}}'
    subnets:
      - '{{AWS_SUBNET}}'

  ecs:
    instanceType: t2.medium
    desiredInstances: 1
    availabilityZone: us-east-1b
    amiid: ami-a7a242da
    publicIp: true
    restartTasksOnDeploy: true
    docker:
      username: cumulususer
    services:
      EcsTaskHelloWorld:
        image: cumuluss/cumulus-ecs-task:1.2.3
        cpu: 400
        memory: 700
        count: 1
        envs:
          AWS_DEFAULT_REGION:
            function: Fn::Sub
            value: '${AWS::Region}'
        commands:
          - cumulus-ecs-task
          - '--activityArn'
          - function: Ref
            value: EcsTaskHelloWorldActivity
          - '--lambdaArn'
          - function: Ref
            value: HelloWorldLambdaFunction
        alarms:
          TaskCountHigh:
            alarm_description: 'There are more tasks running than the desired'
            comparison_operator: GreaterThanThreshold
            evaluation_periods: 1
            metric: MemoryUtilization
            statistic: SampleCount
            threshold: '{{ecs.services.EcsTaskHelloWorld.count}}'

  activities:
    - name: EcsTaskHelloWorld

  system_bucket: '{{buckets.internal.name}}'

  buckets:
    internal:
      name: cumulus-test-sandbox-internal
      type: internal
    private:
      name: cumulus-test-sandbox-private
      type: private
    protected:
      name: cumulus-test-sandbox-protected
      type: protected
    public:
      name: cumulus-test-sandbox-public
      type: public
    protected-2:
      name: cumulus-test-sandbox-protected-2
      type: protected
    shared:
      name: cumulus-data-shared
      type: shared

  cmr:
    username: '{{CMR_USERNAME}}'
    provider: CUMULUS
    clientId: 'cumulus-core-{{stackName}}'
    password: '{{CMR_PASSWORD}}'

  stepFunctions: !!files [
    'workflows/helloworld.yml',
    'workflows/cnm.yml',
    'workflows/errorsAndRetries.yml',
    'workflows/sips.yml',
    'workflows/ingestGranule.yml',
    'workflows/syncGranule.yml',
    'workflows/browseExample.yml'
  ]

  iams:
    ecsRoleArn: 'arn:aws:iam::{{AWS_ACCOUNT_ID}}:role/{{stackName}}-ecs'
    lambdaApiGatewayRoleArn: 'arn:aws:iam::{{AWS_ACCOUNT_ID}}:role/{{stackName}}-lambda-api-gateway'
    lambdaProcessingRoleArn: 'arn:aws:iam::{{AWS_ACCOUNT_ID}}:role/{{stackName}}-lambda-processing'
    stepRoleArn: 'arn:aws:iam::{{AWS_ACCOUNT_ID}}:role/{{stackName}}-steprole'
    instanceProfile: 'arn:aws:iam::{{AWS_ACCOUNT_ID}}:instance-profile/{{stackName}}-ecs'
    distributionRoleArn: 'arn:aws:iam::{{AWS_ACCOUNT_ID}}:role/{{stackName}}-distribution-api-lambda'
    scalingRoleArn: 'arn:aws:iam::{{AWS_ACCOUNT_ID}}:role/{{stackName}}-scaling-role'
    migrationRoleArn: 'arn:aws:iam::{{AWS_ACCOUNT_ID}}:role/{{stackName}}-migration-processing'

  sns:
    sftracker:
      subscriptions:
        2ndlambda:
          endpoint:
            function: Fn::GetAtt
            array:
              - SnsS3TestLambdaFunction
              - Arn
          protocol: lambda


  urs_url: https://uat.urs.earthdata.nasa.gov/ #make sure to include the trailing slash

    # if not specified the value of the apigateway backend endpoint is used
    # api_backend_url: https://apigateway-url-to-api-backend/ #make sure to include the trailing slash

    # if not specified the value of the apigateway distribution url is used
    # api_distribution_url: https://apigateway-url-to-distribution-app/ #make sure to include the trailing slash

  # URS users who should have access to the dashboard application.
  users:
    - username: aimeeb
    - username: jennyhliu
    - username: jnorton1
    - username: kbaynes
    - username: kkelly
    - username: kovarik
    - username: lfrederick
    - username: mhuffnagle2
    - username: pquinn1
    - username: menno.vandiermen
    - username: matthewsavoie
    - username: mboyd
    - username: jmcampbell


# ------------------------
# CUMULUS team deployments
# ------------------------
cumulus-from-npm:
  stackName: test-npm-integration # used by the integration repo
  stackNameNoDash: TestNpmIntegration

cumulus-from-source:
  stackName: test-src-integration # used by the cumulus repo
  stackNameNoDash: TestSourceIntegration

cumulus-from-pr:
  stackName: test-pr-integration # used by the PR
  stackNameNoDash: TestPrIntegration

cumulus-nightly:
  stackName: nightly # used by the nightly cron job
  stackNameNoDash: Nightly

cumulus-sit:
  stackName: cumulus-sit
  stackNameNoDash: cumulusSit

  buckets:
    internal:
      name: cumulus-sit-internal
      type: internal
    private:
      name: cumulus-sit-private
      type: private
    protected:
      name: cumulus-sit-protected
      type: protected
    public:
      name: cumulus-sit-public
      type: public
    protected-2:
      name: cumulus-sit-protected
      type: protected

# -------------------------------
# CUMULUS individual deployments.
# -------------------------------
aj:
  stackName: aj-integration
  stackNameNoDash: AjIntegration

aimee:
  stackName: aimee
  stackNameNoDash: aimee

lf:
  stackName: lf-cumulus
  stackNameNoDash: lfCumulus

  es:
    name: estest

  buckets:
    internal:
      name: lf-internal
      type: internal
    private:
      name: lf-private
      type: private
    protected:
      name: lf-protected
      type: protected
    public:
      name: lf-cumulus-public
      type: public
    protected-2:
      name: lf-protected-2
      type: protected

lf-int-test:
  stackName: lf-int-test
  stackNameNoDash: lfIntTest

  buckets:
    internal:
      name: lf-internal
      type: internal
    private:
      name: lf-private
      type: private
    protected:
      name: lf-protected
      type: protected
    public:
      name: lf-cumulus-public
      type: public
    protected-2:
      name: lf-protected-2
      type: protected

lf-sit:
  stackName: lf-sit
  stackNameNoDash: lfSit

  buckets:
    internal:
      name: lf-sit-internal
      type: internal
    private:
      name: lf-sit-private
      type: private
    protected:
      name: lf-sit-protected
      type: protected
    public:
      name: lf-sit-public
      type: public
    protected-2:
      name: lf-sit-protected
      type: protected

kk:
  stackName: kk-test
  stackNameNoDash: KkTest
  esHost: https://search-kk-test-es5-bk24w6blilunzp4fc4ma3xwtqu.us-east-1.es.amazonaws.com
  system_bucket: '{{stackName}}-internal'
  buckets:
    internal:
      name: '{{stackName}}-internal'
      type: internal
    private:
      name: '{{stackName}}-private'
      type: private
    protected:
      name: '{{stackName}}-protected'
      type: protected
    public:
      name: '{{stackName}}-public'
      type: public

mth:
  stackName: mth
  stackNameNoDash: Mth
  useWorkflowLambdaVersions: false
  buckets:
    internal:
      name: '{{stackName}}-internal'
      type: internal
    private:
      name: '{{stackName}}-private'
      type: private
    protected:
      name: '{{stackName}}-protected'
      type: protected
    protected-2:
      name: '{{stackName}}-protected'
      type: protected
    public:
      name: '{{stackName}}-public'
      type: public

jl:
  stackName: jl-test-integration
  stackNameNoDash: JlTestIntegration
  buckets:
    private:
      name: jl-test-integration-private
      type: private
    protected:
      name: jl-test-integration-protected
      type: protected
    public:
      name: jl-test-integration-public
      type: public
    protected-2:
      name: jl-test-integration-protected-2
      type: protected
    shared-2:
      name: rvl-internal
      type: shared

mhs2:
  prefix: mhs2
  stackName: mhs2
  stackNameNoDash: mhs2
  buckets:
    internal:
      name: mhs-internal
      type: internal
    private:
      name: mhs-private
      type: private
    protected:
      name: mhs-protected
      type: protected
    public:
      name: mhs-public
      type: public
    protected-2:
      name: mhs-protected-2
      type: protected
    shared:
      name: cumulus-data-shared
      type: shared
  api_distribution_url: '{{API_DISTRIBUTION_URL}}'
  system_bucket: '{{buckets.internal.name}}'

  users:
    - username: '{{EARTHDATA_LOGIN_USERNAME}}'

  AutoScalingPolicyConfiguration:
  GranulesTable:
    enableAutoScaling: false
  FilesTable:
    enableAutoScaling: false

gitc:
  prefix: {{PREFIX}}
  stackName: {{stackName}}
  stackNameNoDash: {{stackNameNoDash}}

  iams:
    ecsRoleArn: 'arn:aws:iam::{{AWS_ACCOUNT_ID}}:role/{{PREFIX}}-ecs'
    lambdaApiGatewayRoleArn: 'arn:aws:iam::{{AWS_ACCOUNT_ID}}:role/{{PREFIX}}-lambda-api-gateway'
    lambdaProcessingRoleArn: 'arn:aws:iam::{{AWS_ACCOUNT_ID}}:role/{{PREFIX}}-lambda-processing'
    stepRoleArn: 'arn:aws:iam::{{AWS_ACCOUNT_ID}}:role/{{PREFIX}}-steprole'
    instanceProfile: 'arn:aws:iam::{{AWS_ACCOUNT_ID}}:instance-profile/{{PREFIX}}-ecs'
    distributionRoleArn: 'arn:aws:iam::{{AWS_ACCOUNT_ID}}:role/{{PREFIX}}-distribution-api-lambda'

  buckets:
    internal:
      name: '{{PREFIX}}-internal'
      type: internal
    private:
      name: '{{PREFIX}}-private'
      type: private
    protected:
      name: '{{PREFIX}}-protected'
      type: protected
    public:
      name: '{{PREFIX}}-public'
      type: public
    protected-2:
      name: '{{PREFIX}}-protected-2'
      type: protected
    shared:
      name: '{{PREFIX}}-data-shared'
      type: shared
  api_distribution_url: '{{API_DISTRIBUTION_URL}}'
  system_bucket: '{{buckets.internal.name}}'

  users:
    - username: '{{EARTHDATA_LOGIN_USERNAME}}'

  AutoScalingPolicyConfiguration:
  GranulesTable:
    enableAutoScaling: false
  FilesTable:
    enableAutoScaling: false

mvd:
  stackName: mvd
  stackNameNoDash: mvd
  buckets:
    internal:
      name: '{{stackName}}-internal'
      type: internal
  bucket: '{{stackName}}-internal'

mvd-dev:
  stackName: mvd-dev
  stackNameNoDash: mvdDev
  buckets:
    internal:
      name: 'mvd-internal'
      type: internal
  bucket: 'mvd-internal'

jc:
  stackName: jc
  stackNameNoDash: jc
  ecs:
    services:
      EcsTaskHelloWorld:
<<<<<<< HEAD
        image: '{{ECR_TEST_IMAGE_ARN}}'
=======
        image: '{{ECR_TESTING_IMAGE_ARN}}'
>>>>>>> 4c22b72d
        cpu: 400
        memory: 700
        count: 1
        envs:
          AWS_DEFAULT_REGION:
            function: Fn::Sub
            value: '${AWS::Region}'
        commands:
          - cumulus-ecs-task
          - '--activityArn'
          - function: Ref
            value: EcsTaskHelloWorldActivity
          - '--lambdaArn'
          - function: Ref
            value: HelloWorldLambdaFunction
    docker:
      username: cumulususer
      registry: ecr

mhs:
  stackName: mhs
  stackNameNoDash: mhs

mhs3:
  stackName: mhs3
  stackNameNoDash: mhs3
  buckets:
    internal:
      name: mhs3-internal
      type: internal
    private:
      name: mhs3-private
      type: private
    protected:
      name: mhs3-protected
      type: protected
    public:
      name: mhs3-public
      type: public
    protected-2:
      name: mhs3-protected-2
      type: protected
    shared:
      name: cumulus-data-shared
      type: shared
  api_distribution_url: '{{API_DISTRIBUTION_URL}}'

jk:
  stackName: jk
  stackNameNoDash: jk

jk2:
  stackName: jk2
  stackNameNoDash: jk2

mboyd-test:
  stackName: mboyd-test
  stackNameNoDash: mboydTest

mboyd-int:
  stackName: mboyd-int
  stackNameNoDash: mboydInt

pq:
  stackName: pq
  stackNameNoDash: pq<|MERGE_RESOLUTION|>--- conflicted
+++ resolved
@@ -486,11 +486,7 @@
   ecs:
     services:
       EcsTaskHelloWorld:
-<<<<<<< HEAD
-        image: '{{ECR_TEST_IMAGE_ARN}}'
-=======
         image: '{{ECR_TESTING_IMAGE_ARN}}'
->>>>>>> 4c22b72d
         cpu: 400
         memory: 700
         count: 1
