HelloWorld:
  handler: index.handler
  timeout: 300
  memory: 256
  source: 'node_modules/@cumulus/hello-world/dist/'
  useMessageAdapter: true

DiscoverGranules:
  handler: index.handler
  timeout: 300
  memory: 512
  source: 'node_modules/@cumulus/discover-granules/dist/'
  useMessageAdapter: true
  launchInVpc: true

DiscoverGranulesNoVpc:
  handler: index.handler
  timeout: 300
  memory: 512
  source: 'node_modules/@cumulus/discover-granules/dist/'
  useMessageAdapter: true

DiscoverPdrs:
  handler: index.handler
  timeout: 300
  source: 'node_modules/@cumulus/discover-pdrs/dist/'
  useMessageAdapter: true
  logToElasticSearch: true

MoveGranules:
  handler: index.handler
  timeout: 300
  source: 'node_modules/@cumulus/move-granules/dist/'
  useMessageAdapter: true

QueuePdrs:
  handler: index.handler
  timeout: 300
  source: 'node_modules/@cumulus/queue-pdrs/dist/'
  useMessageAdapter: true
  logToElasticSearch: true

ParsePdr:
  handler: index.handler
  timeout: 300
  source: 'node_modules/@cumulus/parse-pdr/dist/'
  useMessageAdapter: true
  logToElasticSearch: true

PdrStatusCheck:
  handler: index.handler
  timeout: 300
  source: 'node_modules/@cumulus/pdr-status-check/dist/'
  useMessageAdapter: true

PostToCmr:
  handler: index.handler
  timeout: 300
  memory: 256
  logToElasticSearch: true
  source: 'node_modules/@cumulus/post-to-cmr/dist/'
  useMessageAdapter: true
  envs:
    internal: '{{buckets.internal.name}}'

QueueGranules:
  handler: index.handler
  timeout: 300
  source: 'node_modules/@cumulus/queue-granules/dist/'
  useMessageAdapter: true

SfSnsReport:
  handler: index.handler
  timeout: 300
  source: 'node_modules/@cumulus/sf-sns-report/dist'
  useMessageAdapter: true

SyncGranule:
  handler: index.handler
  timeout: 300
  logToElasticSearch: true
  source: 'node_modules/@cumulus/sync-granule/dist/'
  useMessageAdapter: true
  launchInVpc: true

SyncGranuleNoVpc:
  handler: index.handler
  timeout: 300
  logToElasticSearch: true
  source: 'node_modules/@cumulus/sync-granule/dist/'
  useMessageAdapter: true

S3AccessTest:
  handler: index.handler
  source: 'lambdas/s3AccessTest/'

FakeProcessing:
  handler: index.handler
  source: 'node_modules/@cumulus/test-processing/dist/'
  useMessageAdapter: true

ModisProcessing:
  handler: lambda_handler.handler
  timeout: 300
  s3Source:
    bucket: '{{shared_data_bucket}}'
    key: deploy/cumulus-process/modis/0.5.2.zip
  runtime: python2.7

InRegionS3Policy:
   handler: index.inRegionS3Policy
   memory: 256
   timeout: 300
   source: 'node_modules/@cumulus/api/dist/'

SnsS3Test:
  handler: index.handler
  source: 'lambdas/snsS3Test/'

CNMToCMA:
  handler: 'gov.nasa.cumulus.CnmToGranuleHandler::handleRequestStreams'
  timeout: 300
  runtime: java8
  memory: 128
  s3Source:
    bucket: '{{buckets.shared.name}}'
    key: 'daacs/podaac/cnmToGranule-1532625517.zip'
  useMessageAdapter: false
  launchInVpc: true

CnmResponse:
  handler: 'gov.nasa.cumulus.CNMResponse::handleRequestStreams'
  timeout: 300
  useMessageAdapter: false
  runtime: java8
  memory: 256
  s3Source:
    bucket: '{{buckets.shared.name}}'
    key: 'daacs/podaac/cnmResponse-1532633768.zip'
<<<<<<< HEAD
  launchInVpc: true
=======
  launchInVpc: true

WaitForDeployment:
  handler: index.handler
  source: 'lambdas/waitForDeploy/'
>>>>>>> dcffabe0
<|MERGE_RESOLUTION|>--- conflicted
+++ resolved
@@ -137,12 +137,8 @@
   s3Source:
     bucket: '{{buckets.shared.name}}'
     key: 'daacs/podaac/cnmResponse-1532633768.zip'
-<<<<<<< HEAD
-  launchInVpc: true
-=======
   launchInVpc: true
 
 WaitForDeployment:
   handler: index.handler
-  source: 'lambdas/waitForDeploy/'
->>>>>>> dcffabe0
+  source: 'lambdas/waitForDeploy/'