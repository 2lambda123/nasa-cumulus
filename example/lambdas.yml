--- conflicted
+++ resolved
@@ -128,11 +128,6 @@
   useMessageAdapter: false
   launchInVpc: true
 
-<<<<<<< HEAD
-WaitForDeployment:
-  handler: index.handler
-  source: 'lambdas/waitForDeploy/'
-=======
 CnmResponse:
   handler: 'gov.nasa.cumulus.CNMResponse::handleRequestStreams'
   timeout: 300
@@ -143,4 +138,7 @@
     bucket: '{{buckets.shared.name}}'
     key: 'daacs/podaac/cnmResponse-1.0.zip'
   launchInVpc: true
->>>>>>> 60643b1e
+
+WaitForDeployment:
+  handler: index.handler
+  source: 'lambdas/waitForDeploy/'