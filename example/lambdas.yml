CNMToCMA:
  handler: 'gov.nasa.cumulus.CnmToGranuleHandler::handleRequestStreams'
  timeout: 300
  runtime: java8
  memory: 128
  s3Source:
    bucket: '{{buckets.shared.name}}'
    key: daacs/podaac/cnmToGranule-1532625517.zip
  useMessageAdapter: false
  launchInVpc: true
CnmResponse:
  handler: 'gov.nasa.cumulus.CNMResponse::handleRequestStreams'
  timeout: 300
  useMessageAdapter: false
  runtime: java8
  memory: 256
  s3Source:
    bucket: '{{buckets.shared.name}}'
    key: daacs/podaac/cnmResponse-1532633768.zip
  launchInVpc: true
DiscoverGranules:
  handler: index.handler
  timeout: 300
  memory: 512
  source: node_modules/@cumulus/discover-granules/dist/
  useMessageAdapter: true
  launchInVpc: true
DiscoverGranulesNoVpc:
  handler: index.handler
  timeout: 300
  memory: 512
  source: node_modules/@cumulus/discover-granules/dist/
  useMessageAdapter: true
DiscoverPdrs:
  handler: index.handler
  timeout: 300
  source: node_modules/@cumulus/discover-pdrs/dist/
  useMessageAdapter: true
  logToElasticSearch: true
FakeProcessing:
  handler: index.handler
  source: node_modules/@cumulus/test-processing/dist/
  useMessageAdapter: true
HelloWorld:
  handler: index.handler
  timeout: 300
  memory: 256
  source: node_modules/@cumulus/hello-world/dist/
  useMessageAdapter: true
InRegionS3Policy:
  handler: index.inRegionS3Policy
  memory: 256
  timeout: 300
  source: node_modules/@cumulus/api/dist/
ModisProcessing:
  handler: lambda_handler.handler
  timeout: 300
  s3Source:
    bucket: '{{shared_data_bucket}}'
    key: deploy/cumulus-process/modis/0.5.2.zip
  runtime: python2.7
MoveGranules:
  handler: index.handler
  timeout: 300
  source: node_modules/@cumulus/move-granules/dist/
  useMessageAdapter: true
QueuePdrs:
  handler: index.handler
  timeout: 300
  source: node_modules/@cumulus/queue-pdrs/dist/
  useMessageAdapter: true
  logToElasticSearch: true
ParsePdr:
  handler: index.handler
  timeout: 300
  source: node_modules/@cumulus/parse-pdr/dist/
  useMessageAdapter: true
  logToElasticSearch: true
PdrStatusCheck:
  handler: index.handler
  timeout: 300
  source: node_modules/@cumulus/pdr-status-check/dist/
  useMessageAdapter: true
PostToCmr:
  handler: index.handler
  timeout: 300
  memory: 256
  logToElasticSearch: true
  source: node_modules/@cumulus/post-to-cmr/dist/
  useMessageAdapter: true
  envs:
    internal: '{{buckets.internal.name}}'
QueueGranules:
  handler: index.handler
  timeout: 300
  source: node_modules/@cumulus/queue-granules/dist/
  useMessageAdapter: true
SfSnsReport:
  handler: index.handler
  timeout: 300
  source: node_modules/@cumulus/sf-sns-report/dist
  useMessageAdapter: true
SyncGranule:
  handler: index.handler
  timeout: 300
  logToElasticSearch: true
  source: node_modules/@cumulus/sync-granule/dist/
  useMessageAdapter: true
  launchInVpc: true
<<<<<<< HEAD
  envs:
    internal: '{{buckets.internal.name}}'

=======
>>>>>>> c5fd39e4
SyncGranuleNoVpc:
  handler: index.handler
  timeout: 300
  logToElasticSearch: true
  source: node_modules/@cumulus/sync-granule/dist/
  useMessageAdapter: true
S3AccessTest:
  handler: index.handler
  source: lambdas/s3AccessTest/
SnsS3Test:
  handler: index.handler
  source: lambdas/snsS3Test/
WaitForDeployment:
  handler: index.handler
  source: lambdas/waitForDeploy/
VersionUpTest:
  handler: index.handler
  memory: 128
  source: lambdas/versionUpTest<|MERGE_RESOLUTION|>--- conflicted
+++ resolved
@@ -107,12 +107,9 @@
   source: node_modules/@cumulus/sync-granule/dist/
   useMessageAdapter: true
   launchInVpc: true
-<<<<<<< HEAD
   envs:
     internal: '{{buckets.internal.name}}'
 
-=======
->>>>>>> c5fd39e4
 SyncGranuleNoVpc:
   handler: index.handler
   timeout: 300
