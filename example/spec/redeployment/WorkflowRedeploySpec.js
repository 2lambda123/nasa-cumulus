'use strict';

const fs = require('fs');
const { promisify } = require('util');

const {
  buildAndStartWorkflow,
  waitForCompletedExecution,
  api: apiTestUtils
} = require('@cumulus/integration-tests');

const {
  loadConfig,
  redeploy
} = require('../helpers/testUtils');

const { restoreConfigYml } = require('../helpers/configUtils');

const {
  removeWorkflow,
  removeTaskFromWorkflow
} = require('../helpers/workflowUtils');

const workflowsYmlFile = './workflows.yml';
const workflowsYmlCopyFile = './workflowsCopy.yml';
const config = loadConfig();

const promisedFileCopy = promisify(fs.copyFile);

describe('When a workflow', () => {
  beforeAll(() => promisedFileCopy(workflowsYmlFile, workflowsYmlCopyFile));

<<<<<<< HEAD
  afterAll(async () => {
    // Restore workflow yml to original and redeploy for next time tests are run
    restoreConfigYml(workflowsYmlFile, workflowsYmlCopyFile);
    await redeploy(config);
  });
=======
  afterAll(
    async () => {
      // Restore workflows.yml to original and redeploy for next time tests are run
      restoreConfigYml(workflowsYmlFile, workflowsYmlCopyFile);

      console.log('Starting redeploy() in afterAll'); // Debugging intermittent test failures
      await redeploy(config);
      console.log('Finished redeploy() in afterAll'); // Debugging intermittent test failures
    },
    15 * 60 * 1000 // Timeout after 15 minutes
  );
>>>>>>> 28061c0a

  describe('is updated and deployed during a workflow execution', () => {
    let workflowExecutionArn = null;
    let workflowStatus = null;

    beforeAll(
      async () => {
        // Kick off the workflow, don't wait for completion
        console.log('Starting buildAndStartWorkflow() in beforeAll() A'); // Debugging intermittent test failures
        workflowExecutionArn = await buildAndStartWorkflow(
          config.stackName,
          config.bucket,
          'WaitForDeployWorkflow'
        );
        console.log('Finished buildAndStartWorkflow() in beforeAll() A'); // Debugging intermittent test failures

        removeTaskFromWorkflow('WaitForDeployWorkflow', 'HelloWorld', workflowsYmlFile);

        console.log('Starting redeploy() in beforeAll() A'); // Debugging intermittent test failures
        await redeploy(config);
        console.log('Finished redeploy() in beforeAll() A'); // Debugging intermittent test failures

        console.log('Starting waitForCompletedExecution() in beforeAll() A'); // Debugging intermittent test failures
        workflowStatus = await waitForCompletedExecution(workflowExecutionArn);
        console.log('Finished waitForCompletedExecution() in beforeAll() A'); // Debugging intermittent test failures
      },
      15 * 60 * 1000 // Timeout after 15 minutes
    );

    it('the workflow executes successfully', () => {
      expect(workflowStatus).toEqual('SUCCEEDED');
    });

    describe('When querying the workflow via the API', () => {
      let executionStatus;

      beforeAll(async () => {
        executionStatus = await apiTestUtils.getExecutionStatus({
          prefix: config.stackName,
          arn: workflowExecutionArn
        });
      });

      it('the execution is returned', () => {
        expect(executionStatus.execution).toBeTruthy();
        expect(executionStatus.execution.executionArn).toEqual(workflowExecutionArn);
      });

      it('the execution steps show the original workflow steps', () => {
        const helloWorldScheduledEvents = executionStatus.executionHistory.events.filter((event) =>
          event.type === 'LambdaFunctionScheduled'
            && event.resource.includes('HelloWorld'));

        expect(helloWorldScheduledEvents.length).toEqual(1);
      });
    });
  });

  describe('is removed and deployed during a workflow execution', () => {
    let workflowExecutionArn = null;
    let workflowStatus = null;

    beforeAll(
      async () => {
        // Kick off the workflow, don't wait for completion
        console.log('Starting buildAndStartWorkflow() in beforeAll() B'); // Debugging intermittent test failures
        workflowExecutionArn = await buildAndStartWorkflow(
          config.stackName,
          config.bucket,
          'WaitForDeployWorkflow'
        );
        console.log('Finished buildAndStartWorkflow() in beforeAll() B'); // Debugging intermittent test failures

        // Remove the WaitForDeployWorkflow workflow from workflows.yml
        removeWorkflow('WaitForDeployWorkflow', workflowsYmlFile);

        console.log('Starting redeploy() in beforeAll() B'); // Debugging intermittent test failures
        await redeploy(config);
        console.log('Finished redeploy() in beforeAll() B'); // Debugging intermittent test failures

        // Wait for the execution to reach a non-RUNNING state
        console.log('Starting waitForCompletedExecution() in beforeAll() B'); // Debugging intermittent test failures
        await waitForCompletedExecution(workflowExecutionArn);
        console.log('Finished waitForCompletedExecution() in beforeAll() B'); // Debugging intermittent test failures

        console.log('Starting apiTestUtils.getExecution() in beforeAll() B'); // Debugging intermittent test failures
        workflowStatus = await apiTestUtils.getExecution({
          prefix: config.stackName,
          arn: workflowExecutionArn
        });
        console.log('Finished apiTestUtils.getExecution() in beforeAll() B'); // Debugging intermittent test failures
      },
      15 * 60 * 1000 // Timeout after 15 minutes
    );

    it('the workflow has executed successfully and is returned when querying the API', () => {
      expect(workflowStatus).toBeTruthy();
      expect(workflowStatus.arn).toEqual(workflowExecutionArn);
      expect(workflowStatus.status).toEqual('completed');
    });
  });
});<|MERGE_RESOLUTION|>--- conflicted
+++ resolved
@@ -30,13 +30,6 @@
 describe('When a workflow', () => {
   beforeAll(() => promisedFileCopy(workflowsYmlFile, workflowsYmlCopyFile));
 
-<<<<<<< HEAD
-  afterAll(async () => {
-    // Restore workflow yml to original and redeploy for next time tests are run
-    restoreConfigYml(workflowsYmlFile, workflowsYmlCopyFile);
-    await redeploy(config);
-  });
-=======
   afterAll(
     async () => {
       // Restore workflows.yml to original and redeploy for next time tests are run
@@ -48,7 +41,6 @@
     },
     15 * 60 * 1000 // Timeout after 15 minutes
   );
->>>>>>> 28061c0a
 
   describe('is updated and deployed during a workflow execution', () => {
     let workflowExecutionArn = null;
