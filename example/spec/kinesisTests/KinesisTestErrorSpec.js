'use strict';

const {
  aws: { deleteSQSMessage },
  testUtils: { randomString },
  stringUtils: { globalReplace }
} = require('@cumulus/common');

const {
  addRules,
  deleteRules,
  addProviders,
  cleanupProviders,
  addCollections,
  cleanupCollections,
  rulesList
} = require('@cumulus/integration-tests');

const {
  createOrUseTestStream,
  deleteTestStream,
  getStreamStatus,
  kinesisEventFromSqsMessage,
  putRecordOnStream,
  tryCatchExit,
  waitForActiveStream,
  waitForQueuedRecord
} = require('../helpers/kinesisHelpers');

const {
  loadConfig,
  createTimestampedTestId,
  createTestSuffix,
  createTestDataPath
} = require('../helpers/testUtils');

const testConfig = loadConfig();
const testId = createTimestampedTestId(testConfig.stackName, 'KinesisTestError');
const testSuffix = createTestSuffix(testId);
const testDataFolder = createTestDataPath(testId);
const ruleSuffix = globalReplace(testSuffix, '-', '_');

const record = require('./data/records/L2_HR_PIXC_product_0001-of-4154.json');
record.product.files[0].uri = globalReplace(record.product.files[0].uri, 'cumulus-test-data/pdrs', testDataFolder);
record.provider += testSuffix;
record.collection += testSuffix;

const ruleDirectory = './spec/kinesisTests/data/rules';
const ruleOverride = {
  name: `L2_HR_PIXC_kinesisRule${ruleSuffix}`,
  collection: {
    name: record.collection,
    version: '000'
  },
  provider: record.provider
};

describe('The kinesisConsumer receives a bad record.', () => {
  const providersDir = './data/providers/PODAAC_SWOT/';
  const collectionsDir = './data/collections/L2_HR_PIXC-000/';

  const testRecordIdentifier = randomString();
  record.identifier = testRecordIdentifier;
  const badRecord = { ...record };
  delete badRecord.collection;

  const streamName = `${testId}-KinesisTestErrorStream`;
  testConfig.streamName = streamName;
  const failureSqsUrl = `https://sqs.${testConfig.awsRegion}.amazonaws.com/${testConfig.awsAccountId}/${testConfig.stackName}-kinesisFailure`;

  async function cleanUp() {
    if (this.ReceiptHandle) {
      console.log('Delete the Record from the queue.');
      await deleteSQSMessage(failureSqsUrl, this.ReceiptHandle);
    }
    console.log('\nDeleting kinesisRule');
    const rules = await rulesList(testConfig.stackName, testConfig.bucket, ruleDirectory);
    await deleteRules(testConfig.stackName, testConfig.bucket, rules);
    console.log(`\nDeleting testStream '${streamName}'`);
    await deleteTestStream(streamName);
    jasmine.DEFAULT_TIMEOUT_INTERVAL = this.defaultTimeout;
  }

  beforeAll(async () => {
    // populate collections, providers and test data
    await Promise.all([
      addCollections(testConfig.stackName, testConfig.bucket, collectionsDir, testSuffix),
      addProviders(testConfig.stackName, testConfig.bucket, providersDir, testConfig.bucket, testSuffix)
    ]);
    this.defaultTimeout = jasmine.DEFAULT_TIMEOUT_INTERVAL;
    jasmine.DEFAULT_TIMEOUT_INTERVAL = 10 * 60 * 1000;
    this.maxNumberElapsedPeriods = jasmine.DEFAULT_TIMEOUT_INTERVAL / 5000;
    await tryCatchExit(cleanUp.bind(this), async () => {
      await createOrUseTestStream(streamName);
      console.log(`\nWaiting for active streams: '${streamName}'.`);
      await waitForActiveStream(streamName);
      console.log('\nSetting up kinesisRule');
      await addRules(testConfig, ruleDirectory, ruleOverride);
      console.log(`\nDropping record onto  ${streamName}, testRecordIdentifier: ${testRecordIdentifier}.`);
      await putRecordOnStream(streamName, badRecord);
    });
  });

  afterAll(async () => {
    try {
      await cleanUp.bind(this)();
    }
    catch (e) {
      console.log(`Cleanup Failed ${e}`);
    }
<<<<<<< HEAD
    console.log(`\nDeleting ${ruleOverride.name}`);
    const rules = await rulesList(testConfig.stackName, testConfig.bucket, ruleDirectory);
    // clean up stack state added by test
    await Promise.all([
      cleanupCollections(testConfig.stackName, testConfig.bucket, collectionsDir, testSuffix),
      cleanupProviders(testConfig.stackName, testConfig.bucket, providersDir, testSuffix),
      deleteRules(testConfig.stackName, testConfig.bucket, rules, ruleSuffix)
    ]);
    console.log(`\nDeleting testStream '${streamName}'`);
    await deleteTestStream(streamName);
    jasmine.DEFAULT_TIMEOUT_INTERVAL = this.defaultTimeout;
=======
>>>>>>> 77d3610d
  });

  it('Prepares a kinesis stream for integration tests.', async () => {
    expect(await getStreamStatus(streamName)).toBe('ACTIVE');
  });

  it('Eventually puts the bad record on the failure queue.', async () => {
    console.log('\nWait for minimum duration of failure process ~3min');
    console.log('\nWait for record on:', failureSqsUrl);
    const queuedRecord = await waitForQueuedRecord(testRecordIdentifier, failureSqsUrl, this.maxNumberElapsedPeriods);
    this.ReceiptHandle = queuedRecord.ReceiptHandle;
    const queuedKinesisEvent = kinesisEventFromSqsMessage(queuedRecord);
    expect(queuedKinesisEvent).toEqual(badRecord);
  });
});<|MERGE_RESOLUTION|>--- conflicted
+++ resolved
@@ -73,9 +73,14 @@
       console.log('Delete the Record from the queue.');
       await deleteSQSMessage(failureSqsUrl, this.ReceiptHandle);
     }
-    console.log('\nDeleting kinesisRule');
+    console.log(`\nDeleting ${ruleOverride.name}`);
     const rules = await rulesList(testConfig.stackName, testConfig.bucket, ruleDirectory);
-    await deleteRules(testConfig.stackName, testConfig.bucket, rules);
+    // clean up stack state added by test
+    await Promise.all([
+      cleanupCollections(testConfig.stackName, testConfig.bucket, collectionsDir, testSuffix),
+      cleanupProviders(testConfig.stackName, testConfig.bucket, providersDir, testSuffix),
+      deleteRules(testConfig.stackName, testConfig.bucket, rules, ruleSuffix)
+    ]);
     console.log(`\nDeleting testStream '${streamName}'`);
     await deleteTestStream(streamName);
     jasmine.DEFAULT_TIMEOUT_INTERVAL = this.defaultTimeout;
@@ -108,20 +113,6 @@
     catch (e) {
       console.log(`Cleanup Failed ${e}`);
     }
-<<<<<<< HEAD
-    console.log(`\nDeleting ${ruleOverride.name}`);
-    const rules = await rulesList(testConfig.stackName, testConfig.bucket, ruleDirectory);
-    // clean up stack state added by test
-    await Promise.all([
-      cleanupCollections(testConfig.stackName, testConfig.bucket, collectionsDir, testSuffix),
-      cleanupProviders(testConfig.stackName, testConfig.bucket, providersDir, testSuffix),
-      deleteRules(testConfig.stackName, testConfig.bucket, rules, ruleSuffix)
-    ]);
-    console.log(`\nDeleting testStream '${streamName}'`);
-    await deleteTestStream(streamName);
-    jasmine.DEFAULT_TIMEOUT_INTERVAL = this.defaultTimeout;
-=======
->>>>>>> 77d3610d
   });
 
   it('Prepares a kinesis stream for integration tests.', async () => {
