--- conflicted
+++ resolved
@@ -118,23 +118,11 @@
     });
   });
 
-<<<<<<< HEAD
   describe('Successful exection', () => {
     beforeAll(async () => {
       await tryCatchExit(async () => {
         console.log(`Dropping record onto  ${streamName}.`);
         await putRecordOnStream(streamName, record);
-=======
-      console.log(`Dropping record onto  ${streamName}. recordIdentifier: ${recordIdentifier}.`);
-      await putRecordOnStream(streamName, record);
-
-      console.log(`Fetching shard iterator for response stream  '${cnmResponseStreamName}'.`);
-      // get shard iterator for the response stream so we can process any new records sent to it
-      responseStreamShardIterator = await getShardIterator(cnmResponseStreamName);
-
-      console.log(`Waiting for step function to start...`);
-      this.workflowExecution = await waitForTestSfStarted(recordIdentifier, maxWaitTime);
->>>>>>> 7a2f49be
 
         console.log(`Fetching shard iterator for response stream  '${cnmResponseStreamName}'.`);
         // get shard iterator for the response stream so we can process any new records sent to it
@@ -149,13 +137,8 @@
       });
     });
 
-<<<<<<< HEAD
     it('executes successfully', () => {
       expect(executionStatus).toEqual('SUCCEEDED');
-=======
-    it('outputs the expected translate payload', () => {
-      expect(this.lambdaOutput.payload).toEqual(expectedTranslatePayload);
->>>>>>> 7a2f49be
     });
 
     describe('the TranslateMessage Lambda', () => {
@@ -163,7 +146,7 @@
         this.lambdaOutput = await lambdaStep.getStepOutput(this.workflowExecution.executionArn, 'CNMToCMA');
       });
 
-      it('outputs the granules object', () => {
+      it('outputs the expectedTranslatePayload object', () => {
         expect(this.lambdaOutput.payload).toEqual(expectedTranslatePayload);
       });
     });
@@ -233,15 +216,13 @@
       expect(executionStatus).toEqual('FAILED');
     });
 
-<<<<<<< HEAD
     it('sends the error to the CnmResponse task', async () => {
       const CnmResponseInput = await lambdaStep.getStepInput(this.workflowExecution.executionArn, 'CnmResponse');
       expect(CnmResponseInput.exception.Error).toEqual('cumulus_message_adapter.message_parser.MessageAdapterException');
       expect(JSON.parse(CnmResponseInput.exception.Cause).errorMessage).toMatch(/An error occurred in the Cumulus Message Adapter: .+/);
-=======
+
     it('outputs an empty object', () => {
       expect(this.lambdaOutput.payload).toEqual({});
->>>>>>> 7a2f49be
     });
 
     it('writes a failure message to the response stream', async () => {
