--- conflicted
+++ resolved
@@ -61,14 +61,8 @@
         kesClass: 'node_modules/@cumulus/deployment/app/kes.js',
         kesFolder: 'test_app_override'
       });
-<<<<<<< HEAD
       cloudFormation = loadYmlFile('test_app_override/cloudformation.yml');
-    }
-    finally {
-=======
-      stackDescription = await cf().describeStacks({ StackName: config.stackName }).promise();
-    } finally {
->>>>>>> c659913f
+    } finally { 
       await fs.remove('test_app_override');
     }
   });
