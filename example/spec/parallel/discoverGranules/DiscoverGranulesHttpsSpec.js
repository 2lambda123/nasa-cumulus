--- conflicted
+++ resolved
@@ -1,9 +1,6 @@
 const { deleteProvider } = require('@cumulus/api-client/providers');
-<<<<<<< HEAD
 const { Execution } = require('@cumulus/api/models');
-=======
 const { deleteExecution } = require('@cumulus/api-client/executions');
->>>>>>> bbc22187
 const { LambdaStep } = require('@cumulus/integration-tests/sfnStep');
 const {
   addCollections,
@@ -76,20 +73,17 @@
 
   afterAll(async () => {
     // clean up stack state added by test
-<<<<<<< HEAD
     await Promise.all(discoverGranulesLambdaOutput.payload.granules.map(
       (granule) => granulesApiTestUtils.deleteGranule({
         prefix: config.stackName,
         granuleId: granule.granuleId,
       })
     ));
-=======
     await Promise.all(ingestGranuleWorkflowArns.map((executionArn) =>
       deleteExecution({ prefix: config.stackName, executionArn })));
 
     await deleteExecution({ prefix: config.stackName, executionArn: httpsWorkflowExecutionArn });
 
->>>>>>> bbc22187
     await Promise.all([
       cleanupCollections(config.stackName, config.bucket, collectionsDir, testSuffix),
       deleteProvider({ prefix: config.stackName, providerId: provider.id }),
@@ -185,13 +179,6 @@
     });
 
     describe('SyncGranule lambda function', () => {
-<<<<<<< HEAD
-      it('outputs the expected granule', async () => {
-        lambdaOutput = await lambdaStep.getStepOutput(
-          ingestGranuleWorkflowArn,
-=======
-      let lambdaOutput;
-
       afterAll(async () => {
         await Promise.all(lambdaOutput.payload.granules.map(
           (granule) => granulesApiTestUtils.deleteGranule({
@@ -201,10 +188,9 @@
         ));
       });
 
-      it('outputs 1 granule', async () => {
+      it('outputs the expected granule', async () => {
         lambdaOutput = await lambdaStep.getStepOutput(
           ingestGranuleWorkflowArns[0],
->>>>>>> bbc22187
           'SyncGranule'
         );
         expect(lambdaOutput.payload.granules[0].granuleId).toEqual('granule-1');
