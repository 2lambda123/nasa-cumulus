--- conflicted
+++ resolved
@@ -183,11 +183,7 @@
 
   it('has the expected backup information', () => {
     if (beforeAllFailed) fail('beforeAll() failed');
-<<<<<<< HEAD
-    const backupStatus = JSON.parse(lzardsBackupOutput.Payload).meta.backupStatus;
-=======
     const backupStatus = JSON.parse(new TextDecoder('utf-8').decode(lzardsBackupOutput.Payload)).meta.backupStatus;
->>>>>>> d2f030f1
     console.log(`backupStatus: ${JSON.stringify(backupStatus)}`);
     expect(backupStatus[0].status).toBe('COMPLETED');
     expect(backupStatus[0].statusCode).toBe(201);
