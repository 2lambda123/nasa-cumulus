--- conflicted
+++ resolved
@@ -346,11 +346,7 @@
       const { Policy } = await lambda().getPolicy({ FunctionName: consumerName }).promise();
       const { Statement } = JSON.parse(Policy);
       expect(await getNumberOfTopicSubscriptions(newTopicArn)).toBeGreaterThan(0);
-<<<<<<< HEAD
-      expect(Statement.some((s) => s.Sid === expectedStatementId)).toBeTrue();
-=======
       expect(Statement.some((s) => s.Sid === getSnsTriggerPermissionId(putRule))).toBeTrue();
->>>>>>> cf1bb695
     });
   });
 
