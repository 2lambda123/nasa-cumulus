--- conflicted
+++ resolved
@@ -30,15 +30,10 @@
 const { loadConfig } = require('../../helpers/testUtils');
 
 describe('The Granules API', () => {
-<<<<<<< HEAD
-  let beforeAllFailed = false;
-=======
   let beforeAllError;
   let config;
->>>>>>> 10b52df0
   let collection;
   let collectionId;
-  let config;
   let discoveredGranule;
   let executionRecord;
   let granuleFile;
@@ -150,7 +145,7 @@
     });
 
     it('publishes a record to the granules reporting SNS topic upon granule creation', async () => {
-      if (beforeAllFailed) {
+      if (beforeAllError) {
         fail('beforeAll() failed');
       } else {
         const granuleKey = `${config.stackName}/test-output/${granuleId}-${discoveredGranule.status}-Create.output`;
@@ -162,15 +157,11 @@
     });
 
     it('can modify the granule via API.', async () => {
-<<<<<<< HEAD
+      if (beforeAllError) {
+        fail(beforeAllError);
+      }
+
       modifiedGranule = {
-=======
-      if (beforeAllError) {
-        fail(beforeAllError);
-      }
-
-      const modifiedGranule = {
->>>>>>> 10b52df0
         ...discoveredGranule,
         status: 'failed',
         error: { message: 'granule now failed' },
@@ -190,7 +181,7 @@
     });
 
     it('publishes a record to the granules reporting SNS topic for a granule modification', async () => {
-      if (beforeAllFailed) {
+      if (beforeAllError) {
         fail('beforeAll() failed');
       } else {
         const granuleKey = `${config.stackName}/test-output/${modifiedGranule.granuleId}-${modifiedGranule.status}-Update.output`;
@@ -251,7 +242,7 @@
     });
 
     it('publishes a record to the granules reporting SNS topic for a granule deletion', async () => {
-      if (beforeAllFailed) {
+      if (beforeAllError) {
         fail('beforeAll() failed');
       } else {
         const timestamp = Date.now();
