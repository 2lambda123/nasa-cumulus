'use strict';

const delay = require('delay');
const fs = require('fs-extra');
const replace = require('lodash/replace');
const pWaitFor = require('p-wait-for');

const { deleteGranule, getGranule } = require('@cumulus/api-client/granules');
const { deleteExecution } = require('@cumulus/api-client/executions');
const { deleteS3Object } = require('@cumulus/aws-client/S3');
const {
  deleteQueue,
  receiveSQSMessages,
  sendSQSMessage,
  getQueueUrlByName,
  getQueueNameFromUrl,
} = require('@cumulus/aws-client/SQS');
const { s3 } = require('@cumulus/aws-client/services');
const { createSqsQueues, getSqsQueueMessageCounts } = require('@cumulus/api/lib/testUtils');
const {
  addCollections,
  addRules,
  addProviders,
  api: apiTestUtils,
  cleanupProviders,
  cleanupCollections,
  readJsonFilesFromDir,
  deleteRules,
  setProcessEnvironment,
  getExecutionInputObject,
  waitForCompletedExecution,
} = require('@cumulus/integration-tests');

const { getS3KeyForArchivedMessage } = require('@cumulus/ingest/sqs');
const { randomId } = require('@cumulus/common/test-utils');

const { constructCollectionId } = require('@cumulus/message/Collections');
const { getExecutions } = require('@cumulus/api-client/executions');

const { waitForApiStatus } = require('../../helpers/apiUtils');
const { setupTestGranuleForIngest } = require('../../helpers/granuleUtils');

const {
  loadConfig,
  uploadTestDataToBucket,
  deleteFolder,
  createTimestampedTestId,
  createTestDataPath,
  createTestSuffix,
} = require('../../helpers/testUtils');

let config;
let executionArn;
let inputPayload;
let key;
let pdrFilename;
let queueName;
let ruleOverride;
let ruleSuffix;
let testDataFolder;
let testId;
let testSuffix;

const inputPayloadFilename = './spec/parallel/ingestGranule/IngestGranule.input.payload.json';
const providersDir = './data/providers/s3/';
const collectionsDir = './data/collections/s3_MOD09GQ_006';
const workflowName = 'IngestGranule';

const granuleRegex = '^MOD09GQ\\.A[\\d]{7}\\.[\\w]{6}\\.006\\.[\\d]{13}$';
const ruleDirectory = './spec/parallel/testAPI/data/rules/sqs';

let queues = {};
let collectionResult;

async function setupCollectionAndTestData() {
  const s3data = [
    '@cumulus/test-data/granules/MOD09GQ.A2016358.h13v04.006.2016360104606.hdf.met',
    '@cumulus/test-data/granules/MOD09GQ.A2016358.h13v04.006.2016360104606.hdf',
    '@cumulus/test-data/granules/MOD09GQ.A2016358.h13v04.006.2016360104606_ndvi.jpg',
  ];

  // populate collections, providers and test data
  [, collectionResult] = await Promise.all([
    uploadTestDataToBucket(config.bucket, s3data, testDataFolder),
    addCollections(config.stackName, config.bucket, collectionsDir, testSuffix),
    addProviders(config.stackName, config.bucket, providersDir, config.bucket, testSuffix),
  ]);
}

async function cleanUp() {
  setProcessEnvironment(config.stackName, config.bucket);
  console.log(`\nDeleting rule ${ruleOverride.name}`);
  const rules = await readJsonFilesFromDir(ruleDirectory);
  await deleteRules(config.stackName, config.bucket, rules, ruleSuffix);

  await apiTestUtils.deletePdr({
    prefix: config.stackName,
    pdr: pdrFilename,
  });

  const collection = collectionResult[0];
  // Delete successful execution and 2 failed executions
  const executions = JSON.parse((await getExecutions({
    prefix: config.stackName,
    query: {
      fields: ['arn'],
      collectionId: constructCollectionId(collection.name, collection.version),
    },
  })).body).results;
  await Promise.all(executions.map(
    (execution) => waitForCompletedExecution(execution.arn)
      .then(deleteExecution({ prefix: config.stackName, executionArn: execution.arn }))
  ));

  await Promise.all(inputPayload.granules.map(
    (granule) => deleteGranule({ prefix: config.stackName, granuleId: granule.granuleId })
  ));

  await Promise.all([
    deleteS3Object(config.bucket, key),
    deleteFolder(config.bucket, testDataFolder),
    cleanupCollections(config.stackName, config.bucket, collectionsDir, testSuffix),
    cleanupProviders(config.stackName, config.bucket, providersDir, testSuffix),
    deleteQueue(queues.sourceQueueUrl),
    deleteQueue(queues.deadLetterQueueUrl),
  ]);
}

async function sendIngestGranuleMessage(queueUrl) {
  const inputPayloadJson = fs.readFileSync(inputPayloadFilename, 'utf8');
  // update test data filepaths
  inputPayload = await setupTestGranuleForIngest(config.bucket, inputPayloadJson, granuleRegex, testSuffix, testDataFolder);
  pdrFilename = inputPayload.pdr.name;
  const granuleId = inputPayload.granules[0].granuleId;
  await sendSQSMessage(queueUrl, inputPayload);
  return granuleId;
}

const waitForQueueMessageCount = (queueUrl, expectedCount) =>
  pWaitFor(
    async () => {
      const {
        numberOfMessagesAvailable,
        numberOfMessagesNotVisible,
      } = await getSqsQueueMessageCounts(queueUrl);
      return numberOfMessagesAvailable === expectedCount &&
        numberOfMessagesNotVisible === expectedCount;
    },
    {
      interval: 3000,
      timeout: 30 * 1000,
    }
  );

describe('The SQS rule', () => {
  let beforeAllFailed;
  let ruleList;
  let executionNamePrefix;

  beforeAll(async () => {
    try {
      config = await loadConfig();
      testId = createTimestampedTestId(config.stackName, 'sqsRule');
      testSuffix = createTestSuffix(testId);
      testDataFolder = createTestDataPath(testId);
      const collection = { name: `MOD09GQ${testSuffix}`, version: '006' };
      const provider = { id: `s3_provider${testSuffix}` };
      ruleSuffix = replace(testSuffix, /-/g, '_');

      executionNamePrefix = randomId('prefix');

      const scheduleQueueUrl = await getQueueUrlByName(`${config.stackName}-backgroundProcessing`);

      ruleOverride = {
        name: `MOD09GQ_006_sqsRule${ruleSuffix}`,
        collection: {
          name: collection.name,
          version: collection.version,
        },
        provider: provider.id,
        workflow: workflowName,
        meta: {
          retries: 1,
        },
        executionNamePrefix,
        // use custom queue for scheduling workflows
        queueUrl: scheduleQueueUrl,
      };

      await setupCollectionAndTestData();

      // create SQS queues and add rule
      const { queueUrl, deadLetterQueueUrl } = await createSqsQueues(testId);
      queues = {
        sourceQueueUrl: queueUrl,
        deadLetterQueueUrl,
        scheduleQueueUrl,
      };
      config.queueUrl = queues.sourceQueueUrl;

      ruleList = await addRules(config, ruleDirectory, ruleOverride);
    } catch (error) {
      console.log('beforeAll error', error);
      beforeAllFailed = error;
    }
  });

  afterAll(async () => {
    await cleanUp();
  });

  it('SQS rules are added', () => {
    if (beforeAllFailed) fail(beforeAllFailed);
    expect(ruleList.length).toBe(1);
    expect(ruleList[0].rule.value).toBe(queues.sourceQueueUrl);
    expect(ruleList[0].meta.visibilityTimeout).toBe(300);
    expect(ruleList[0].meta.retries).toBe(1);
  });

  describe('When posting messages to the configured SQS queue', () => {
    let granuleId;
    let messageId;
    const invalidMessage = JSON.stringify({ foo: 'bar' });

    beforeAll(async () => {
      if (beforeAllFailed) return;
      try {
        // post a valid message for ingesting a granule
        granuleId = await sendIngestGranuleMessage(queues.sourceQueueUrl);

        // post a non-processable message
        const message = await sendSQSMessage(queues.sourceQueueUrl, invalidMessage);
        messageId = message.MessageId;
        queueName = getQueueNameFromUrl(queues.sourceQueueUrl);
        key = getS3KeyForArchivedMessage(config.stackName, messageId, queueName);
      } catch (error) {
        console.log('beforeAll error', error);
        beforeAllFailed = error;
      }
    });

    afterAll(async () => {
      await deleteS3Object(config.bucket, key);
    });

    describe('If the message is processable by the workflow', () => {
      let record;

      beforeAll(async () => {
<<<<<<< HEAD
        process.env.GranulesTable = `${config.stackName}-GranulesTable`;

        await waitForApiStatus(
          getGranule,
          {
            prefix: config.stackName,
            granuleId,
          },
          'completed'
        );
=======
        if (beforeAllFailed) return;
        try {
          record = await waitForApiStatus(
            getGranule,
            {
              prefix: config.stackName,
              granuleId,
            },
            'completed'
          );
        } catch (error) {
          console.log('beforeAll error', error);
          beforeAllFailed = error;
        }
>>>>>>> 3d8424af
      });

      it('workflow is kicked off, and the granule from the message is successfully ingested', () => {
        if (beforeAllFailed) fail(beforeAllFailed);
        expect(record.granuleId).toBe(granuleId);
        expect(record.execution).toContain(workflowName);
      });

      it('the execution name starts with the expected prefix', () => {
        if (beforeAllFailed) fail(beforeAllFailed);
        const executionName = record.execution.split(':').reverse()[0];
        expect(executionName.startsWith(executionNamePrefix)).toBeTrue();
      });

      it('references the correct queue URL in the execution message', async () => {
        if (beforeAllFailed) fail(beforeAllFailed);
        executionArn = record.execution.split('/').reverse()[0];
        const executionInput = await getExecutionInputObject(executionArn);
        expect(executionInput.cumulus_meta.queueUrl).toBe(queues.scheduleQueueUrl);
      });
    });

    describe('If the message is unprocessable by the workflow', () => {
      it('is moved to dead-letter queue after retries', async () => {
        if (beforeAllFailed) fail(beforeAllFailed);
        const sqsOptions = { numOfMessages: 10, visibilityTimeout: ruleList[0].meta.visibilityTimeout, waitTimeSeconds: 20 };
        let messages = await receiveSQSMessages(queues.deadLetterQueueUrl, sqsOptions);

        /* eslint-disable no-await-in-loop */
        for (let i = 0; i < 10 && messages.length === 0; i += 1) {
          await delay(20 * 1000);
          console.log('wait for the message to arrive at dead-letter queue');
          messages = await receiveSQSMessages(queues.deadLetterQueueUrl, sqsOptions);
        }
        /* eslint-enable no-await-in-loop */

        expect(messages.length).toBe(1);
        // maxReceiveCount of RedrivePolicy is 3
        expect(Number.parseInt(messages[0].Attributes.ApproximateReceiveCount, 10)).toBe(4);
        expect(messages[0].Body).toEqual(invalidMessage);
      });
    });

    it('messages are picked up and removed from source queue', async () => {
      if (beforeAllFailed) fail(beforeAllFailed);
      await expectAsync(waitForQueueMessageCount(queues.sourceQueueUrl, 0)).toBeResolved();
    });

    it('stores incoming messages on S3', async () => {
      if (beforeAllFailed) fail(beforeAllFailed);
      const message = await s3().getObject({
        Bucket: config.bucket,
        Key: key,
      }).promise();
      expect(message.Body.toString()).toBe(invalidMessage);
    });
  });
});<|MERGE_RESOLUTION|>--- conflicted
+++ resolved
@@ -247,18 +247,6 @@
       let record;
 
       beforeAll(async () => {
-<<<<<<< HEAD
-        process.env.GranulesTable = `${config.stackName}-GranulesTable`;
-
-        await waitForApiStatus(
-          getGranule,
-          {
-            prefix: config.stackName,
-            granuleId,
-          },
-          'completed'
-        );
-=======
         if (beforeAllFailed) return;
         try {
           record = await waitForApiStatus(
@@ -273,7 +261,6 @@
           console.log('beforeAll error', error);
           beforeAllFailed = error;
         }
->>>>>>> 3d8424af
       });
 
       it('workflow is kicked off, and the granule from the message is successfully ingested', () => {
