--- conflicted
+++ resolved
@@ -52,15 +52,11 @@
     }
   });
 
-<<<<<<< HEAD
   afterAll(async () => {
     await deleteAsyncOperation({ prefix: config.stackName, asyncOperationId: migrationCountResponseBody.id });
   });
 
-  it('updates the status field to "SUCCEEDED"', async () => {
-=======
   it('updates the status field to "SUCCEEDED"', () => {
->>>>>>> 9762d027
     if (beforeAllFailed) fail('beforeAll() failed');
     else expect(asyncOperation.status).toEqual('SUCCEEDED');
   });
