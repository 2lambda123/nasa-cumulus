'use strict';

const cloneDeep = require('lodash/cloneDeep');
const moment = require('moment');
const fs = require('fs-extra');
const get = require('lodash/get');
const got = require('got');
const isEqual = require('lodash/isEqual');
const isNil = require('lodash/isNil');
const pWaitFor = require('p-wait-for');

const { deleteAsyncOperation } = require('@cumulus/api-client/asyncOperations');
const reconciliationReportsApi = require('@cumulus/api-client/reconciliationReports');
const {
  buildS3Uri, fileExists, getJsonS3Object, parseS3Uri, s3PutObject, deleteS3Object,
} = require('@cumulus/aws-client/S3');
const { CMR } = require('@cumulus/cmr-client');
const { lambda, s3 } = require('@cumulus/aws-client/services');
const BucketsConfig = require('@cumulus/common/BucketsConfig');
const { constructCollectionId } = require('@cumulus/message/Collections');
const { getBucketsConfigKey } = require('@cumulus/common/stack');
const { randomString, randomId, randomStringFromRegex } = require('@cumulus/common/test-utils');
const { getExecutionWithStatus } = require('@cumulus/integration-tests/Executions');

const GranuleFilesCache = require('@cumulus/api/lib/GranuleFilesCache');
const { Granule } = require('@cumulus/api/models');
const {
  addCollections,
  addProviders,
  buildAndExecuteWorkflow,
  cleanupCollections,
  cleanupProviders,
  generateCmrXml,
  granulesApi: granulesApiTestUtils,
  waitForAsyncOperationStatus,
} = require('@cumulus/integration-tests');

const { getGranuleWithStatus } = require('@cumulus/integration-tests/Granules');
const { createCollection } = require('@cumulus/integration-tests/Collections');
const { createProvider } = require('@cumulus/integration-tests/Providers');
const { deleteCollection, getCollections } = require('@cumulus/api-client/collections');
const { deleteGranule } = require('@cumulus/api-client/granules');
const { deleteProvider } = require('@cumulus/api-client/providers');
const { getCmrSettings } = require('@cumulus/cmrjs/cmr-utils');

const {
  loadConfig,
  uploadTestDataToBucket,
  deleteFolder,
  createTimestampedTestId,
  createTestDataPath,
  createTestSuffix,
} = require('../../helpers/testUtils');
const {
  setupTestGranuleForIngest, waitForGranuleRecordUpdatedInList,
} = require('../../helpers/granuleUtils');
const { waitForModelStatus } = require('../../helpers/apiUtils');

const providersDir = './data/providers/s3/';
const collectionsDir = './data/collections/s3_MYD13Q1_006';
const collection = { name: 'MYD13Q1', version: '006' };
const onlyCMRCollection = { name: 'L2_HR_PIXC', version: '1' };

const granuleRegex = '^MYD13Q1\\.A[\\d]{7}\\.[\\w]{6}\\.006\\.[\\d]{13}$';

async function findProtectedBucket(systemBucket, stackName) {
  const bucketsConfig = new BucketsConfig(
    await getJsonS3Object(systemBucket, getBucketsConfigKey(stackName))
  );
  const protectedBucketConfig = bucketsConfig.protectedBuckets();
  if (!protectedBucketConfig) throw new Error(`Unable to find protected bucket in ${JSON.stringify(bucketsConfig)}`);
  return protectedBucketConfig[0].name;
}

// add MYD13Q1___006 collection
async function setupCollectionAndTestData(config, testSuffix, testDataFolder) {
  const s3data = [
    '@cumulus/test-data/granules/MYD13Q1.A2002185.h00v09.006.2015149071135.hdf.met',
    '@cumulus/test-data/granules/MYD13Q1.A2002185.h00v09.006.2015149071135.hdf',
    '@cumulus/test-data/granules/BROWSE.MYD13Q1.A2002185.h00v09.006.2015149071135.hdf',
    '@cumulus/test-data/granules/BROWSE.MYD13Q1.A2002185.h00v09.006.2015149071135.1.jpg',
  ];

  // populate collections, providers and test data
  await Promise.all([
    uploadTestDataToBucket(config.bucket, s3data, testDataFolder),
    addCollections(config.stackName, config.bucket, collectionsDir),
    addProviders(config.stackName, config.bucket, providersDir, config.bucket, testSuffix),
  ]);
}

/**
 * Creates a new test collection with associated granule for testing.
 *
 * @param {string} prefix - stack Prefix
 * @param {string} sourceBucket - testing source bucket
 * @returns {Promise<Array>} A new collection with associated granule and a cleanup function to call after you are finished.
 */
const createActiveCollection = async (prefix, sourceBucket) => {
  // The S3 path where granules will be ingested from
  const sourcePath = `${prefix}/tmp/${randomId('test-')}`;

  // Create the collection
  const newCollection = await createCollection(
    prefix,
    {
      duplicateHandling: 'error',
      process: 'modis',
    }
  );

  // Create the S3 provider
  const provider = await createProvider(prefix, { host: sourceBucket });

  // Stage the granule files to S3
  const granFilename = `${randomId('junk-file-')}.txt`;
  const granFileKey = `${sourcePath}/${granFilename}`;
  await s3PutObject({
    Bucket: sourceBucket,
    Key: granFileKey,
    Body: 'aoeu',
  });

  const granuleId = randomId('granule-id-');

  const inputPayload = {
    granules: [
      {
        granuleId,
        dataType: newCollection.name,
        version: newCollection.version,
        files: [
          {
            name: granFilename,
            path: sourcePath,
          },
        ],
      },
    ],
  };

  const { executionArn: ingestGranuleExecutionArn } = await buildAndExecuteWorkflow(
    prefix, sourceBucket, 'IngestGranule', newCollection, provider, inputPayload
  );

  await waitForModelStatus(
    new Granule(),
    { granuleId: inputPayload.granules[0].granuleId },
    'completed'
  );

  // Wait for the execution to be completed
  await getExecutionWithStatus({
    prefix,
    arn: ingestGranuleExecutionArn,
    status: 'completed',
  });

  await getGranuleWithStatus({ prefix, granuleId, status: 'completed' });

  const cleanupFunction = async () => {
    await Promise.allSettled(
      [
        deleteS3Object(sourceBucket, granFileKey),
        deleteGranule({ prefix, granuleId }),
        deleteProvider({ prefix, providerId: get(provider, 'id') }),
        deleteCollection({
          prefix,
          collectionName: get(newCollection, 'name'),
          collectionVersion: get(newCollection, 'version'),
        }),
      ]
    );
  };

  return [newCollection, cleanupFunction];
};

// ingest a granule and publish if requested
async function ingestAndPublishGranule(config, testSuffix, testDataFolder, publish = true) {
  const workflowName = publish ? 'IngestAndPublishGranule' : 'IngestGranule';
  const provider = { id: `s3_provider${testSuffix}` };

  const inputPayloadJson = fs.readFileSync(
    './spec/parallel/createReconciliationReport/IngestGranule.MYD13Q1_006.input.payload.json',
    'utf8'
  );
  // update test data filepaths
  const inputPayload = await setupTestGranuleForIngest(
    config.bucket,
    inputPayloadJson,
    granuleRegex,
    '',
    testDataFolder
  );

  await buildAndExecuteWorkflow(
    config.stackName, config.bucket, workflowName, collection, provider, inputPayload
  );

  await waitForModelStatus(
    new Granule(),
    { granuleId: inputPayload.granules[0].granuleId },
    'completed'
  );

  if (!inputPayload.granules[0].granuleId) {
    throw new Error(`No granule id found in ${JSON.stringify(inputPayload)}`);
  }

  return inputPayload.granules[0].granuleId;
}

const createCmrClient = async (config) => {
  const lambdaFunction = `${config.stackName}-CreateReconciliationReport`;
  const lambdaConfig = await lambda().getFunctionConfiguration({ FunctionName: lambdaFunction })
    .promise();
  Object.entries(lambdaConfig.Environment.Variables).forEach(([key, value]) => {
    process.env[key] = value;
  });
  const cmrSettings = await getCmrSettings();
  return new CMR(cmrSettings);
};

// ingest a granule xml to CMR
async function ingestGranuleToCMR(cmrClient) {
  const granuleId = randomStringFromRegex(granuleRegex);
  console.log(`\ningestGranuleToCMR granule id: ${granuleId}`);
  const xml = generateCmrXml({ granuleId }, collection);
  await cmrClient.ingestGranule(xml);
  return { granuleId };
}

// update granule file which matches the regex
async function updateGranuleFile(granuleId, granuleFiles, regex, replacement) {
  console.log(`update granule file: ${granuleId} regex ${regex} to ${replacement}`);
  let originalGranuleFile;
  let updatedGranuleFile;
  const updatedFiles = granuleFiles.map((file) => {
    const updatedFile = cloneDeep(file);
    if (file.fileName.match(regex)) {
      originalGranuleFile = file;
      updatedGranuleFile = updatedFile;
    }
    updatedFile.fileName = updatedFile.fileName.replace(regex, replacement);
    updatedFile.key = updatedFile.key.replace(regex, replacement);
    return updatedFile;
  });
  await (new Granule()).update({ granuleId: granuleId }, { files: updatedFiles });
  return { originalGranuleFile, updatedGranuleFile };
}

// wait for collection in list
const waitForCollectionRecordsInList = async (stackName, collectionIds, additionalQueryParams = {}) => await pWaitFor(
  async () => {
    // Verify the collection is returned when listing collections
    const collsResp = await getCollections({ prefix: stackName,
      query: { _id__in: collectionIds.join(','), ...additionalQueryParams, limit: 30 } });
    const results = get(JSON.parse(collsResp.body), 'results', []);
    const ids = results.map((c) => constructCollectionId(c.name, c.version));
    return isEqual(ids.sort(), collectionIds.sort());
  },
  {
    interval: 10000,
    timeout: 600 * 1000,
  }
);

// returns report content text
const fetchReconciliationReport = async (stackName, reportName) => {
  const response = await reconciliationReportsApi.getReconciliationReport({
    prefix: stackName,
    name: reportName,
  });

  if (response.statusCode !== 200) {
    throw new Error(`ReconciliationReport getReconciliationReport API did not return 200: ${JSON.stringify(response)}`);
  }

  const url = JSON.parse(response.body).presignedS3Url;
  if (isNil(url) || !url.includes(`reconciliation-reports/${reportName}`) ||
    !url.includes('AWSAccessKeyId') ||
    !url.includes('Signature')) {
    throw new Error(`ReconciliationReport getReconciliationReport did not return valid url ${url}`);
  }

  const reportResponse = await got(url);
  return reportResponse.body;
};

describe('When there are granule differences and granule reconciliation is run', () => {
  let beforeAllFailed = false;
  let cmrClient;
  let cmrGranule;
  let collectionId;
  let config;
  let dbGranuleId;
  let extraCumulusCollection;
  let extraCumulusCollectionCleanup;
  let extraFileInDb;
  let extraS3Object;
  let granuleBeforeUpdate;
  let granuleModel;
  let originalGranuleFile;
  let protectedBucket;
  let publishedGranuleId;
  let testDataFolder;
  let testSuffix;
  let updatedGranuleFile;
  const ingestTime = Date.now() - 1000 * 30;

  beforeAll(async () => {
    try {
      collectionId = constructCollectionId(collection.name, collection.version);

      config = await loadConfig();
      process.env.ProvidersTable = `${config.stackName}-ProvidersTable`;
      process.env.GranulesTable = `${config.stackName}-GranulesTable`;
      granuleModel = new Granule();

      process.env.ReconciliationReportsTable = `${config.stackName}-ReconciliationReportsTable`;
      process.env.CMR_ENVIRONMENT = 'UAT';

      cmrClient = await createCmrClient(config);

      // Find a protected bucket
      protectedBucket = await findProtectedBucket(config.bucket, config.stackName);

      // Write an extra S3 object to the protected bucket
      extraS3Object = { Bucket: protectedBucket, Key: randomString() };
      await s3().putObject({ Body: 'delete-me', ...extraS3Object }).promise();

      // Write an extra file to the DynamoDB Files table
      extraFileInDb = {
        bucket: protectedBucket,
        key: randomString(),
        granuleId: randomString(),
      };
      process.env.FilesTable = `${config.stackName}-FilesTable`;
      await GranuleFilesCache.put(extraFileInDb);

      const activeCollectionPromise = createActiveCollection(config.stackName, config.bucket);

      const testId = createTimestampedTestId(config.stackName, 'CreateReconciliationReport');
      testSuffix = createTestSuffix(testId);
      testDataFolder = createTestDataPath(testId);

      console.log('XXX Waiting for setupCollectionAndTestData');
      await setupCollectionAndTestData(config, testSuffix, testDataFolder);
      console.log('XXX Completed for setupCollectionAndTestData');

      [
        publishedGranuleId,
        dbGranuleId,
        cmrGranule,
        [extraCumulusCollection, extraCumulusCollectionCleanup],
      ] = await Promise.all([
        ingestAndPublishGranule(config, testSuffix, testDataFolder),
        ingestAndPublishGranule(config, testSuffix, testDataFolder, false),
        ingestGranuleToCMR(cmrClient),
        activeCollectionPromise,
      ]);

      console.log('XXXXX Waiting for collections in list');
      const collectionIds = [
        collectionId,
        constructCollectionId(extraCumulusCollection.name, extraCumulusCollection.version),
      ];

      await waitForCollectionRecordsInList(config.stackName, collectionIds, { timestamp__from: ingestTime });

      // update one of the granule files in database so that that file won't match with CMR
      console.log('XXXXX Waiting for granulesApiTestUtils.getGranule()');
      granuleBeforeUpdate = await granulesApiTestUtils.getGranule({
        prefix: config.stackName,
        granuleId: publishedGranuleId,
      });
      console.log('XXXXX Completed for granulesApiTestUtils.getGranule()');
      await waitForGranuleRecordUpdatedInList(config.stackName, JSON.parse(granuleBeforeUpdate.body));
      console.log('XXXXX Waiting for updateGranuleFile(publishedGranuleId, JSON.parse(granuleBeforeUpdate.body).files, /jpg$/, \'jpg2\'))');
      ({ originalGranuleFile, updatedGranuleFile } = await updateGranuleFile(publishedGranuleId, JSON.parse(granuleBeforeUpdate.body).files, /jpg$/, 'jpg2'));
      console.log('XXXXX Completed for updateGranuleFile(publishedGranuleId, JSON.parse(granuleBeforeUpdate.body).files, /jpg$/, \'jpg2\'))');

      const [dbGranule, granuleAfterUpdate] = await Promise.all([
        granulesApiTestUtils.getGranule({ prefix: config.stackName, granuleId: dbGranuleId }),
        granulesApiTestUtils.getGranule({ prefix: config.stackName, granuleId: publishedGranuleId }),
      ]);
      console.log('XXXX Waiting for granules updated in list');
      await Promise.all([
        waitForGranuleRecordUpdatedInList(config.stackName, JSON.parse(dbGranule.body)),
        waitForGranuleRecordUpdatedInList(config.stackName, JSON.parse(granuleAfterUpdate.body)),
      ]);
    } catch (error) {
      console.log(error);
      beforeAllFailed = true;
      throw error;
    }
  });

  it('prepares the test suite successfully', () => {
    if (beforeAllFailed) fail('beforeAll() failed to prepare test suite');
  });

  describe('Create an Inventory Reconciliation Report to monitor inventory discrepancies', () => {
    // report record in db and report in s3
    let reportRecord;
    let report;
    let inventoryReportAsyncOperationId;

    afterAll(async () => {
<<<<<<< HEAD
      await deleteAsyncOperation({ prefix: config.stackName, asyncOperationId: inventoryReportAsyncOperationId });
=======
      if (inventoryReportAsyncOperationId) {
        await deleteAsyncOperation({ prefix: config.stackName, asyncOperationId: inventoryReportAsyncOperationId });
      }
>>>>>>> 4b29ec01
    });

    it('generates an async operation through the Cumulus API', async () => {
      const response = await reconciliationReportsApi.createReconciliationReport({
        prefix: config.stackName,
        request: {
          collectionId: [
            constructCollectionId(collection.name, collection.version),
            constructCollectionId(extraCumulusCollection.name, extraCumulusCollection.version),
            constructCollectionId(onlyCMRCollection.name, onlyCMRCollection.version),
          ],
          reportType: 'Granule Not Found',
        },
      });

      const responseBody = JSON.parse(response.body);
      inventoryReportAsyncOperationId = responseBody.id;
      expect(responseBody.operationType).toBe('Reconciliation Report');
    });

    it('generates reconciliation report through the Cumulus API', async () => {
      let asyncOperation;
      try {
        asyncOperation = await waitForAsyncOperationStatus({
          id: inventoryReportAsyncOperationId,
          status: 'SUCCEEDED',
          stackName: config.stackName,
          retryOptions: {
            retries: 70,
            factor: 1.041,
          },
        });
      } catch (error) {
        fail(error);
      }
      expect(asyncOperation.status).toEqual('SUCCEEDED');
      reportRecord = JSON.parse(asyncOperation.output);
      expect(reportRecord.status).toEqual('Generated');
      console.log(`report Record: ${JSON.stringify(reportRecord)}`);
    });

    it('fetches a reconciliation report through the Cumulus API', async () => {
      const reportContent = await fetchReconciliationReport(config.stackName, reportRecord.name);
      report = JSON.parse(reportContent);
      expect(report.reportType).toBe('Granule Not Found');
      expect(report.status).toBe('SUCCESS');
    });

    it('generates a report showing cumulus files that are in S3 but not in the DynamoDB Files table', () => {
      const extraS3ObjectUri = buildS3Uri(extraS3Object.Bucket, extraS3Object.Key);
      expect(report.filesInCumulus.onlyInS3).toContain(extraS3ObjectUri);
    });

    it('generates a report showing cumulus files that are in the DynamoDB Files table but not in S3', () => {
      const extraFileUri = buildS3Uri(extraFileInDb.bucket, extraFileInDb.key);
      const extraDbUris = report.filesInCumulus.onlyInDynamoDb.map((i) => i.uri);
      expect(extraDbUris).toContain(extraFileUri);
    });

    it('generates a report showing number of collections that are in both Cumulus and CMR', () => {
      // MYD13Q1___006 is in both Cumulus and CMR
      expect(report.collectionsInCumulusCmr.okCount).toBeGreaterThanOrEqual(1);
    });

    it('generates a report showing collections that are in Cumulus but not in CMR', () => {
      const extraCollection = constructCollectionId(extraCumulusCollection.name, extraCumulusCollection.version);
      expect(report.collectionsInCumulusCmr.onlyInCumulus).toContain(extraCollection);
      expect(report.collectionsInCumulusCmr.onlyInCumulus).not.toContain(collectionId);
    });

    it('generates a report showing the amount of files that match broken down by Granule', () => {
      const okCount = report.filesInCumulus.okCount;
      const totalOkCountByGranule = Object.values(report.filesInCumulus.okCountByGranule).reduce(
        (total, currentOkCount) => total + currentOkCount
      );
      expect(totalOkCountByGranule).toEqual(okCount);
    });

    it('generates a report showing collections that are in the CMR but not in Cumulus', () => {
      // we know CMR has collections which are not in Cumulus
      expect(report.collectionsInCumulusCmr.onlyInCmr.length).toBe(1);
      expect(report.collectionsInCumulusCmr.onlyInCmr).not.toContain(collectionId);
    });

    it('generates a report showing number of granules that are in both Cumulus and CMR', () => {
      // published granule should in both Cumulus and CMR
      expect(report.granulesInCumulusCmr.okCount).toBeGreaterThanOrEqual(1);
    });

    it('generates a report showing granules that are in the Cumulus but not in CMR', () => {
      // ingested (not published) granule should only in Cumulus
      const cumulusGranuleIds = report.granulesInCumulusCmr.onlyInCumulus.map((gran) => gran.granuleId);
      expect(cumulusGranuleIds).toContain(dbGranuleId);
      expect(cumulusGranuleIds).not.toContain(publishedGranuleId);
    });

    it('generates a report showing granules that are in the CMR but not in Cumulus', () => {
      const cmrGranuleIds = report.granulesInCumulusCmr.onlyInCmr.map((gran) => gran.GranuleUR);
      expect(cmrGranuleIds.length).toBeGreaterThanOrEqual(1);
      expect(cmrGranuleIds).toContain(cmrGranule.granuleId);
      expect(cmrGranuleIds).not.toContain(dbGranuleId);
      expect(cmrGranuleIds).not.toContain(publishedGranuleId);
    });

    it('generates a report showing number of granule files that are in both Cumulus and CMR', () => {
      // published granule should have 2 files in both Cumulus and CMR
      expect(report.filesInCumulusCmr.okCount).toBeGreaterThanOrEqual(2);
    });

    it('generates a report showing granule files that are in Cumulus but not in CMR', () => {
      // published granule should have one file(renamed file) in Cumulus
      const fileNames = report.filesInCumulusCmr.onlyInCumulus.map((file) => file.fileName);
      expect(fileNames).toContain(updatedGranuleFile.fileName);
      expect(fileNames).not.toContain(originalGranuleFile.fileName);
      expect(report.filesInCumulusCmr.onlyInCumulus.filter((file) => file.granuleId === publishedGranuleId).length)
        .toBe(1);
    });

    it('generates a report showing granule files that are in the CMR but not in Cumulus', () => {
      const urls = report.filesInCumulusCmr.onlyInCmr;
      expect(urls.find((url) => url.URL.endsWith(originalGranuleFile.fileName))).toBeTruthy();
      expect(urls.find((url) => url.URL.endsWith(updatedGranuleFile.fileName))).toBeFalsy();
      // CMR has https URL and S3 URL for the same file
      expect(report.filesInCumulusCmr.onlyInCmr.filter((file) => file.GranuleUR === publishedGranuleId).length)
        .toBe(2);
    });

    it('deletes a reconciliation report through the Cumulus API', async () => {
      await reconciliationReportsApi.deleteReconciliationReport({
        prefix: config.stackName,
        name: reportRecord.name,
      });

      const parsed = parseS3Uri(reportRecord.location);
      const exists = await fileExists(parsed.Bucket, parsed.Key);
      expect(exists).toBeFalse();

      const response = await reconciliationReportsApi.getReconciliationReport({
        prefix: config.stackName,
        name: reportRecord.name,
      });

      expect(response.statusCode).toBe(404);
      expect(JSON.parse(response.body).message).toBe(`No record found for ${reportRecord.name}`);
    });
  });

  describe('Create an Internal Reconciliation Report to monitor internal discrepancies', () => {
    // report record in db and report in s3
    let reportRecord;
    let report;
    let internalReportAsyncOperationId;

    afterAll(async () => {
<<<<<<< HEAD
      await deleteAsyncOperation({ prefix: config.stackName, asyncOperationId: internalReportAsyncOperationId });
=======
      if (internalReportAsyncOperationId) {
        await deleteAsyncOperation({ prefix: config.stackName, asyncOperationId: internalReportAsyncOperationId });
      }
>>>>>>> 4b29ec01
    });

    it('generates an async operation through the Cumulus API', async () => {
      const request = {
        reportType: 'Internal',
        reportName: randomId('InternalReport'),
        endTimestamp: moment.utc().format(),
        collectionId,
        granuleId: [publishedGranuleId, dbGranuleId, randomId('granuleId')],
        provider: [randomId('provider'), `s3_provider${testSuffix}`],
      };
      const response = await reconciliationReportsApi.createReconciliationReport({
        prefix: config.stackName,
        request,
      });

      const responseBody = JSON.parse(response.body);
      internalReportAsyncOperationId = responseBody.id;
      expect(responseBody.operationType).toBe('Reconciliation Report');
    });

    it('generates reconciliation report through the Cumulus API', async () => {
      let asyncOperation;
      try {
        asyncOperation = await waitForAsyncOperationStatus({
          id: internalReportAsyncOperationId,
          status: 'SUCCEEDED',
          stackName: config.stackName,
          retryOptions: {
            retries: 70,
            factor: 1.041,
          },
        });
      } catch (error) {
        fail(error);
      }
      reportRecord = JSON.parse(asyncOperation.output);
    });

    it('fetches a reconciliation report through the Cumulus API', async () => {
      const reportContent = await fetchReconciliationReport(config.stackName, reportRecord.name);
      report = JSON.parse(reportContent);
      expect(report.reportType).toBe('Internal');
      expect(report.status).toBe('SUCCESS');
    });

    it('generates a report showing number of collections that are in both ES and DB', () => {
      expect(report.collections.okCount).toBe(1);
      expect(report.collections.withConflicts.length).toBe(0);
      expect(report.collections.onlyInEs.length).toBe(0);
      expect(report.collections.onlyInDb.length).toBe(0);
    });

    it('generates a report showing number of granules that are in both ES and DB', () => {
      expect(report.granules.okCount).toBe(2);
      expect(report.granules.withConflicts.length).toBe(0);
      if (report.granules.withConflicts.length !== 0) {
        console.log(`XXXX ${JSON.stringify(report.granules.withConflicts)}`);
      }
      expect(report.granules.onlyInEs.length).toBe(0);
      expect(report.granules.onlyInDb.length).toBe(0);
    });

    it('deletes a reconciliation report through the Cumulus API', async () => {
      await reconciliationReportsApi.deleteReconciliationReport({
        prefix: config.stackName,
        name: reportRecord.name,
      });

      const parsed = parseS3Uri(reportRecord.location);
      const exists = await fileExists(parsed.Bucket, parsed.Key);
      expect(exists).toBeFalse();

      const response = await reconciliationReportsApi.getReconciliationReport({
        prefix: config.stackName,
        name: reportRecord.name,
      });

      expect(response.statusCode).toBe(404);
      expect(JSON.parse(response.body).message).toBe(`No record found for ${reportRecord.name}`);
    });
  });

  describe('Creates \'Granule Inventory\' reports.', () => {
    let reportRecord;
    let reportArray;
    let granuleInventoryAsyncOpId;

    afterAll(async () => {
<<<<<<< HEAD
      await deleteAsyncOperation({ prefix: config.stackName, asyncOperationId: granuleInventoryAsyncOpId });
=======
      if (granuleInventoryAsyncOpId) {
        await deleteAsyncOperation({ prefix: config.stackName, asyncOperationId: granuleInventoryAsyncOpId });
      }
>>>>>>> 4b29ec01
    });

    it('generates an async operation through the Cumulus API', async () => {
      const request = {
        reportType: 'Granule Inventory',
        reportName: randomId('granuleInventory'),
        endTimestamp: moment.utc().format(),
        collectionId,
        status: 'completed',
        granuleId: [publishedGranuleId, dbGranuleId],
        provider: `s3_provider${testSuffix}`,
      };
      const response = await reconciliationReportsApi.createReconciliationReport({
        prefix: config.stackName,
        request,
      });

      const responseBody = JSON.parse(response.body);
      granuleInventoryAsyncOpId = responseBody.id;
      expect(responseBody.operationType).toBe('Reconciliation Report');
    });

    it('generates reconciliation report through the Cumulus API', async () => {
      let asyncOperation;
      try {
        asyncOperation = await waitForAsyncOperationStatus({
          id: granuleInventoryAsyncOpId,
          status: 'SUCCEEDED',
          stackName: config.stackName,
          retryOptions: {
            retries: 70,
            factor: 1.041,
          },
        });
      } catch (error) {
        fail(error);
      }

      reportRecord = JSON.parse(asyncOperation.output);
    });

    it('Fetches an object with a signedURL to the Granule Inventory report through the Cumulus API', async () => {
      const reportContent = await fetchReconciliationReport(config.stackName, reportRecord.name);
      reportArray = reportContent.split('\n');

      [
        'granuleUr',
        'collectionId',
        'createdAt',
        'startDateTime',
        'endDateTime',
        'status',
        'updatedAt',
        'published',
      ].forEach((field) => expect(reportArray[0]).toMatch(field));
    });

    it('includes correct records', () => {
      [
        collectionId,
        dbGranuleId,
        publishedGranuleId,
      ].forEach((testStr) => {
        // found in report
        expect(reportArray.some((record) => record.includes(testStr))).toBe(true);
      });

      const omittedCollectionId = constructCollectionId(extraCumulusCollection.name, extraCumulusCollection.version);
      expect(reportArray.some((record) => record.includes(omittedCollectionId))).toBe(false);
    });

    it('deletes a reconciliation report through the Cumulus API', async () => {
      await reconciliationReportsApi.deleteReconciliationReport({
        prefix: config.stackName,
        name: reportRecord.name,
      });

      const parsed = parseS3Uri(reportRecord.location);
      const exists = await fileExists(parsed.Bucket, parsed.Key);
      expect(exists).toBeFalse();

      const response = await reconciliationReportsApi.getReconciliationReport({
        prefix: config.stackName,
        name: reportRecord.name,
      });

      expect(response.statusCode).toBe(404);
      expect(JSON.parse(response.body).message).toBe(`No record found for ${reportRecord.name}`);
    });
  });

  afterAll(async () => {
    console.log(`update granule files back ${publishedGranuleId}`);
    await granuleModel.update({ granuleId: publishedGranuleId }, { files: JSON.parse(granuleBeforeUpdate.body).files });

    await Promise.all([
      s3().deleteObject(extraS3Object).promise(),
      GranuleFilesCache.del(extraFileInDb),
      deleteFolder(config.bucket, testDataFolder),
      cleanupCollections(config.stackName, config.bucket, collectionsDir),
      cleanupProviders(config.stackName, config.bucket, providersDir, testSuffix),
      granulesApiTestUtils.deleteGranule({ prefix: config.stackName, granuleId: dbGranuleId }),
      extraCumulusCollectionCleanup(),
      cmrClient.deleteGranule(cmrGranule),
    ]);

    await granulesApiTestUtils.removeFromCMR({ prefix: config.stackName, granuleId: publishedGranuleId });
    await granulesApiTestUtils.deleteGranule({ prefix: config.stackName, granuleId: publishedGranuleId });
  });
});<|MERGE_RESOLUTION|>--- conflicted
+++ resolved
@@ -408,13 +408,9 @@
     let inventoryReportAsyncOperationId;
 
     afterAll(async () => {
-<<<<<<< HEAD
-      await deleteAsyncOperation({ prefix: config.stackName, asyncOperationId: inventoryReportAsyncOperationId });
-=======
       if (inventoryReportAsyncOperationId) {
         await deleteAsyncOperation({ prefix: config.stackName, asyncOperationId: inventoryReportAsyncOperationId });
       }
->>>>>>> 4b29ec01
     });
 
     it('generates an async operation through the Cumulus API', async () => {
@@ -569,13 +565,9 @@
     let internalReportAsyncOperationId;
 
     afterAll(async () => {
-<<<<<<< HEAD
-      await deleteAsyncOperation({ prefix: config.stackName, asyncOperationId: internalReportAsyncOperationId });
-=======
       if (internalReportAsyncOperationId) {
         await deleteAsyncOperation({ prefix: config.stackName, asyncOperationId: internalReportAsyncOperationId });
       }
->>>>>>> 4b29ec01
     });
 
     it('generates an async operation through the Cumulus API', async () => {
@@ -665,13 +657,9 @@
     let granuleInventoryAsyncOpId;
 
     afterAll(async () => {
-<<<<<<< HEAD
-      await deleteAsyncOperation({ prefix: config.stackName, asyncOperationId: granuleInventoryAsyncOpId });
-=======
       if (granuleInventoryAsyncOpId) {
         await deleteAsyncOperation({ prefix: config.stackName, asyncOperationId: granuleInventoryAsyncOpId });
       }
->>>>>>> 4b29ec01
     });
 
     it('generates an async operation through the Cumulus API', async () => {
