--- conflicted
+++ resolved
@@ -550,7 +550,7 @@
       expect(exists).toBeFalse();
 
       let responseError;
-<<<<<<< HEAD
+
       try {
         await reconciliationReportsApi.getReconciliationReport({
           prefix: config.stackName,
@@ -561,21 +561,7 @@
       }
 
       expect(responseError.statusCode).toBe(404);
-      expect(responseError.apiMessage).toBe(`No record found for ${reportRecord.name}`);
-=======
-
-      try {
-        await reconciliationReportsApi.getReconciliationReport({
-          prefix: config.stackName,
-          name: reportRecord.name,
-        });
-      } catch (error) {
-        responseError = error;
-      }
-
-      expect(responseError.statusCode).toBe(404);
       expect(JSON.parse(responseError.apiMessage).message).toBe(`No record found for ${reportRecord.name}`);
->>>>>>> 8967613d
     });
   });
 
@@ -679,11 +665,7 @@
       }
 
       expect(responseError.statusCode).toBe(404);
-<<<<<<< HEAD
-      expect(responseError.apiMessage).toBe(`No record found for ${reportRecord.name}`);
-=======
       expect(JSON.parse(responseError.apiMessage).message).toBe(`No record found for ${reportRecord.name}`);
->>>>>>> 8967613d
     });
   });
 
@@ -793,14 +775,8 @@
       } catch (error) {
         responseError = error;
       }
-<<<<<<< HEAD
-
-      expect(responseError.statusCode).toBe(404);
-      expect(responseError.apiMessage).toBe(`No record found for ${reportRecord.name}`);
-=======
       expect(responseError.statusCode).toBe(404);
       expect(JSON.parse(responseError.apiMessage).message).toBe(`No record found for ${reportRecord.name}`);
->>>>>>> 8967613d
     });
   });
 
