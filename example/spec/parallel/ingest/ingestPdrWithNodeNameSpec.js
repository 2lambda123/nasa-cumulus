--- conflicted
+++ resolved
@@ -77,20 +77,20 @@
   const providersDir = './data/providers/s3/';
   const collectionsDir = './data/collections/s3_MOD09GQ_006';
 
+  let addedCollection;
   let beforeAllFailed;
   let config;
   let executionModel;
+  let nodeName;
   let nodeNameProvider;
+  let nodeNameProviderId;
   let parsePdrExecutionArn;
   let pdrFilename;
   let provider;
   let testDataFolder;
+  let testDataGranuleId;
   let testSuffix;
   let workflowExecution;
-  let addedCollection;
-  let nodeName;
-  let nodeNameProviderId;
-  let testDataGranuleId;
   const ingestTime = Date.now() - 1000 * 30;
 
   beforeAll(async () => {
@@ -174,12 +174,10 @@
 
   afterAll(async () => {
     // clean up stack state added by test
-<<<<<<< HEAD
     await granulesApiTestUtils.deleteGranule({
       prefix: config.stackName,
       granuleId: testDataGranuleId,
     });
-=======
     await apiTestUtils.deletePdr({
       prefix: config.stackName,
       pdr: pdrFilename,
@@ -189,7 +187,6 @@
     await deleteExecution({ prefix: config.stackName, executionArn: parsePdrExecutionArn });
     await deleteExecution({ prefix: config.stackName, executionArn: workflowExecution.executionArn });
 
->>>>>>> bbc22187
     await Promise.all([
       deleteFolder(config.bucket, testDataFolder),
       cleanupCollections(config.stackName, config.bucket, collectionsDir, testSuffix),
