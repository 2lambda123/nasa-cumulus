--- conflicted
+++ resolved
@@ -21,15 +21,10 @@
  * Does not post to CMR (that is in a separate test)
  */
 
-<<<<<<< HEAD
 const flatten = require('lodash/flatten');
 const cryptoRandomString = require('crypto-random-string');
 
-const { Execution, Pdr } = require('@cumulus/api/models');
-=======
 const { Pdr } = require('@cumulus/api/models');
->>>>>>> ef09c2fb
-
 const { deleteS3Object, s3ObjectExists } = require('@cumulus/aws-client/S3');
 const { s3 } = require('@cumulus/aws-client/services');
 const { LambdaStep } = require('@cumulus/integration-tests/sfnStep');
