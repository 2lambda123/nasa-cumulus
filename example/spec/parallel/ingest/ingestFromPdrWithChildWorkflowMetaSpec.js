'use strict';

/**
 * End to end ingest from discovering a PDR
 *
 * Kick off discover and queue pdrs which:
 * Discovers 1 PDR
 * Queues that PDR
 * Kicks off the ParsePDR workflow
 *
 * Parse PDR workflow:
 * parses pdr
 * queues a granule
 * pdr status check
 * This will kick off the ingest workflow
 *
 * Ingest worklow:
 * runs sync granule - saves file to file staging location
 * performs the fake processing step - generates CMR metadata
 * Moves the file to the final location
 * Does not post to CMR (that is in a separate test)
 */

const cryptoRandomString = require('crypto-random-string');
const { deleteS3Object } = require('@cumulus/aws-client/S3');
const { s3 } = require('@cumulus/aws-client/services');
const { LambdaStep } = require('@cumulus/integration-tests/sfnStep');
const { deleteExecution } = require('@cumulus/api-client/executions');
const { deleteGranule } = require('@cumulus/api-client/granules');

const {
  addCollections,
  addProviders,
<<<<<<< HEAD
  api: apiTestUtils,
=======
  buildAndExecuteWorkflow,
>>>>>>> 5d5948f6
  cleanupProviders,
  cleanupCollections,
  getExecutionInputObject,
  waitForStartedExecution,
  waitForCompletedExecution,
} = require('@cumulus/integration-tests');

const { buildAndExecuteWorkflow } = require('../../helpers/workflowUtils');
const {
  createTestDataPath,
  createTestSuffix,
  createTimestampedTestId,
  deleteFolder,
  loadConfig,
  uploadTestDataToBucket,
  updateAndUploadTestDataToBucket,
} = require('../../helpers/testUtils');

const {
  waitAndDeletePdr,
} = require('../../helpers/pdrUtils');

const lambdaStep = new LambdaStep();
const workflowName = 'DiscoverAndQueuePdrsChildWorkflowMeta';
const origPdrFilename = 'MOD09GQ_1granule_v3.PDR';
const granuleDateString = '2016360104606';
const granuleIdReplacement = cryptoRandomString({ length: 13, type: 'numeric' });
const testDataGranuleId = 'MOD09GQ.A2016358.h13v04.006.2016360104606'.replace(granuleDateString, granuleIdReplacement);

const s3data = [
  '@cumulus/test-data/pdrs/MOD09GQ_1granule_v3.PDR',
];

const unmodifiedS3Data = [
  '@cumulus/test-data/granules/MOD09GQ.A2016358.h13v04.006.2016360104606.hdf.met',
  '@cumulus/test-data/granules/MOD09GQ.A2016358.h13v04.006.2016360104606.hdf',
];

describe('The DiscoverAndQueuePdrsChildWorkflowMeta workflow', () => {
  const providersDir = './data/providers/s3/';
  const collectionsDir = './data/collections/s3_MOD09GQ_006';

  let addedCollections;
  let beforeAllFailed;
  let config;
  let executionNamePrefix;
  let discoverPdrsExecutionArn;
  let ingestGranuleExecutionArn;
  let parsePdrExecutionArn;
  let pdrFilename;
  let provider;
  let queuePdrsOutput;
  let testDataFolder;
  let testSuffix;
  let workflowExecution;

  beforeAll(async () => {
    try {
      config = await loadConfig();

      const testId = createTimestampedTestId(config.stackName, 'IngestFromPdrWithChildWorkflowMeta');
      testSuffix = createTestSuffix(testId);
      testDataFolder = createTestDataPath(testId);

      pdrFilename = `${testSuffix.slice(1)}_${origPdrFilename}`;

      provider = { id: `s3_provider${testSuffix}` };

      // populate collections, providers and test data
      [addedCollections] = await Promise.all([
        addCollections(
          config.stackName,
          config.bucket,
          collectionsDir,
          testSuffix,
          testId
        ),
        updateAndUploadTestDataToBucket(config.bucket, s3data, testDataFolder, [
          { old: 'cumulus-test-data/pdrs', new: testDataFolder },
          {
            old: 'DATA_TYPE = MOD09GQ;',
            new: `DATA_TYPE = MOD09GQ${testSuffix};`,
          },
          { old: granuleDateString, new: granuleIdReplacement },
        ]),
        uploadTestDataToBucket(config.bucket, unmodifiedS3Data, testDataFolder),
        addProviders(
          config.stackName,
          config.bucket,
          providersDir,
          config.bucket,
          testSuffix
        ),
      ]);

      // Rename the PDR to avoid race conditions
      await s3().copyObject({
        Bucket: config.bucket,
        CopySource: `${config.bucket}/${testDataFolder}/${origPdrFilename}`,
        Key: `${testDataFolder}/${pdrFilename}`,
      }).promise();

      await deleteS3Object(config.bucket, `${testDataFolder}/${origPdrFilename}`);

      executionNamePrefix = cryptoRandomString({
        length: 3,
        type: 'alphanumeric',
      });

      workflowExecution = await buildAndExecuteWorkflow(
        config.stackName,
        config.bucket,
        workflowName,
        { name: addedCollections[0].name, version: addedCollections[0].version },
        provider,
        undefined,
        {
          provider_path: testDataFolder,
          executionNamePrefix,
        }
      );

      discoverPdrsExecutionArn = workflowExecution.executionArn;

      queuePdrsOutput = await lambdaStep.getStepOutput(
        workflowExecution.executionArn,
        'QueuePdrs'
      );
      parsePdrExecutionArn = queuePdrsOutput.payload.running[0];

      await waitForCompletedExecution(parsePdrExecutionArn);
      const queueGranulesOutput = await lambdaStep.getStepOutput(
        parsePdrExecutionArn,
        'QueueGranules'
      );
      ingestGranuleExecutionArn = queueGranulesOutput.payload.running[0];
      console.log('ingest granule execution ARN:', ingestGranuleExecutionArn);
    } catch (error) {
      beforeAllFailed = error;
      throw error;
    }
  });

  afterAll(async () => {
    // clean up stack state added by test
    await deleteGranule({
      prefix: config.stackName,
      granuleId: testDataGranuleId,
    });
    await waitAndDeletePdr(
      config.stackName,
      pdrFilename,
      'completed'
    );

    // The order of execution deletes matters. Children must be deleted before parents.
    await deleteExecution({ prefix: config.stackName, executionArn: ingestGranuleExecutionArn });
    await deleteExecution({ prefix: config.stackName, executionArn: parsePdrExecutionArn });
    await deleteExecution({ prefix: config.stackName, executionArn: discoverPdrsExecutionArn });

    await Promise.all([
      deleteFolder(config.bucket, testDataFolder),
      cleanupCollections(config.stackName, config.bucket, collectionsDir, testSuffix),
      cleanupProviders(config.stackName, config.bucket, providersDir, testSuffix),
    ]);
  });

  it('executes successfully', () => {
    if (beforeAllFailed) fail(beforeAllFailed);
    else {
      expect(workflowExecution.status).toEqual('completed');
    }
  });

  it('results in an IngestGranule workflow execution', async () => {
    if (beforeAllFailed) fail(beforeAllFailed);
    else {
      await expectAsync(waitForStartedExecution(ingestGranuleExecutionArn)).toBeResolved();
    }
  });

  it('passes through childWorkflowMeta to the IngestGranule execution', async () => {
    if (beforeAllFailed) fail(beforeAllFailed);
    const executionInput = await getExecutionInputObject(parsePdrExecutionArn);
    expect(executionInput.meta.staticValue).toEqual('aStaticValue');
    expect(executionInput.meta.interpolatedValueStackName).toEqual(queuePdrsOutput.meta.stack);
  });
});<|MERGE_RESOLUTION|>--- conflicted
+++ resolved
@@ -31,11 +31,8 @@
 const {
   addCollections,
   addProviders,
-<<<<<<< HEAD
   api: apiTestUtils,
-=======
   buildAndExecuteWorkflow,
->>>>>>> 5d5948f6
   cleanupProviders,
   cleanupCollections,
   getExecutionInputObject,
