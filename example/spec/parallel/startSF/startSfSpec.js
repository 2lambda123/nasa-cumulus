--- conflicted
+++ resolved
@@ -357,29 +357,5 @@
       const runningExecutions = executions.filter((execution) => execution.status === 'RUNNING');
       expect(runningExecutions.length).toBeLessThanOrEqual(queueMaxExecutions);
     });
-<<<<<<< HEAD
-
-    xdescribe('and the semaphore', () => {
-      beforeAll(async () => {
-        await sqs().purgeQueue({
-          QueueUrl: maxQueueUrl,
-        });
-
-        // Wait 10 seconds to allow running executions to finish.
-        await sleep(10000);
-      });
-
-      it('is decremented to 0', async () => {
-        const semItem = await dynamodbDocClient().get({
-          TableName: `${config.stackName}-SemaphoresTable`,
-          Key: {
-            key: maxQueueUrl,
-          },
-        });
-        expect(semItem.Item.semvalue).toBe(0);
-      });
-    });
-=======
->>>>>>> e43be648
   });
 });