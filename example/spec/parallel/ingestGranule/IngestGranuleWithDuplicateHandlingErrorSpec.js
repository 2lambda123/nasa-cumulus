'use strict';

const get = require('lodash/get');
const pAll = require('p-all');
const pick = require('lodash/pick');
const { randomId } = require('@cumulus/common/test-utils');

const { createCollection } = require('@cumulus/integration-tests/Collections');
const {
  findExecutionArn, getExecutionWithStatus,
} = require('@cumulus/integration-tests/Executions');
const { getGranuleWithStatus } = require('@cumulus/integration-tests/Granules');
const { createProvider } = require('@cumulus/integration-tests/Providers');
const { createOneTimeRule } = require('@cumulus/integration-tests/Rules');

const { deleteCollection } = require('@cumulus/api-client/collections');
const { deleteExecution } = require('@cumulus/api-client/executions');
const { deleteGranule } = require('@cumulus/api-client/granules');
const { deleteProvider } = require('@cumulus/api-client/providers');
const { deleteRule } = require('@cumulus/api-client/rules');

const { deleteS3Object, s3PutObject } = require('@cumulus/aws-client/S3');

const { loadConfig } = require('../../helpers/testUtils');

describe('The IngestGranuleCatchDuplicateErrorTest workflow with DuplicateHandling = "error" and a granule re-ingested', () => {
  let beforeAllFailed = false;
  let collection;
  let config;
  let ingestGranuleRule1;
  let ingestGranuleExecutionArn1;
  let granuleId;
  let prefix;
  let provider;
  let sameChecksumFilename;
  let sameChecksumKey;
  let ingestGranuleExecution2;
  let ingestGranuleExecution2Arn;
  let secondIngestGranuleRule;
  let sourceBucket;

  beforeAll(async () => {
    try {
      config = await loadConfig();
      prefix = config.stackName;
      sourceBucket = config.bucket;

      // The S3 path where granules will be ingested from
      const sourcePath = `${prefix}/tmp/${randomId('test-')}`;

      // Create the collection
      collection = await createCollection(
        prefix,
        {
          duplicateHandling: 'error',
          process: 'modis',
        }
      );

      // Create the S3 provider
      provider = await createProvider(prefix, { host: sourceBucket });

      // Stage the granule files to S3
      sameChecksumFilename = `${randomId('file-with-same-checksum-')}.txt`;
      sameChecksumKey = `${sourcePath}/${sameChecksumFilename}`;
      await s3PutObject({
        Bucket: sourceBucket,
        Key: sameChecksumKey,
        Body: 'asdf',
      });

      granuleId = randomId('granule-id-');

      const ingestTime = Date.now() - 1000 * 30;

      // Ingest the granule the first time
      const testExecutionId = randomId('test-execution-');
      console.log('testExecutionId:', testExecutionId);
      ingestGranuleRule1 = await createOneTimeRule(
        prefix,
        {
          workflow: 'IngestGranule',
          collection: pick(collection, ['name', 'version']),
          provider: provider.id,
          payload: {
            testExecutionId,
            granules: [
              {
                granuleId,
                dataType: collection.name,
                version: collection.version,
                files: [
                  {
                    name: sameChecksumFilename,
                    path: sourcePath,
                  },
                ],
              },
            ],
          },
        }
      );

      // Find the execution ARN
      console.log('ingestGranuleRule1.payload.testExecutionId', ingestGranuleRule1.payload.testExecutionId);
      ingestGranuleExecutionArn1 = await findExecutionArn(
        prefix,
        (execution) => {
          const executionId = get(execution, 'originalPayload.testExecutionId');
          return executionId === ingestGranuleRule1.payload.testExecutionId;
        },
        { timestamp__from: ingestTime },
        { timeout: 30 }
      );

      // Wait for the execution to be completed
      await getExecutionWithStatus({
        prefix,
        arn: ingestGranuleExecutionArn1,
        status: 'completed',
      });

      // Wait for the granule to be fully ingested
      await getGranuleWithStatus({ prefix, granuleId, status: 'completed' });

      // Re-ingest the granule
      secondIngestGranuleRule = await createOneTimeRule(
        prefix,
        {
          workflow: 'IngestGranuleCatchDuplicateErrorTest',
          collection: pick(collection, ['name', 'version']),
          provider: provider.id,
          payload: {
            testExecutionId: randomId('test-execution-'),
            granules: [
              {
                granuleId,
                dataType: collection.name,
                version: collection.version,
                files: [
                  {
                    name: sameChecksumFilename,
                    path: sourcePath,
                  },
                ],
              },
            ],
          },
        }
      );

      // Find the execution ARN
      console.log('secondIngestGranuleRule.payload.testExecutionId', secondIngestGranuleRule.payload.testExecutionId);
      ingestGranuleExecution2Arn = await findExecutionArn(
        prefix,
        (execution) => {
          const executionId = get(execution, 'originalPayload.testExecutionId');
          return executionId === secondIngestGranuleRule.payload.testExecutionId;
        },
        { timestamp__from: ingestTime },
        { timeout: 30 }
      );

      // Wait for the execution to be completed
      ingestGranuleExecution2 = await getExecutionWithStatus({
        prefix,
        arn: ingestGranuleExecution2Arn,
        status: 'completed',
      });
    } catch (error) {
      beforeAllFailed = true;
      throw error;
    }
  });

  it('catches the error in MoveGranules', () => {
    if (beforeAllFailed) fail('beforeAll() failed');
    else {
      expect(
        get(ingestGranuleExecution2, 'error.Error')
      ).toBe('DuplicateFile');
    }
  });

  it('returns the expected files', () => {
    if (beforeAllFailed) fail('beforeAll() failed');
    else {
      const files = ingestGranuleExecution2.finalPayload.granules[0].files;

      // Make sure we got the expected number of files
      expect(files.length).toBe(2);

      // Make sure the ingested file is present
      expect(files.find((file) => file.name === sameChecksumFilename)).toBeDefined();

      // Make sure the generated CMR file is present
      expect(files.find((file) => file.name === `${granuleId}.cmr.xml`)).toBeDefined();
    }
  });

  afterAll(async () => {
    // Must delete rules before deleting associated collection and provider
    await pAll(
      [
        () => deleteRule({ prefix, ruleName: get(ingestGranuleRule1, 'name') }),
        () => deleteRule({ prefix, ruleName: get(secondIngestGranuleRule, 'name') }),
      ],
      { stopOnError: false }
    ).catch(console.error);

<<<<<<< HEAD
    await deleteGranule({ prefix, granuleId });
=======
    await Promise.all([
      deleteExecution({ prefix: config.stackName, executionArn: ingestGranuleExecutionArn1 }),
      deleteExecution({ prefix: config.stackName, executionArn: ingestGranuleExecution2Arn }),
    ]);

>>>>>>> bbc22187
    await pAll(
      [
        () => deleteS3Object(sourceBucket, sameChecksumKey),
        () => deleteProvider({ prefix, providerId: get(provider, 'id') }),
        () => deleteCollection({
          prefix,
          collectionName: get(collection, 'name'),
          collectionVersion: get(collection, 'version'),
        }),
      ],
      { stopOnError: false }
    ).catch(console.error);
  });
});<|MERGE_RESOLUTION|>--- conflicted
+++ resolved
@@ -27,15 +27,15 @@
   let beforeAllFailed = false;
   let collection;
   let config;
+  let granuleId;
+  let ingestGranuleExecution2;
+  let ingestGranuleExecution2Arn;
+  let ingestGranuleExecutionArn1;
   let ingestGranuleRule1;
-  let ingestGranuleExecutionArn1;
-  let granuleId;
   let prefix;
   let provider;
   let sameChecksumFilename;
   let sameChecksumKey;
-  let ingestGranuleExecution2;
-  let ingestGranuleExecution2Arn;
   let secondIngestGranuleRule;
   let sourceBucket;
 
@@ -208,15 +208,12 @@
       { stopOnError: false }
     ).catch(console.error);
 
-<<<<<<< HEAD
     await deleteGranule({ prefix, granuleId });
-=======
     await Promise.all([
       deleteExecution({ prefix: config.stackName, executionArn: ingestGranuleExecutionArn1 }),
       deleteExecution({ prefix: config.stackName, executionArn: ingestGranuleExecution2Arn }),
     ]);
 
->>>>>>> bbc22187
     await pAll(
       [
         () => deleteS3Object(sourceBucket, sameChecksumKey),
