'use strict';

const fs = require('fs-extra');
const path = require('path');
const pMap = require('p-map');
const pRetry = require('p-retry');
const { URL, resolve } = require('url');

const {
  Execution,
  Granule,
  Pdr,
  Provider,
} = require('@cumulus/api/models');
const GranuleFilesCache = require('@cumulus/api/lib/GranuleFilesCache');
const {
  parseS3Uri,
  s3GetObjectTagging,
  s3ObjectExists,
} = require('@cumulus/aws-client/S3');
const { s3 } = require('@cumulus/aws-client/services');
const { generateChecksumFromStream } = require('@cumulus/checksum');
const { constructCollectionId } = require('@cumulus/message/Collections');
const {
  addCollections,
  buildAndStartWorkflow,
  conceptExists,
  getOnlineResources,
  waitForCompletedExecution,
} = require('@cumulus/integration-tests');
const apiTestUtils = require('@cumulus/integration-tests/api/api');
const { deleteCollection } = require('@cumulus/api-client/collections');
const granulesApiTestUtils = require('@cumulus/api-client/granules');
const {
  getDistributionFileUrl,
  getTEADistributionApiRedirect,
  getTEADistributionApiFileStream,
  getTEARequestHeaders,
} = require('@cumulus/integration-tests/api/distribution');
const { LambdaStep } = require('@cumulus/integration-tests/sfnStep');
const { getExecution } = require('@cumulus/api-client/executions');

const { waitForApiStatus } = require('../../helpers/apiUtils');
const {
  loadConfig,
  templateFile,
  uploadTestDataToBucket,
  deleteFolder,
  createTimestampedTestId,
  createTestDataPath,
  createTestSuffix,
} = require('../../helpers/testUtils');
const {
  setDistributionApiEnvVars,
  waitForModelStatus,
} = require('../../helpers/apiUtils');
const {
  addUniqueGranuleFilePathToGranuleFiles,
  addUrlPathToGranuleFiles,
  setupTestGranuleForIngest,
  loadFileWithUpdatedGranuleIdPathAndCollection,
} = require('../../helpers/granuleUtils');

const lambdaStep = new LambdaStep();
const workflowName = 'IngestGranuleQueue';

const granuleRegex = '^MOD09GQ\\.A[\\d]{7}\\.[\\w]{6}\\.006\\.[\\d]{13}$';

const s3data = [
  '@cumulus/test-data/granules/MOD09GQ.A2016358.h13v04.006.2016360104606.hdf.met',
  '@cumulus/test-data/granules/MOD09GQ.A2016358.h13v04.006.2016360104606.hdf',
  '@cumulus/test-data/granules/MOD09GQ.A2016358.h13v04.006.2016360104606_ndvi.jpg',
];

const SetupError = new Error('Test setup failed, aborting');

describe('The S3 Ingest Granules workflow', () => {
  const inputPayloadFilename = './spec/parallel/ingestGranule/IngestGranule.input.payload.json';
  const providersDir = './data/providers/s3/';
  const collectionsDir = './data/collections/s3_MOD09GQ_006_full_ingest';
  const collectionDupeHandling = 'error';

  let beforeAllError = false;
  let collection;
  let config;
  let executionModel;
  let expectedPayload;
  let expectedS3TagSet;
  let expectedSyncGranulePayload;
  let granuleModel;
  let inputPayload;
  let pdrModel;
  let postToCmrOutput;
  let publishGranuleExecutionArn;
  let provider;
  let providerModel;
  let testDataFolder;
  let workflowExecutionArn;

  beforeAll(async () => {
    try {
      config = await loadConfig();
      const testId = createTimestampedTestId(config.stackName, 'IngestGranuleQueue');
      const testSuffix = createTestSuffix(testId);
      testDataFolder = createTestDataPath(testId);

      collection = { name: `MOD09GQ${testSuffix}`, version: '006' };
      const newCollectionId = constructCollectionId(collection.name, collection.version);
      provider = { id: `s3_provider${testSuffix}` };

      process.env.GranulesTable = `${config.stackName}-GranulesTable`;
      granuleModel = new Granule();
      process.env.ExecutionsTable = `${config.stackName}-ExecutionsTable`;
      executionModel = new Execution();
      process.env.system_bucket = config.bucket;
      process.env.ProvidersTable = `${config.stackName}-ProvidersTable`;
      providerModel = new Provider();
      process.env.PdrsTable = `${config.stackName}-PdrsTable`;
      pdrModel = new Pdr();

      const providerJson = JSON.parse(fs.readFileSync(`${providersDir}/s3_provider.json`, 'utf8'));
      const providerData = {
        ...providerJson,
        id: provider.id,
        host: config.bucket,
      };

      // populate collections, providers and test data
      await Promise.all([
        uploadTestDataToBucket(config.bucket, s3data, testDataFolder),
        addCollections(config.stackName, config.bucket, collectionsDir, testSuffix, testId, collectionDupeHandling),
        apiTestUtils.addProviderApi({ prefix: config.stackName, provider: providerData }),
      ]);

      const inputPayloadJson = fs.readFileSync(inputPayloadFilename, 'utf8');
      // update test data filepaths
      inputPayload = await setupTestGranuleForIngest(config.bucket, inputPayloadJson, granuleRegex, testSuffix, testDataFolder);
      const granuleId = inputPayload.granules[0].granuleId;
      expectedS3TagSet = [{ Key: 'granuleId', Value: granuleId }];
      await Promise.all(inputPayload.granules[0].files.map((fileToTag) =>
        s3().putObjectTagging({ Bucket: config.bucket, Key: `${fileToTag.path}/${fileToTag.name}`, Tagging: { TagSet: expectedS3TagSet } }).promise()));

      const collectionUrlString = '{cmrMetadata.Granule.Collection.ShortName}___{cmrMetadata.Granule.Collection.VersionId}/{substring(file.name, 0, 3)}/';

      const templatedSyncGranuleFilename = templateFile({
        inputTemplateFilename: './spec/parallel/ingestGranule/SyncGranule.output.payload.template.json',
        config: {
          granules: [
            {
              files: [
                {
                  bucket: config.buckets.internal.name,
                  filename: `s3://${config.buckets.internal.name}/file-staging/${config.stackName}/replace-me-collectionId/replace-me-granuleId.hdf`,
                  fileStagingDir: `file-staging/${config.stackName}/replace-me-collectionId`,
                },
                {
                  bucket: config.buckets.internal.name,
                  filename: `s3://${config.buckets.internal.name}/file-staging/${config.stackName}/replace-me-collectionId/replace-me-granuleId.hdf.met`,
                  fileStagingDir: `file-staging/${config.stackName}/replace-me-collectionId`,
                },
                {
                  bucket: config.buckets.internal.name,
                  filename: `s3://${config.buckets.internal.name}/file-staging/${config.stackName}/replace-me-collectionId/replace-me-granuleId_ndvi.jpg`,
                  fileStagingDir: `file-staging/${config.stackName}/replace-me-collectionId`,
                },
              ],
            },
          ],
        },
      });

      expectedSyncGranulePayload = loadFileWithUpdatedGranuleIdPathAndCollection(templatedSyncGranuleFilename, granuleId, testDataFolder, newCollectionId, config.stackName);

      expectedSyncGranulePayload.granules[0].dataType += testSuffix;
      expectedSyncGranulePayload.granules[0].files = addUrlPathToGranuleFiles(expectedSyncGranulePayload.granules[0].files, testId, '');

      const templatedOutputPayloadFilename = templateFile({
        inputTemplateFilename: './spec/parallel/ingestGranule/IngestGranule.output.payload.template.json',
        config: {
          granules: [
            {
              files: [
                {
                  bucket: config.buckets.protected.name,
                  filename: `s3://${config.buckets.protected.name}/MOD09GQ___006/2017/MOD/replace-me-granuleId.hdf`,
                },
                {
                  bucket: config.buckets.private.name,
                  filename: `s3://${config.buckets.private.name}/MOD09GQ___006/MOD/replace-me-granuleId.hdf.met`,
                },
                {
                  bucket: config.buckets.public.name,
                  filename: `s3://${config.buckets.public.name}/MOD09GQ___006/MOD/replace-me-granuleId_ndvi.jpg`,
                },
                {
                  bucket: config.buckets['protected-2'].name,
                  filename: `s3://${config.buckets['protected-2'].name}/MOD09GQ___006/MOD/replace-me-granuleId.cmr.xml`,
                },
              ],
            },
          ],
        },
      });

      expectedPayload = loadFileWithUpdatedGranuleIdPathAndCollection(templatedOutputPayloadFilename, granuleId, testDataFolder, newCollectionId);
      expectedPayload.granules[0].dataType += testSuffix;
      expectedPayload.granules = addUniqueGranuleFilePathToGranuleFiles(expectedPayload.granules, testId);
      expectedPayload.granules[0].files = addUrlPathToGranuleFiles(expectedPayload.granules[0].files, testId, collectionUrlString);
      // process.env.DISTRIBUTION_ENDPOINT needs to be set for below
      setDistributionApiEnvVars();

      console.log('Start SuccessExecution');
      workflowExecutionArn = await buildAndStartWorkflow(
        config.stackName,
        config.bucket,
        workflowName,
        collection,
        provider,
        inputPayload,
        {
          distribution_endpoint: process.env.DISTRIBUTION_ENDPOINT,
          workflow: 'PublishGranuleQueue',
        }
      );
    } catch (error) {
      beforeAllError = error;
      throw error;
    }
  });

  afterAll(async () => {
    // clean up stack state added by test
    await Promise.all([
      deleteFolder(config.bucket, testDataFolder),
      deleteCollection({
        prefix: config.stackName,
        collectionName: collection.name,
        collectionVersion: collection.version,
      }),
      providerModel.delete(provider),
      executionModel.delete({ arn: workflowExecutionArn }),
      granulesApiTestUtils.removePublishedGranule({
        prefix: config.stackName,
        granuleId: inputPayload.granules[0].granuleId,
      }),
      pdrModel.delete({
        pdrName: inputPayload.pdr.name,
      }),
    ]);
  });

<<<<<<< HEAD
  it('triggers a running execution record being added to DynamoDB', async () => {
    const record = await waitForApiStatus(
      getExecution,
      {
        prefix: config.stackName,
        arn: workflowExecutionArn,
      },
      'running'
=======
  beforeEach(() => {
    if (beforeAllError) fail(beforeAllError);
  });

  it('triggers a execution record being added to DynamoDB', async () => {
    if (beforeAllError) throw SetupError;

    const record = await waitForModelStatus(
      executionModel,
      { arn: workflowExecutionArn },
      ['running', 'completed']
>>>>>>> 8457b72f
    );
    expect(['running', 'completed'].includes(record.status)).toBeTrue();
  });

  it('triggers a PDR record being added to DynamoDB', async () => {
    if (beforeAllError) throw SetupError;
    const record = await waitForModelStatus(
      pdrModel,
      { pdrName: inputPayload.pdr.name },
      ['running', 'completed']
    );
    expect(['running', 'completed'].includes(record.status)).toBeTrue();
  });

  it('makes the granule available through the Cumulus API', async () => {
    if (beforeAllError) throw SetupError;
    await waitForModelStatus(
      granuleModel,
      { granuleId: inputPayload.granules[0].granuleId },
      ['completed']
    );

    const granuleResponse = await granulesApiTestUtils.getGranule({
      prefix: config.stackName,
      granuleId: inputPayload.granules[0].granuleId,
    });
    const granule = JSON.parse(granuleResponse.body);

    expect(granule.granuleId).toEqual(inputPayload.granules[0].granuleId);
    expect((granule.status === 'running') || (granule.status === 'completed')).toBeTrue();
  });

  it('completes execution with success status', async () => {
    if (beforeAllError) throw SetupError;

    const workflowExecutionStatus = await waitForCompletedExecution(workflowExecutionArn);
    expect(workflowExecutionStatus).toEqual('SUCCEEDED');
  });

  it('can retrieve the specific provider that was created', async () => {
    if (beforeAllError) throw SetupError;

    const providerListResponse = await apiTestUtils.getProviders({ prefix: config.stackName });
    const providerList = JSON.parse(providerListResponse.body);
    expect(providerList.results.length).toBeGreaterThan(0);

    const providerResultResponse = await apiTestUtils.getProvider({ prefix: config.stackName, providerId: provider.id });
    const providerResult = JSON.parse(providerResultResponse.body);
    expect(providerResult).not.toBeNull();
  });

  it('can retrieve the specific collection that was created', async () => {
    if (beforeAllError) throw SetupError;

    const collectionListResponse = await apiTestUtils.getCollections({ prefix: config.stackName });
    const collectionList = JSON.parse(collectionListResponse.body);
    expect(collectionList.results.length).toBeGreaterThan(0);

    const collectionResponse = await apiTestUtils.getCollection(
      { prefix: config.stackName, collectionName: collection.name, collectionVersion: collection.version }
    );
    const collectionResult = JSON.parse(collectionResponse.body);
    expect(collectionResult).not.toBeNull();
  });

  it('results in the files being added to the granule files cache table', async () => {
    if (beforeAllError) throw SetupError;

    process.env.FilesTable = `${config.stackName}-FilesTable`;

    const lambdaOutput = await lambdaStep.getStepOutput(workflowExecutionArn, 'MoveGranules');

    await pMap(
      lambdaOutput.payload.granules[0].files,
      async (file) => {
        const { Bucket, Key } = parseS3Uri(file.filename);

        const granuleId = await pRetry(
          async () => {
            const id = await GranuleFilesCache.getGranuleId(Bucket, Key);
            if (id === undefined) throw new Error(`File not found in cache: s3://${Bucket}/${Key}`);
            return id;
          },
          { retries: 30, minTimeout: 2000, maxTimeout: 2000 }
        );

        expect(granuleId).toEqual(lambdaOutput.payload.granules[0].granuleId);
      },
      { concurrency: 1 }
    );
  });

  describe('the SyncGranules task', () => {
    let lambdaInput;
    let lambdaOutput;
    let subTestSetupError;

    beforeAll(async () => {
      try {
        lambdaInput = await lambdaStep.getStepInput(workflowExecutionArn, 'SyncGranule');
        lambdaOutput = await lambdaStep.getStepOutput(workflowExecutionArn, 'SyncGranule');
      } catch (error) {
        subTestSetupError = error;
      }
    });

    beforeEach(() => {
      if (beforeAllError) fail(beforeAllError);
      if (subTestSetupError) fail(subTestSetupError);
    });

    it('receives the correct collection and provider configuration', () => {
      if (beforeAllError || subTestSetupError) throw SetupError;
      expect(lambdaInput.meta.collection.name).toEqual(collection.name);
      expect(lambdaInput.meta.provider.id).toEqual(provider.id);
    });

    it('output includes the ingested granule with file staging location paths', () => {
      if (beforeAllError || subTestSetupError) throw SetupError;
      const updatedGranule = {
        ...expectedSyncGranulePayload.granules[0],
        sync_granule_duration: lambdaOutput.meta.input_granules[0].sync_granule_duration,
      };

      const updatedPayload = {
        ...expectedSyncGranulePayload,
        granules: [updatedGranule],
      };
      expect(lambdaOutput.payload).toEqual(updatedPayload);
    });

    it('updates the meta object with input_granules', () => {
      if (beforeAllError || subTestSetupError) throw SetupError;
      const updatedGranule = {
        ...expectedSyncGranulePayload.granules[0],
        sync_granule_duration: lambdaOutput.meta.input_granules[0].sync_granule_duration,
      };
      expect(lambdaOutput.meta.input_granules).toEqual([updatedGranule]);
    });
  });

  describe('the MoveGranules task', () => {
    let lambdaOutput;
    let files;
    let movedTaggings;
    let existCheck = [];
    let subTestSetupError;

    beforeAll(async () => {
      try {
        lambdaOutput = await lambdaStep.getStepOutput(workflowExecutionArn, 'MoveGranules');
        files = lambdaOutput.payload.granules[0].files;
        movedTaggings = await Promise.all(lambdaOutput.payload.granules[0].files.map((file) => {
          const { Bucket, Key } = parseS3Uri(file.filename);
          return s3GetObjectTagging(Bucket, Key);
        }));

        existCheck = await Promise.all([
          s3ObjectExists({ Bucket: files[0].bucket, Key: files[0].filepath }),
          s3ObjectExists({ Bucket: files[1].bucket, Key: files[1].filepath }),
          s3ObjectExists({ Bucket: files[2].bucket, Key: files[2].filepath }),
        ]);
      } catch (error) {
        beforeAllError = error;
      }
    });

    beforeEach(() => {
      if (beforeAllError) fail(beforeAllError);
      if (subTestSetupError) fail(subTestSetupError);
    });

    it('has a payload with correct buckets, filenames, sizes', () => {
      if (beforeAllError || subTestSetupError) throw SetupError;
      files.forEach((file) => {
        const expectedFile = expectedPayload.granules[0].files.find((f) => f.name === file.name);
        expect(file.filename).toEqual(expectedFile.filename);
        expect(file.bucket).toEqual(expectedFile.bucket);
        if (file.size && expectedFile.size) {
          expect(file.size).toEqual(expectedFile.size);
        }
      });
    });

    it('moves files to the bucket folder based on metadata', () => {
      if (beforeAllError || subTestSetupError) throw SetupError;
      existCheck.forEach((check) => {
        expect(check).toEqual(true);
      });
    });

    it('preserves tags on moved files', () => {
      if (beforeAllError || subTestSetupError) throw SetupError;
      movedTaggings.forEach((tagging) => {
        expect(tagging.TagSet).toEqual(expectedS3TagSet);
      });
    });
  });

  describe('the QueueWorkflow task', () => {
    let lambdaOutput;
    let subTestSetupError;

    beforeAll(async () => {
      try {
        lambdaOutput = await lambdaStep.getStepOutput(workflowExecutionArn, 'QueueWorkflow');
        publishGranuleExecutionArn = lambdaOutput.payload.running;
        console.log(publishGranuleExecutionArn);
      } catch (error) {
        subTestSetupError = error;
      }
    });

    beforeEach(() => {
      if (beforeAllError) fail(beforeAllError);
      if (subTestSetupError) fail(subTestSetupError);
    });

    it('results in a successful PublishGranuleQueue workflow execution', async () => {
      if (beforeAllError || subTestSetupError) throw SetupError;
      const publishGranuleExecutionStatus = await waitForCompletedExecution(
        publishGranuleExecutionArn
      );
      expect(publishGranuleExecutionStatus).toEqual('SUCCEEDED');
    });
  });

  describe('the queued workflow', () => {
    describe('the PostToCmr task', () => {
      let cmrResource;
      let ummCmrResource;
      let files;
      let granule;
      let resourceURLs;
      let teaRequestHeaders;

      let scienceFileUrl;
      let s3ScienceFileUrl;
      let browseImageUrl;
      let s3BrowseImageUrl;
      let s3CredsUrl;
      let subTestSetupError;

      beforeAll(async () => {
        process.env.CMR_ENVIRONMENT = 'UAT';
        postToCmrOutput = await lambdaStep.getStepOutput(publishGranuleExecutionArn, 'PostToCmr');

        if (postToCmrOutput === null) {
          beforeAllError = new Error(`Failed to get the PostToCmr step's output for ${workflowExecutionArn}`);
          return;
        }

        try {
          granule = postToCmrOutput.payload.granules[0];
          files = granule.files;

          const ummGranule = { ...granule, cmrMetadataFormat: 'umm_json_v1_6_2' };
          const result = await Promise.all([
            getOnlineResources(granule),
            getOnlineResources(ummGranule),
            getTEARequestHeaders(config.stackName),
          ]);

          cmrResource = result[0];
          ummCmrResource = result[1];
          resourceURLs = cmrResource.map((resource) => resource.href);
          teaRequestHeaders = result[2];

          scienceFileUrl = getDistributionFileUrl({ bucket: files[0].bucket, key: files[0].filepath });
          s3ScienceFileUrl = getDistributionFileUrl({ bucket: files[0].bucket, key: files[0].filepath, urlType: 's3' });
          browseImageUrl = getDistributionFileUrl({ bucket: files[2].bucket, key: files[2].filepath });
          s3BrowseImageUrl = getDistributionFileUrl({ bucket: files[2].bucket, key: files[2].filepath, urlType: 's3' });
          s3CredsUrl = resolve(process.env.DISTRIBUTION_ENDPOINT, 's3credentials');
        } catch (error) {
          subTestSetupError = error;
        }
      });

      beforeEach(() => {
        if (beforeAllError) fail(beforeAllError);
        if (subTestSetupError) fail(subTestSetupError);
      });

      it('publishes the granule metadata to CMR', async () => {
        if (beforeAllError || subTestSetupError) throw SetupError;
        const result = await conceptExists(granule.cmrLink);

        expect(granule.published).toEqual(true);
        expect(result).not.toEqual(false);
      });

      it('updates the CMR metadata online resources with the final metadata location', () => {
        if (beforeAllError || subTestSetupError) throw SetupError;

        console.log('parallel resourceURLs:', resourceURLs);
        console.log('s3CredsUrl:', s3CredsUrl);

        expect(resourceURLs).toContain(scienceFileUrl);
        expect(resourceURLs).toContain(s3ScienceFileUrl);
        expect(resourceURLs).toContain(browseImageUrl);
        expect(resourceURLs).toContain(s3BrowseImageUrl);
        expect(resourceURLs).toContain(s3CredsUrl);
      });

      it('updates the CMR metadata "online resources" with the proper types and urls', () => {
        if (beforeAllError || subTestSetupError) throw SetupError;
        const resource = ummCmrResource;
        const expectedTypes = [
          'GET DATA',
          'GET DATA VIA DIRECT ACCESS',
          'VIEW RELATED INFORMATION',
          'VIEW RELATED INFORMATION',
          'GET RELATED VISUALIZATION',
          'GET RELATED VISUALIZATION',
          'VIEW RELATED INFORMATION',
        ];
        const cmrUrls = resource.map((r) => r.URL);
        expect(cmrUrls).toContain(scienceFileUrl);
        expect(cmrUrls).toContain(s3ScienceFileUrl);
        expect(cmrUrls).toContain(browseImageUrl);
        expect(cmrUrls).toContain(s3BrowseImageUrl);
        expect(cmrUrls).toContain(s3CredsUrl);
        expect(resource.map((r) => r.Type).sort()).toEqual(expectedTypes.sort());
      });

      it('includes the Earthdata login ID for requests to protected science files', async () => {
        if (beforeAllError || subTestSetupError) throw SetupError;
        const filepath = `/${files[0].bucket}/${files[0].filepath}`;
        const s3SignedUrl = await getTEADistributionApiRedirect(filepath, teaRequestHeaders);
        const earthdataLoginParam = new URL(s3SignedUrl).searchParams.get('A-userid');
        expect(earthdataLoginParam).toEqual(process.env.EARTHDATA_USERNAME);
      });

      it('downloads the requested science file for authorized requests', async () => {
        if (beforeAllError || subTestSetupError) throw SetupError;
        const scienceFileUrls = resourceURLs
          .filter((url) =>
            (url.startsWith(process.env.DISTRIBUTION_ENDPOINT) ||
          url.match(/s3\.amazonaws\.com/)) &&
          !url.endsWith('.cmr.xml') &&
          !url.includes('s3credentials'));

        const checkFiles = await Promise.all(
          scienceFileUrls
            .map(async (url) => {
              const extension = path.extname(new URL(url).pathname);
              const sourceFile = s3data.find((d) => d.endsWith(extension));
              const sourceChecksum = await generateChecksumFromStream(
                'cksum',
                fs.createReadStream(require.resolve(sourceFile))
              );
              const file = files.find((f) => f.name.endsWith(extension));

              const filepath = `/${file.bucket}/${file.filepath}`;
              const fileStream = await getTEADistributionApiFileStream(filepath, teaRequestHeaders);
              // Compare checksum of downloaded file with expected checksum.
              const downloadChecksum = await generateChecksumFromStream('cksum', fileStream);
              return downloadChecksum === sourceChecksum;
            })
        );

        checkFiles.forEach((fileCheck) => expect(fileCheck).toBeTrue());
      });
    });
  });
});<|MERGE_RESOLUTION|>--- conflicted
+++ resolved
@@ -249,8 +249,10 @@
     ]);
   });
 
-<<<<<<< HEAD
   it('triggers a running execution record being added to DynamoDB', async () => {
+    beforeEach(() => {
+      if (beforeAllError) fail(beforeAllError);
+    });
     const record = await waitForApiStatus(
       getExecution,
       {
@@ -258,19 +260,6 @@
         arn: workflowExecutionArn,
       },
       'running'
-=======
-  beforeEach(() => {
-    if (beforeAllError) fail(beforeAllError);
-  });
-
-  it('triggers a execution record being added to DynamoDB', async () => {
-    if (beforeAllError) throw SetupError;
-
-    const record = await waitForModelStatus(
-      executionModel,
-      { arn: workflowExecutionArn },
-      ['running', 'completed']
->>>>>>> 8457b72f
     );
     expect(['running', 'completed'].includes(record.status)).toBeTrue();
   });
