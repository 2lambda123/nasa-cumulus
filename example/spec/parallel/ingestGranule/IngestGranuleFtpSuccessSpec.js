'use strict';

const fs = require('fs-extra');
const pMap = require('p-map');
const mime = require('mime-types');

const { models: { Granule } } = require('@cumulus/api');
const { headObject } = require('@cumulus/aws-client/S3');
const { randomStringFromRegex } = require('@cumulus/common/test-utils');
const {
  addCollections,
  api: apiTestUtils,
  cleanupCollections,
} = require('@cumulus/integration-tests');
const { deleteExecution } = require('@cumulus/api-client/executions');
const { getGranule, deleteGranule } = require('@cumulus/api-client/granules');
const { deleteProvider } = require('@cumulus/api-client/providers');
<<<<<<< HEAD

const { buildAndExecuteWorkflow } = require('../../helpers/workflowUtils');
=======
const { getExecution } = require('@cumulus/api-client/executions');
const mime = require('mime-types');
>>>>>>> 00655476
const { loadConfig, createTimestampedTestId, createTestSuffix } = require('../../helpers/testUtils');
const { waitForApiStatus } = require('../../helpers/apiUtils');
const { buildFtpProvider, createProvider } = require('../../helpers/Providers');
const workflowName = 'IngestGranule';
const granuleRegex = '^MOD09GQ\\.A[\\d]{7}\\.[\\w]{6}\\.006\\.[\\d]{13}$';

describe('The FTP Ingest Granules workflow', () => {
  const inputPayloadFilename = './spec/parallel/ingestGranule/IngestGranuleFtp.input.payload.json';
  const collectionsDir = './data/collections/s3_MOD09GQ_006';

  let config;
  let granuleModel;
  let inputPayload;
  let pdrFilename;
  let provider;
  let testSuffix;
  let workflowExecution;
  let ingestGranuleExecutionArn;
  let beforeAllFailed;
  let testGranule;

  beforeAll(async () => {
    try {
      config = await loadConfig();

      const testId = createTimestampedTestId(config.stackName, 'IngestGranuleFtpSuccess');
      testSuffix = createTestSuffix(testId);
      const collection = { name: `MOD09GQ${testSuffix}`, version: '006' };
      provider = await buildFtpProvider(testSuffix);

      process.env.GranulesTable = `${config.stackName}-GranulesTable`;
      granuleModel = new Granule();

      // populate collections, providers and test data
      const promiseResults = await Promise.all([
        addCollections(config.stackName, config.bucket, collectionsDir, testSuffix, testId),
        createProvider(config.stackName, provider),
      ]);

      const createdProvider = JSON.parse(promiseResults[1].body).record;

      console.log('\nStarting ingest test');
      inputPayload = JSON.parse(fs.readFileSync(inputPayloadFilename, 'utf8'));
      inputPayload.granules[0].dataType += testSuffix;
      inputPayload.granules[0].granuleId = randomStringFromRegex(granuleRegex);
      pdrFilename = inputPayload.pdr.name;

      console.log(`Granule id is ${inputPayload.granules[0].granuleId}`);

      // delete the granule record from DynamoDB if exists
      await granuleModel.delete({ granuleId: inputPayload.granules[0].granuleId });

      workflowExecution = await buildAndExecuteWorkflow(
        config.stackName, config.bucket, workflowName, collection, createdProvider, inputPayload
      );

      ingestGranuleExecutionArn = workflowExecution.executionArn;

      await waitForApiStatus(
        getExecution,
        {
          prefix: config.stackName,
          arn: ingestGranuleExecutionArn,
        },
        'completed'
      );
      testGranule = await waitForApiStatus(
        getGranule,
        {
          prefix: config.stackName,
          granuleId: inputPayload.granules[0].granuleId,
        },
        'completed'
      );
    } catch (error) {
      beforeAllFailed = error;
    }
  });

  afterAll(async () => {
    // clean up stack state added by test
    await apiTestUtils.deletePdr({
      prefix: config.stackName,
      pdr: pdrFilename,
    });

    await deleteExecution({ prefix: config.stackName, executionArn: ingestGranuleExecutionArn });

    await Promise.all([
      cleanupCollections(config.stackName, config.bucket, collectionsDir, testSuffix),
      deleteProvider({ prefix: config.stackName, provider: provider.id }),
    ]);
  });

  describe('the execution', () => {
    afterAll(async () => {
      // clean up granule
      await deleteGranule({
        prefix: config.stackName,
        granuleId: inputPayload.granules[0].granuleId,
      });
    });

    it('completes execution with success status', () => {
<<<<<<< HEAD
      expect(workflowExecution.status).toEqual('completed');
=======
      if (beforeAllFailed) fail(beforeAllFailed);
      expect(workflowExecution.status).toEqual('SUCCEEDED');
>>>>>>> 00655476
    });

    it('makes the granule available through the Cumulus API', () => {
      if (beforeAllFailed) fail(beforeAllFailed);
      expect(testGranule.granuleId).toEqual(inputPayload.granules[0].granuleId);
    });

    it('uploaded the granules with correct ContentType', async () => {
      if (beforeAllFailed) fail(beforeAllFailed);
      const objectTests = await pMap(
        testGranule.files,
        async ({ bucket, key }) => {
          const headObjectResponse = await headObject(
            bucket, key, { retries: 5 }
          );

          return [
            headObjectResponse.ContentType,
            mime.lookup(key) || 'application/octet-stream',
          ];
        }
      );

      objectTests.forEach(
        ([actual, expected]) => expect(actual).toEqual(expected)
      );
    });
  });
});<|MERGE_RESOLUTION|>--- conflicted
+++ resolved
@@ -15,13 +15,10 @@
 const { deleteExecution } = require('@cumulus/api-client/executions');
 const { getGranule, deleteGranule } = require('@cumulus/api-client/granules');
 const { deleteProvider } = require('@cumulus/api-client/providers');
-<<<<<<< HEAD
 
 const { buildAndExecuteWorkflow } = require('../../helpers/workflowUtils');
-=======
 const { getExecution } = require('@cumulus/api-client/executions');
 const mime = require('mime-types');
->>>>>>> 00655476
 const { loadConfig, createTimestampedTestId, createTestSuffix } = require('../../helpers/testUtils');
 const { waitForApiStatus } = require('../../helpers/apiUtils');
 const { buildFtpProvider, createProvider } = require('../../helpers/Providers');
@@ -126,12 +123,8 @@
     });
 
     it('completes execution with success status', () => {
-<<<<<<< HEAD
+      if (beforeAllFailed) fail(beforeAllFailed);
       expect(workflowExecution.status).toEqual('completed');
-=======
-      if (beforeAllFailed) fail(beforeAllFailed);
-      expect(workflowExecution.status).toEqual('SUCCEEDED');
->>>>>>> 00655476
     });
 
     it('makes the granule available through the Cumulus API', () => {
