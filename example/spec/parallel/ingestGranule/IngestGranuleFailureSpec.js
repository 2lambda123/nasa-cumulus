--- conflicted
+++ resolved
@@ -1,12 +1,8 @@
 'use strict';
 
 const fs = require('fs-extra');
-<<<<<<< HEAD
-const { models: { Granule } } = require('@cumulus/api');
 const { isNil } = require('@cumulus/common/util');
-=======
 const { models: { Execution, Granule } } = require('@cumulus/api');
->>>>>>> 7ad2649b
 const {
   addCollections,
   addProviders,
