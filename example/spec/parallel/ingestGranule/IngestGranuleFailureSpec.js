'use strict';

const fs = require('fs-extra');
const { models: { Execution, Granule } } = require('@cumulus/api');
const {
  addCollections,
  addProviders,
  api: apiTestUtils,
  buildAndExecuteWorkflow,
  cleanupCollections,
  cleanupProviders,
  executionsApi: executionsApiTestUtils,
  granulesApi: granulesApiTestUtils,
} = require('@cumulus/integration-tests');

const { deleteExecution } = require('@cumulus/api-client/executions');

const {
  waitForModelStatus,
} = require('../../helpers/apiUtils');
const {
  createTimestampedTestId,
  createTestDataPath,
  createTestSuffix,
  deleteFolder,
  loadConfig,
  uploadTestDataToBucket,
} = require('../../helpers/testUtils');
const { setupTestGranuleForIngest } = require('../../helpers/granuleUtils');

const workflowName = 'IngestGranule';
const granuleRegex = '^MOD09GQ\\.A[\\d]{7}\\.[\\w]{6}\\.006\\.[\\d]{13}$';

const s3data = [
  '@cumulus/test-data/granules/MOD09GQ.A2016358.h13v04.006.2016360104606.hdf.met',
  '@cumulus/test-data/granules/MOD09GQ.A2016358.h13v04.006.2016360104606.hdf',
  '@cumulus/test-data/granules/MOD09GQ.A2016358.h13v04.006.2016360104606_ndvi.jpg',
];

describe('The Ingest Granule failure workflow', () => {
  const inputPayloadFilename = './spec/parallel/ingestGranule/IngestGranule.input.payload.json';
  const providersDir = './data/providers/s3/';
  const collectionsDir = './data/collections/s3_MOD09GQ_006';

  let config;
  let executionModel;
  let granuleModel;
  let inputPayload;
  let pdrFilename;
  let testDataFolder;
  let testSuffix;
  let workflowExecution;
  let beforeAllFailed = false;

  beforeAll(async () => {
    try {
      config = await loadConfig();
      const testId = createTimestampedTestId(config.stackName, 'IngestGranuleFailure');
      testSuffix = createTestSuffix(testId);
      testDataFolder = createTestDataPath(testId);

      const collection = { name: `MOD09GQ${testSuffix}`, version: '006' };
      const provider = { id: `s3_provider${testSuffix}` };

      process.env.GranulesTable = `${config.stackName}-GranulesTable`;
      granuleModel = new Granule();

      process.env.ExecutionsTable = `${config.stackName}-ExecutionsTable`;
      executionModel = new Execution();

      // populate collections, providers and test data
      await Promise.all([
        uploadTestDataToBucket(config.bucket, s3data, testDataFolder),
        addCollections(config.stackName, config.bucket, collectionsDir, testSuffix, testId),
        addProviders(config.stackName, config.bucket, providersDir, config.bucket, testSuffix),
      ]);

      const inputPayloadJson = fs.readFileSync(inputPayloadFilename, 'utf8');
      // update test data filepaths
      inputPayload = await setupTestGranuleForIngest(config.bucket, inputPayloadJson, granuleRegex, testSuffix, testDataFolder);
      pdrFilename = inputPayload.pdr.name;

      // add a non-existent file to input payload to cause lambda error
      inputPayload.granules[0].files = [
        {
          name: 'non-existent-file',
          key: 'non-existent-path/non-existent-file',
          bucket: 'non-existent-bucket',
        },
      ];

      workflowExecution = await buildAndExecuteWorkflow(
        config.stackName,
        config.bucket,
        workflowName,
        collection,
        provider,
        inputPayload
      );
    } catch (error) {
      beforeAllFailed = true;
      throw error;
    }
  });

  afterAll(async () => {
    // clean up stack state added by test
    await granulesApiTestUtils.deleteGranule({
      prefix: config.stackName,
      granuleId: inputPayload.granules[0].granuleId,
    });
<<<<<<< HEAD
=======

    await apiTestUtils.deletePdr({
      prefix: config.stackName,
      pdr: pdrFilename,
    });

    await deleteExecution({ prefix: config.stackName, executionArn: workflowExecution.executionArn });
>>>>>>> bbc22187
    await Promise.all([
      deleteFolder(config.bucket, testDataFolder),
      cleanupCollections(config.stackName, config.bucket, collectionsDir, testSuffix),
      cleanupProviders(config.stackName, config.bucket, providersDir, testSuffix),
<<<<<<< HEAD
      executionModel.delete({ arn: workflowExecution.executionArn }),
=======
>>>>>>> bbc22187
    ]);
  });

  it('completes execution with failure status', () => {
    if (beforeAllFailed) fail('beforeAll() failed');
    else {
      expect(workflowExecution.status).toEqual('FAILED');
    }
  });

  describe('When a workflow task is configured to catch a specific error and branch and the error is thrown by a Cumulus task', () => {
    let execution;
    let executionStatus;
    let syncGranFailedDetail;
    let syncGranStepOutput;

    beforeAll(async () => {
      const executionArn = workflowExecution.executionArn;
      const executionStatusResponse = await executionsApiTestUtils.getExecutionStatus({
        prefix: config.stackName,
        arn: executionArn,
      });
      executionStatus = JSON.parse(executionStatusResponse.body);

      // Wait for execution to be failed before getting execution record, so that
      // the record should have the correct status
      await waitForModelStatus(
        executionModel,
        { arn: executionArn },
        'failed'
      );
      execution = await executionsApiTestUtils.getExecution({
        prefix: config.stackName,
        arn: executionArn,
      });
    });

    it('branches appropriately according to the CMA output', () => {
      expect(executionStatus.executionHistory).toBeTruthy();
      const { events } = executionStatus.executionHistory;

      const syncGranuleTaskName = 'SyncGranule';
      const failedStepName = 'WorkflowFailed';

      let choiceVerified = false;
      for (let i = 0; i < events.length; i += 1) {
        const currentEvent = events[i];

        if (currentEvent.type === 'TaskStateExited' &&
          currentEvent.name === syncGranuleTaskName) {
          syncGranStepOutput = JSON.parse(currentEvent.output);
          expect(syncGranStepOutput.exception).toBeTruthy();

          // the previous step has the original error thrown from lambda
          const previousEvent = events[i - 1];
          expect(previousEvent.type).toBe('LambdaFunctionFailed');
          syncGranFailedDetail = previousEvent;

          // get the next task executed
          let nextTask;
          while (!nextTask && i < events.length - 1) {
            i += 1;
            const nextEvent = events[i];
            if (nextEvent.type === 'FailStateEntered' &&
              nextEvent.name) {
              nextTask = nextEvent.name;
            }
          }

          expect(nextTask).toEqual(failedStepName);
          choiceVerified = true;
          break;
        }
      }

      expect(choiceVerified).toBeTrue();
    });

    it('propagates the error message to CMA output for next step', () => {
      const syncGranExceptionCause = JSON.parse(syncGranStepOutput.exception.Cause);
      const syncGranFailedCause = JSON.parse(syncGranFailedDetail.cause);
      expect(syncGranStepOutput.exception.Error).toBe(syncGranFailedDetail.error);
      expect(syncGranExceptionCause).toEqual(syncGranFailedCause);
    });

    it('logs the execution with the error message', () => {
      expect(execution.error.Error).toBe(syncGranFailedDetail.error);
      expect(JSON.parse(execution.error.Cause)).toEqual(JSON.parse(syncGranFailedDetail.cause));
    });

    it('fails the granule with an error object', async () => {
      await waitForModelStatus(
        granuleModel,
        { granuleId: inputPayload.granules[0].granuleId },
        'failed'
      );

      const granuleResponse = await granulesApiTestUtils.getGranule({
        prefix: config.stackName,
        granuleId: inputPayload.granules[0].granuleId,
      });
      const granule = JSON.parse(granuleResponse.body);

      expect(granule.status).toBe('failed');
      expect(granule.error.Error).toBeDefined();
      expect(granule.error.Cause).toBeDefined();
    });
  });
});<|MERGE_RESOLUTION|>--- conflicted
+++ resolved
@@ -42,6 +42,7 @@
   const providersDir = './data/providers/s3/';
   const collectionsDir = './data/collections/s3_MOD09GQ_006';
 
+  let beforeAllFailed = false;
   let config;
   let executionModel;
   let granuleModel;
@@ -50,7 +51,6 @@
   let testDataFolder;
   let testSuffix;
   let workflowExecution;
-  let beforeAllFailed = false;
 
   beforeAll(async () => {
     try {
@@ -109,8 +109,6 @@
       prefix: config.stackName,
       granuleId: inputPayload.granules[0].granuleId,
     });
-<<<<<<< HEAD
-=======
 
     await apiTestUtils.deletePdr({
       prefix: config.stackName,
@@ -118,15 +116,10 @@
     });
 
     await deleteExecution({ prefix: config.stackName, executionArn: workflowExecution.executionArn });
->>>>>>> bbc22187
     await Promise.all([
       deleteFolder(config.bucket, testDataFolder),
       cleanupCollections(config.stackName, config.bucket, collectionsDir, testSuffix),
       cleanupProviders(config.stackName, config.bucket, providersDir, testSuffix),
-<<<<<<< HEAD
-      executionModel.delete({ arn: workflowExecution.executionArn }),
-=======
->>>>>>> bbc22187
     ]);
   });
 
