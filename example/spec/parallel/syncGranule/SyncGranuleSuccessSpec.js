const fs = require('fs');
const difference = require('lodash/difference');
const path = require('path');

const {
  addCollections,
  addProviders,
  cleanupCollections,
  cleanupProviders,
  waitForCompletedExecution,
  waitForTestExecutionStart,
} = require('@cumulus/integration-tests');
const { updateCollection } = require('@cumulus/integration-tests/api/api');
const { deleteExecution } = require('@cumulus/api-client/executions');
const { getGranule, reingestGranule } = require('@cumulus/api-client/granules');
const { s3 } = require('@cumulus/aws-client/services');
const {
  s3GetObjectTagging,
  s3Join,
  s3ObjectExists,
} = require('@cumulus/aws-client/S3');
const { constructCollectionId } = require('@cumulus/message/Collections');
const { LambdaStep } = require('@cumulus/integration-tests/sfnStep');
const { getExecution } = require('@cumulus/api-client/executions');

const { buildAndExecuteWorkflow } = require('../../helpers/workflowUtils');
const { waitForApiStatus } = require('../../helpers/apiUtils');
const {
  loadConfig,
  templateFile,
  uploadTestDataToBucket,
  createTimestampedTestId,
  createTestDataPath,
  createTestSuffix,
  deleteFolder,
  getFilesMetadata,
} = require('../../helpers/testUtils');
const {
  setupTestGranuleForIngest,
  loadFileWithUpdatedGranuleIdPathAndCollection,
  waitForGranuleAndDelete,
} = require('../../helpers/granuleUtils');
const { isReingestExecutionForGranuleId } = require('../../helpers/workflowUtils');

const workflowName = 'SyncGranule';
const providersDir = './data/providers/s3/';
const collectionsDir = './data/collections/s3_MOD09GQ_006';

describe('The Sync Granules workflow', () => {
  let collection;
  let config;
  let expectedPayload;
  let expectedS3TagSet;
  let failingExecutionArn;
  let inputPayload;
  let lambdaStep;
  let provider;
  let reingestGranuleExecutionArn;
  let syncGranuleExecutionArn;
  let testDataFolder;
  let testSuffix;
  let workflowExecution;
  let newGranuleId;

  beforeAll(async () => {
    config = await loadConfig();
    lambdaStep = new LambdaStep();

    process.env.GranulesTable = `${config.stackName}-GranulesTable`;

    const granuleRegex = '^MOD09GQ\\.A[\\d]{7}\\.[\\w]{6}\\.006\\.[\\d]{13}$';

    const s3data = [
      '@cumulus/test-data/granules/MOD09GQ.A2016358.h13v04.006.2016360104606.hdf.met',
      '@cumulus/test-data/granules/MOD09GQ.A2016358.h13v04.006.2016360104606.hdf',
    ];

    const testId = createTimestampedTestId(config.stackName, 'SyncGranuleSuccess');
    testSuffix = createTestSuffix(testId);
    testDataFolder = createTestDataPath(testId);

    const inputPayloadFilename = './spec/parallel/syncGranule/SyncGranule.input.payload.json';

    collection = { name: `MOD09GQ${testSuffix}`, version: '006' };
    provider = { id: `s3_provider${testSuffix}` };
    const newCollectionId = constructCollectionId(collection.name, collection.version);

    // populate collections, providers and test data
    await Promise.all([
      uploadTestDataToBucket(config.bucket, s3data, testDataFolder),
      addCollections(config.stackName, config.bucket, collectionsDir, testSuffix),
      addProviders(config.stackName, config.bucket, providersDir, config.bucket, testSuffix),
    ]);
    await updateCollection({
      prefix: config.stackName,
      collection,
      updateParams: { duplicateHandling: 'replace' },
    });

    const inputPayloadJson = fs.readFileSync(inputPayloadFilename, 'utf8');
    // update test data filepaths
    inputPayload = await setupTestGranuleForIngest(config.bucket, inputPayloadJson, granuleRegex, testSuffix, testDataFolder);

    const fileChecksumFixture = { checksum: '8d1ec5c0463e59d26adee87cdbbee816', checksumType: 'md5' };
    inputPayload.granules[0].files[0] = Object.assign(
      inputPayload.granules[0].files[0],
      fileChecksumFixture
    );
    newGranuleId = inputPayload.granules[0].granuleId;
    expectedS3TagSet = [{ Key: 'granuleId', Value: newGranuleId }];
    await Promise.all(inputPayload.granules[0].files.map((fileToTag) =>
      s3().putObjectTagging({ Bucket: config.bucket, Key: `${fileToTag.path}/${fileToTag.name}`, Tagging: { TagSet: expectedS3TagSet } }).promise()));

    const templatedOutputPayloadFilename = templateFile({
      inputTemplateFilename: './spec/parallel/syncGranule/SyncGranule.output.payload.template.json',
      config: {
        granules: [
          {
            files: [
              {
                bucket: config.buckets.internal.name,
                key: `custom-staging-dir/${config.stackName}/replace-me-collectionId/replace-me-granuleId.hdf`,
                source: `${testDataFolder}/replace-me-granuleId.hdf`,
              },
              {
                bucket: config.buckets.internal.name,
                key: `custom-staging-dir/${config.stackName}/replace-me-collectionId/replace-me-granuleId.hdf.met`,
                source: `${testDataFolder}/replace-me-granuleId.hdf.met`,
              },
            ],
          },
        ],
      },
    });

    expectedPayload = loadFileWithUpdatedGranuleIdPathAndCollection(
      templatedOutputPayloadFilename,
      newGranuleId,
      testDataFolder,
      newCollectionId,
      config.stackName
    );

    expectedPayload.granules[0].dataType += testSuffix;
    expectedPayload.granules[0].files[0] = Object.assign(
      expectedPayload.granules[0].files[0],
      fileChecksumFixture
    );

    expectedPayload.granuleDuplicates = {};

    workflowExecution = await buildAndExecuteWorkflow(
      config.stackName, config.bucket, workflowName, collection, provider, inputPayload
    );

    syncGranuleExecutionArn = workflowExecution.executionArn;
  });

  afterAll(async () => {
    // clean up stack state added by test
    await Promise.all(inputPayload.granules.map(
      async (granule) => {
        await waitForGranuleAndDelete(
          config.stackName,
          granule.granuleId,
          ['completed', 'failed']
        );
      }
    ));

    await Promise.all([
      deleteExecution({ prefix: config.stackName, executionArn: syncGranuleExecutionArn }),
      deleteExecution({ prefix: config.stackName, executionArn: reingestGranuleExecutionArn }),
      deleteExecution({ prefix: config.stackName, executionArn: failingExecutionArn }),
    ]);

    await Promise.all([
      deleteFolder(config.bucket, testDataFolder),
      cleanupCollections(config.stackName, config.bucket, collectionsDir, testSuffix),
      cleanupProviders(config.stackName, config.bucket, providersDir, testSuffix),
    ]);
  });

  it('has a checksum to test', () => {
    expect(inputPayload.granules[0].files[0].checksum).toBeDefined();
    expect(inputPayload.granules[0].files[0].checksumType).toBeDefined();
  });

  it('completes execution with success status', () => {
    expect(workflowExecution.status).toEqual('completed');
  });

  describe('the SyncGranule Lambda function', () => {
    let lambdaOutput;
    let files;
    let key1;
    let key2;
    let syncedTaggings;
    let existCheck = [];

    beforeAll(async () => {
      lambdaOutput = await lambdaStep.getStepOutput(workflowExecution.executionArn, 'SyncGranule');
      files = lambdaOutput.payload.granules[0].files;
      key1 = s3Join(files[0].key);
      key2 = s3Join(files[1].key);

      existCheck = await Promise.all([
        s3ObjectExists({ Bucket: files[0].bucket, Key: key1 }),
        s3ObjectExists({ Bucket: files[1].bucket, Key: key2 }),
      ]);
      syncedTaggings = await Promise.all(files.map(
        (file) => s3GetObjectTagging(file.bucket, file.key)
      ));
    });

    it('receives payload with file objects updated to include file staging location', () => {
      const thisExpectedPayload = {
        ...expectedPayload,
        granules: [
          {
            ...expectedPayload.granules[0],
            sync_granule_duration: lambdaOutput.payload.granules[0].sync_granule_duration,
          },
        ],
      };

      expect(lambdaOutput.payload).toEqual(thisExpectedPayload);
    });

    it('receives meta.input_granules with files objects updated to include file staging location', () => {
      const thisExpectedGranules = [
        {
          ...expectedPayload.granules[0],
          sync_granule_duration: lambdaOutput.payload.granules[0].sync_granule_duration,
        },
      ];

      expect(lambdaOutput.meta.input_granules).toEqual(thisExpectedGranules);
    });

    it('receives files with custom staging directory', () => {
      files.forEach((file) => {
        expect(file.key.startsWith('custom-staging-dir')).toBeTrue();
      });
    });

    it('adds files to staging location', () => {
      existCheck.forEach((check) => {
        expect(check).toEqual(true);
      });
    });

    it('preserves S3 tags on provider files', () => {
      syncedTaggings.forEach((tagging) => {
        expect(tagging.TagSet).toEqual(expectedS3TagSet);
      });
    });

    it('maintains tested checksums', () => {
      expect(lambdaOutput.payload.granules[0].files[0].checksum).toBeDefined();
      expect(lambdaOutput.payload.granules[0].files[0].checksumType).toBeDefined();
    });
  });

  describe('the reporting lambda has received the CloudWatch step function event and', () => {
    it('the execution record is added to DynamoDB', async () => {
      const record = await waitForApiStatus(
        getExecution,
        {
          prefix: config.stackName,
          arn: workflowExecution.executionArn,
        },
        'completed'
      );
      expect(record.status).toEqual('completed');
    });
  });

  describe('when a reingest granule is triggered via the API', () => {
    let oldExecution;
    let oldUpdatedAt;
    let reingestResponse;
    let syncGranuleTaskOutput;
    let granule;

    beforeAll(async () => {
      granule = await getGranule({
        prefix: config.stackName,
        granuleId: newGranuleId,
      });

      oldUpdatedAt = granule.updatedAt;
      oldExecution = granule.execution;
      const reingestGranuleResponse = await reingestGranule({
        prefix: config.stackName,
        granuleId: newGranuleId,
      });
      reingestResponse = JSON.parse(reingestGranuleResponse.body);
    });

    it('executes successfully', () => {
      expect(reingestResponse.status).toEqual('SUCCESS');
    });

    it('does not return a warning that data may be overwritten when duplicateHandling is "replace"', () => {
      expect(reingestResponse.warning).toBeFalsy();
    });

    it('overwrites granule files', async () => {
      // Await reingest completion
      const reingestGranuleExecution = await waitForTestExecutionStart({
        workflowName,
        stackName: config.stackName,
        bucket: config.bucket,
        findExecutionFn: isReingestExecutionForGranuleId,
        findExecutionFnParams: { granuleId: newGranuleId },
        startTask: 'SyncGranule',
      });

      reingestGranuleExecutionArn = reingestGranuleExecution.executionArn;

      console.log(`Wait for completed execution ${reingestGranuleExecutionArn}`);

      await waitForCompletedExecution(reingestGranuleExecutionArn);

      syncGranuleTaskOutput = await lambdaStep.getStepOutput(
        reingestGranuleExecutionArn,
        'SyncGranule'
      );

      inputPayload.granules.forEach((inputGranule) => {
        const outputGranuleDuplicates = syncGranuleTaskOutput.payload.granuleDuplicates[inputGranule.granuleId];
        inputGranule.files.forEach((inputFile) => {
          const duplicateFound = outputGranuleDuplicates.files.find((outputFile) => path.basename(outputFile.key) === inputFile.name);
          expect(duplicateFound).toBeDefined();
        });
      });

<<<<<<< HEAD
      await waitForModelStatus(
        granuleModel,
        { granuleId: newGranuleId },
=======
      await waitForApiStatus(
        getGranule,
        {
          prefix: config.stackName,
          granuleId: inputPayload.granules[0].granuleId,
        },
>>>>>>> 104c7579
        'completed'
      );

      const updatedGranule = await getGranule({
        prefix: config.stackName,
        granuleId: inputPayload.granules[0].granuleId,
      });
      expect(updatedGranule.status).toEqual('completed');
      expect(updatedGranule.updatedAt).toBeGreaterThan(oldUpdatedAt);
      expect(updatedGranule.execution).not.toEqual(oldExecution);

      // the updated granule has the same files
      const oldFileNames = granule.files.map((f) => f.filename);
      const newFileNames = updatedGranule.files.map((f) => f.filename);
      expect(difference(oldFileNames, newFileNames).length).toBe(0);

      const currentFiles = await getFilesMetadata(updatedGranule.files);
      currentFiles.forEach((cf) => {
        expect(cf.LastModified).toBeGreaterThan(reingestGranuleExecution.startDate);
      });
    });
  });

  describe('when a bad checksum is provided', () => {
    let lambdaOutput;
    let failingExecution;

    beforeAll(async () => {
      inputPayload.granules[0].files[0].checksum = 'badCheckSum01';
      failingExecution = await buildAndExecuteWorkflow(
        config.stackName, config.bucket, workflowName, collection, provider, inputPayload
      );
      failingExecutionArn = failingExecution.executionArn;

      lambdaOutput = await lambdaStep.getStepOutput(failingExecution.executionArn, 'SyncGranule', 'failure');
    });

    it('completes execution with failure status', () => {
      expect(failingExecution.status).toEqual('failed');
    });

    it('raises an error', () => {
      expect(lambdaOutput.error).toEqual('InvalidChecksum');
    });
  });
});<|MERGE_RESOLUTION|>--- conflicted
+++ resolved
@@ -336,18 +336,12 @@
         });
       });
 
-<<<<<<< HEAD
-      await waitForModelStatus(
-        granuleModel,
-        { granuleId: newGranuleId },
-=======
       await waitForApiStatus(
         getGranule,
         {
           prefix: config.stackName,
           granuleId: inputPayload.granules[0].granuleId,
         },
->>>>>>> 104c7579
         'completed'
       );
 
