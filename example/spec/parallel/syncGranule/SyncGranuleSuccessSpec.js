const fs = require('fs');
const difference = require('lodash.difference');
const path = require('path');
const {
  buildAndExecuteWorkflow,
  addProviders,
  cleanupProviders,
  addCollections,
  cleanupCollections,
  granulesApi: granulesApiTestUtils,
  LambdaStep,
  waitUntilGranuleStatusIs,
  waitForTestExecutionStart,
  waitForCompletedExecution
} = require('@cumulus/integration-tests');
const { Collection, Execution } = require('@cumulus/api/models');
const {
  aws: {
    s3,
    s3GetObjectTagging,
    s3ObjectExists,
    parseS3Uri
  },
  constructCollectionId
} = require('@cumulus/common');
const {
  loadConfig,
  templateFile,
  uploadTestDataToBucket,
  createTimestampedTestId,
  createTestDataPath,
  createTestSuffix,
  deleteFolder,
  getFilesMetadata
} = require('../../helpers/testUtils');
const {
  setupTestGranuleForIngest,
  loadFileWithUpdatedGranuleIdPathAndCollection
} = require('../../helpers/granuleUtils');
const { isReingestExecutionForGranuleId } = require('../../helpers/workflowUtils');

const config = loadConfig();
const lambdaStep = new LambdaStep();
const workflowName = 'SyncGranule';

const granuleRegex = '^MOD09GQ\\.A[\\d]{7}\\.[\\w]{6}\\.006\\.[\\d]{13}$';

const outputPayloadTemplateFilename = './spec/parallel/syncGranule/SyncGranule.output.payload.template.json';
const templatedOutputPayloadFilename = templateFile({
  inputTemplateFilename: outputPayloadTemplateFilename,
  config: config.SyncGranule
});

const s3data = [
  '@cumulus/test-data/granules/MOD09GQ.A2016358.h13v04.006.2016360104606.hdf.met',
  '@cumulus/test-data/granules/MOD09GQ.A2016358.h13v04.006.2016360104606.hdf'
];

describe('The Sync Granules workflow', () => {
  const testId = createTimestampedTestId(config.stackName, 'SyncGranuleSuccess');
  const testSuffix = createTestSuffix(testId);
  const testDataFolder = createTestDataPath(testId);

  const inputPayloadFilename = './spec/parallel/syncGranule/SyncGranule.input.payload.json';

  const providersDir = './data/providers/s3/';
  const collectionsDir = './data/collections/s3_MOD09GQ_006';
  const collection = { name: `MOD09GQ${testSuffix}`, version: '006' };
  const provider = { id: `s3_provider${testSuffix}` };
  const newCollectionId = constructCollectionId(collection.name, collection.version);

  let inputPayload;
  let expectedPayload;
  let expectedS3TagSet;
  let workflowExecution;

  process.env.ExecutionsTable = `${config.stackName}-ExecutionsTable`;
  const executionModel = new Execution();
  process.env.CollectionsTable = `${config.stackName}-CollectionsTable`;
  const collectionModel = new Collection();

  beforeAll(async () => {
    // populate collections, providers and test data
    await Promise.all([
      uploadTestDataToBucket(config.bucket, s3data, testDataFolder),
      addCollections(config.stackName, config.bucket, collectionsDir, testSuffix),
      addProviders(config.stackName, config.bucket, providersDir, config.bucket, testSuffix)
    ]);
    await collectionModel.update(collection, { duplicateHandling: 'replace' });

    const inputPayloadJson = fs.readFileSync(inputPayloadFilename, 'utf8');
    // update test data filepaths
    inputPayload = await setupTestGranuleForIngest(config.bucket, inputPayloadJson, granuleRegex, testSuffix, testDataFolder);
    inputPayload.granules[0].files[0] = Object.assign(inputPayload.granules[0].files[0], { checksum: '8d1ec5c0463e59d26adee87cdbbee816', checksumType: 'md5' });
    const newGranuleId = inputPayload.granules[0].granuleId;
    expectedS3TagSet = [{ Key: 'granuleId', Value: newGranuleId }];
    await Promise.all(inputPayload.granules[0].files.map((fileToTag) =>
      s3().putObjectTagging({ Bucket: config.bucket, Key: `${fileToTag.path}/${fileToTag.name}`, Tagging: { TagSet: expectedS3TagSet } }).promise()));

    expectedPayload = loadFileWithUpdatedGranuleIdPathAndCollection(templatedOutputPayloadFilename, newGranuleId, testDataFolder, newCollectionId);
    expectedPayload.granules[0].dataType += testSuffix;
    expectedPayload.granules[0].files[0] = Object.assign(expectedPayload.granules[0].files[0], { checksum: '8d1ec5c0463e59d26adee87cdbbee816', checksumType: 'md5' });


    workflowExecution = await buildAndExecuteWorkflow(
      config.stackName, config.bucket, workflowName, collection, provider, inputPayload
    );
  });

  afterAll(async () => {
    // clean up stack state added by test
    await Promise.all([
      deleteFolder(config.bucket, testDataFolder),
      cleanupCollections(config.stackName, config.bucket, collectionsDir, testSuffix),
      cleanupProviders(config.stackName, config.bucket, providersDir, testSuffix),
      granulesApiTestUtils.deleteGranule({
        prefix: config.stackName,
        granuleId: inputPayload.granules[0].granuleId
      })
    ]);
  });

  it('has a checksum to test', () => {
    expect(inputPayload.granules[0].files[0].checksum).toBeDefined();
    expect(inputPayload.granules[0].files[0].checksumType).toBeDefined();
  });

  it('completes execution with success status', () => {
    expect(workflowExecution.status).toEqual('SUCCEEDED');
  });

  describe('the SyncGranule Lambda function', () => {
    let lambdaOutput = null;
    let files;
    let key1;
    let key2;
    let syncedTaggings;
    let existCheck = [];

    beforeAll(async () => {
      lambdaOutput = await lambdaStep.getStepOutput(workflowExecution.executionArn, 'SyncGranule');
      files = lambdaOutput.payload.granules[0].files;
      key1 = path.join(files[0].fileStagingDir, files[0].name);
      key2 = path.join(files[1].fileStagingDir, files[1].name);

      existCheck = await Promise.all([
        s3ObjectExists({ Bucket: files[0].bucket, Key: key1 }),
        s3ObjectExists({ Bucket: files[1].bucket, Key: key2 })
      ]);
      syncedTaggings = await Promise.all(files.map((file) => {
        const { Bucket, Key } = parseS3Uri(file.filename);
        return s3GetObjectTagging(Bucket, Key);
      }));
    });

    it('receives payload with file objects updated to include file staging location', () => {
<<<<<<< HEAD
      const updatedGranule = {
        ...expectedPayload.granules[0],
        sync_granule_end_time: lambdaOutput.payload[0].sync_granule_end_time,
        sync_granule_duration: lambdaOutput.payload[0].sync_granule_duration
      };

      const updatedExpectedPayload = {
        ...expectedPayload,
        granules: [updatedGranule]
      };

      expect(lambdaOutput.payload).toEqual(updatedExpectedPayload);
    });

    it('receives meta.input_granules with files objects updated to include file staging location', () => {
      const updatedGranule = {
        ...expectedPayload.granules[0],
        sync_granule_end_time: lambdaOutput.meta.input_granules[0].sync_granule_end_time,
        sync_granule_duration: lambdaOutput.meta.input_granules[0].sync_granule_duration
      };

      expect(lambdaOutput.meta.input_granules).toEqual([updatedGranule]);
=======
      const thisExpectedPayload = {
        ...expectedPayload,
        granules: [
          {
            ...expectedPayload.granules[0],
            sync_granule_duration: lambdaOutput.payload.granules[0].sync_granule_duration,
            sync_granule_end_time: lambdaOutput.payload.granules[0].sync_granule_end_time
          }
        ]
      };

      expect(lambdaOutput.payload).toEqual(thisExpectedPayload);
    });

    it('receives meta.input_granules with files objects updated to include file staging location', () => {
      const thisExpectedGranules = [
        {
          ...expectedPayload.granules[0],
          sync_granule_duration: lambdaOutput.payload.granules[0].sync_granule_duration,
          sync_granule_end_time: lambdaOutput.payload.granules[0].sync_granule_end_time
        }
      ];

      expect(lambdaOutput.meta.input_granules).toEqual(thisExpectedGranules);
>>>>>>> 577f44a4
    });

    it('receives files with custom staging directory', () => {
      files.forEach((file) => {
        expect(file.fileStagingDir).toMatch('custom-staging-dir\/.*');
      });
    });

    it('adds files to staging location', () => {
      existCheck.forEach((check) => {
        expect(check).toEqual(true);
      });
    });

    it('preserves S3 tags on provider files', () => {
      syncedTaggings.forEach((tagging) => {
        expect(tagging.TagSet).toEqual(expectedS3TagSet);
      });
    });

    it('maintains tested checksums', () => {
      expect(lambdaOutput.payload.granules[0].files[0].checksum).toBeDefined();
      expect(lambdaOutput.payload.granules[0].files[0].checksumType).toBeDefined();
    });
  });

  describe('the sf-sns-report task has published a sns message and', () => {
    it('the execution record is added to DynamoDB', async () => {
      const record = await executionModel.get({ arn: workflowExecution.executionArn });
      expect(record.status).toEqual('completed');
    });
  });

  describe('when a reingest granule is triggered via the API', () => {
    let oldExecution;
    let oldUpdatedAt;
    let reingestResponse;
    let startTime;
    let granule;

    beforeAll(async () => {
      const granuleResponse = await granulesApiTestUtils.getGranule({
        prefix: config.stackName,
        granuleId: inputPayload.granules[0].granuleId
      });
      granule = JSON.parse(granuleResponse.body);

      startTime = new Date();
      oldUpdatedAt = granule.updatedAt;
      oldExecution = granule.execution;
      const reingestGranuleResponse = await granulesApiTestUtils.reingestGranule({
        prefix: config.stackName,
        granuleId: inputPayload.granules[0].granuleId
      });
      reingestResponse = JSON.parse(reingestGranuleResponse.body);
    });

    it('executes successfully', () => {
      expect(reingestResponse.status).toEqual('SUCCESS');
    });

    it('does not return a warning that data may be overwritten when duplicateHandling is "replace"', () => {
      expect(reingestResponse.warning).toBeFalsy();
    });

    it('overwrites granule files', async () => {
      // Await reingest completion
      const reingestGranuleExecution = await waitForTestExecutionStart({
        workflowName,
        stackName: config.stackName,
        bucket: config.bucket,
        findExecutionFn: isReingestExecutionForGranuleId,
        findExecutionFnParams: { granuleId: inputPayload.granules[0].granuleId }
      });

      console.log(`Wait for completed execution ${reingestGranuleExecution.executionArn}`);

      await waitForCompletedExecution(reingestGranuleExecution.executionArn);

      const syncGranuleTaskOutput = await lambdaStep.getStepOutput(
        reingestGranuleExecution.executionArn,
        'SyncGranule'
      );

      syncGranuleTaskOutput.payload.granules[0].files.forEach((f) => {
        expect(f.duplicate_found).toBe(true);
      });

      await waitUntilGranuleStatusIs(config.stackName, inputPayload.granules[0].granuleId, 'completed');
      const updatedGranuleResponse = await granulesApiTestUtils.getGranule({
        prefix: config.stackName,
        granuleId: inputPayload.granules[0].granuleId
      });

      const updatedGranule = JSON.parse(updatedGranuleResponse.body);
      expect(updatedGranule.status).toEqual('completed');
      expect(updatedGranule.updatedAt).toBeGreaterThan(oldUpdatedAt);
      expect(updatedGranule.execution).not.toEqual(oldExecution);

      // the updated granule has the same files
      const oldFileNames = granule.files.map((f) => f.filename);
      const newFileNames = updatedGranule.files.map((f) => f.filename);
      expect(difference(oldFileNames, newFileNames).length).toBe(0);

      const currentFiles = await getFilesMetadata(updatedGranule.files);
      currentFiles.forEach((cf) => {
        expect(cf.LastModified).toBeGreaterThan(startTime);
      });
    });
  });

  describe('when a bad checksum is provided', () => {
    let lambdaOutput = null;
    let failingExecution = null;

    beforeAll(async () => {
      inputPayload.granules[0].files[0].checksum = 'badCheckSum01';
      failingExecution = await buildAndExecuteWorkflow(
        config.stackName, config.bucket, workflowName, collection, provider, inputPayload
      );
      lambdaOutput = await lambdaStep.getStepOutput(failingExecution.executionArn, 'SyncGranule', 'failure');
    });

    it('completes execution with failure status', () => {
      expect(failingExecution.status).toEqual('FAILED');
    });

    it('raises an error', () => {
      expect(lambdaOutput.error).toEqual('InvalidChecksum');
    });
  });
});<|MERGE_RESOLUTION|>--- conflicted
+++ resolved
@@ -154,30 +154,6 @@
     });
 
     it('receives payload with file objects updated to include file staging location', () => {
-<<<<<<< HEAD
-      const updatedGranule = {
-        ...expectedPayload.granules[0],
-        sync_granule_end_time: lambdaOutput.payload[0].sync_granule_end_time,
-        sync_granule_duration: lambdaOutput.payload[0].sync_granule_duration
-      };
-
-      const updatedExpectedPayload = {
-        ...expectedPayload,
-        granules: [updatedGranule]
-      };
-
-      expect(lambdaOutput.payload).toEqual(updatedExpectedPayload);
-    });
-
-    it('receives meta.input_granules with files objects updated to include file staging location', () => {
-      const updatedGranule = {
-        ...expectedPayload.granules[0],
-        sync_granule_end_time: lambdaOutput.meta.input_granules[0].sync_granule_end_time,
-        sync_granule_duration: lambdaOutput.meta.input_granules[0].sync_granule_duration
-      };
-
-      expect(lambdaOutput.meta.input_granules).toEqual([updatedGranule]);
-=======
       const thisExpectedPayload = {
         ...expectedPayload,
         granules: [
@@ -202,7 +178,6 @@
       ];
 
       expect(lambdaOutput.meta.input_granules).toEqual(thisExpectedGranules);
->>>>>>> 577f44a4
     });
 
     it('receives files with custom staging directory', () => {
