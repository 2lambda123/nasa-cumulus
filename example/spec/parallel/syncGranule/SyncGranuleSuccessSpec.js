const fs = require('fs');
const difference = require('lodash/difference');
const {
  buildAndExecuteWorkflow,
  addProviders,
  api: apiTestUtils,
  cleanupProviders,
  addCollections,
  cleanupCollections,
  granulesApi: granulesApiTestUtils,
  waitForTestExecutionStart,
  waitForCompletedExecution,
} = require('@cumulus/integration-tests');
const { updateCollection } = require('@cumulus/integration-tests/api/api');
<<<<<<< HEAD
const { Execution, Granule } = require('@cumulus/api/models');
const { deleteExecution } = require('@cumulus/api-client/executions');
const { deleteGranule } = require('@cumulus/api-client/granules');
=======
const { Granule } = require('@cumulus/api/models');
>>>>>>> e9ad9a1e
const { s3 } = require('@cumulus/aws-client/services');
const {
  s3GetObjectTagging,
  s3Join,
  s3ObjectExists,
  parseS3Uri,
} = require('@cumulus/aws-client/S3');
const { constructCollectionId } = require('@cumulus/message/Collections');
const { LambdaStep } = require('@cumulus/integration-tests/sfnStep');
const { getExecution } = require('@cumulus/api-client/executions');

const { waitForApiStatus } = require('../../helpers/apiUtils');
const {
  loadConfig,
  templateFile,
  uploadTestDataToBucket,
  createTimestampedTestId,
  createTestDataPath,
  createTestSuffix,
  deleteFolder,
  getFilesMetadata,
} = require('../../helpers/testUtils');
const {
  setupTestGranuleForIngest,
  loadFileWithUpdatedGranuleIdPathAndCollection,
} = require('../../helpers/granuleUtils');
const { isReingestExecutionForGranuleId } = require('../../helpers/workflowUtils');
const { waitForModelStatus } = require('../../helpers/apiUtils');

const workflowName = 'SyncGranule';
const providersDir = './data/providers/s3/';
const collectionsDir = './data/collections/s3_MOD09GQ_006';

describe('The Sync Granules workflow', () => {
  let collection;
  let config;
  let expectedPayload;
  let expectedS3TagSet;
  let granuleModel;
  let inputPayload;
  let lambdaStep;
  let provider;
  let testDataFolder;
  let testSuffix;
  let workflowExecution;
  let syncGranuleExecutionArn;
  let reingestGranuleExecutionArn;
  let failingExecutionArn;

  beforeAll(async () => {
    config = await loadConfig();
    lambdaStep = new LambdaStep();

    process.env.GranulesTable = `${config.stackName}-GranulesTable`;
    granuleModel = new Granule();

    const granuleRegex = '^MOD09GQ\\.A[\\d]{7}\\.[\\w]{6}\\.006\\.[\\d]{13}$';

    const s3data = [
      '@cumulus/test-data/granules/MOD09GQ.A2016358.h13v04.006.2016360104606.hdf.met',
      '@cumulus/test-data/granules/MOD09GQ.A2016358.h13v04.006.2016360104606.hdf',
    ];

    const testId = createTimestampedTestId(config.stackName, 'SyncGranuleSuccess');
    testSuffix = createTestSuffix(testId);
    testDataFolder = createTestDataPath(testId);

    const inputPayloadFilename = './spec/parallel/syncGranule/SyncGranule.input.payload.json';

    collection = { name: `MOD09GQ${testSuffix}`, version: '006' };
    provider = { id: `s3_provider${testSuffix}` };
    const newCollectionId = constructCollectionId(collection.name, collection.version);

    process.env.ExecutionsTable = `${config.stackName}-ExecutionsTable`;
    process.env.CollectionsTable = `${config.stackName}-CollectionsTable`;

    // populate collections, providers and test data
    await Promise.all([
      uploadTestDataToBucket(config.bucket, s3data, testDataFolder),
      addCollections(config.stackName, config.bucket, collectionsDir, testSuffix),
      addProviders(config.stackName, config.bucket, providersDir, config.bucket, testSuffix),
    ]);
    await updateCollection({
      prefix: config.stackName,
      collection,
      updateParams: { duplicateHandling: 'replace' },
    });

    const inputPayloadJson = fs.readFileSync(inputPayloadFilename, 'utf8');
    // update test data filepaths
    inputPayload = await setupTestGranuleForIngest(config.bucket, inputPayloadJson, granuleRegex, testSuffix, testDataFolder);
    inputPayload.granules[0].files[0] = Object.assign(inputPayload.granules[0].files[0], { checksum: '8d1ec5c0463e59d26adee87cdbbee816', checksumType: 'md5' });
    const newGranuleId = inputPayload.granules[0].granuleId;
    expectedS3TagSet = [{ Key: 'granuleId', Value: newGranuleId }];
    await Promise.all(inputPayload.granules[0].files.map((fileToTag) =>
      s3().putObjectTagging({ Bucket: config.bucket, Key: `${fileToTag.path}/${fileToTag.name}`, Tagging: { TagSet: expectedS3TagSet } }).promise()));

    const templatedOutputPayloadFilename = templateFile({
      inputTemplateFilename: './spec/parallel/syncGranule/SyncGranule.output.payload.template.json',
      config: {
        granules: [
          {
            files: [
              {
                bucket: config.buckets.internal.name,
                filename: `s3://${config.buckets.internal.name}/custom-staging-dir/${config.stackName}/replace-me-collectionId/replace-me-granuleId.hdf`,
                fileStagingDir: `custom-staging-dir/${config.stackName}/replace-me-collectionId`,
              },
              {
                bucket: config.buckets.internal.name,
                filename: `s3://${config.buckets.internal.name}/custom-staging-dir/${config.stackName}/replace-me-collectionId/replace-me-granuleId.hdf.met`,
                fileStagingDir: `custom-staging-dir/${config.stackName}/replace-me-collectionId`,
              },
            ],
          },
        ],
      },
    });

    expectedPayload = loadFileWithUpdatedGranuleIdPathAndCollection(
      templatedOutputPayloadFilename,
      newGranuleId,
      testDataFolder,
      newCollectionId,
      config.stackName
    );

    expectedPayload.granules[0].dataType += testSuffix;
    expectedPayload.granules[0].files[0] = Object.assign(expectedPayload.granules[0].files[0], { checksum: '8d1ec5c0463e59d26adee87cdbbee816', checksumType: 'md5' });

    workflowExecution = await buildAndExecuteWorkflow(
      config.stackName, config.bucket, workflowName, collection, provider, inputPayload
    );

    syncGranuleExecutionArn = workflowExecution.executionArn;
  });

  afterAll(async () => {
    // clean up stack state added by test
    await deleteGranule({
      prefix: config.stackName,
      granuleId: inputPayload.granules[0].granuleId,
    });

    await apiTestUtils.deletePdr({
      prefix: config.stackName,
      pdr: inputPayload.pdr.name,
    });

    await Promise.all([
      deleteExecution({ prefix: config.stackName, executionArn: syncGranuleExecutionArn }),
      deleteExecution({ prefix: config.stackName, executionArn: reingestGranuleExecutionArn }),
      deleteExecution({ prefix: config.stackName, executionArn: failingExecutionArn }),
    ]);

    await Promise.all([
      deleteFolder(config.bucket, testDataFolder),
      cleanupCollections(config.stackName, config.bucket, collectionsDir, testSuffix),
      cleanupProviders(config.stackName, config.bucket, providersDir, testSuffix),
    ]);
  });

  it('has a checksum to test', () => {
    expect(inputPayload.granules[0].files[0].checksum).toBeDefined();
    expect(inputPayload.granules[0].files[0].checksumType).toBeDefined();
  });

  it('completes execution with success status', () => {
    expect(workflowExecution.status).toEqual('SUCCEEDED');
  });

  describe('the SyncGranule Lambda function', () => {
    let lambdaOutput;
    let files;
    let key1;
    let key2;
    let syncedTaggings;
    let existCheck = [];

    beforeAll(async () => {
      lambdaOutput = await lambdaStep.getStepOutput(workflowExecution.executionArn, 'SyncGranule');
      files = lambdaOutput.payload.granules[0].files;
      key1 = s3Join(files[0].fileStagingDir, files[0].name);
      key2 = s3Join(files[1].fileStagingDir, files[1].name);

      existCheck = await Promise.all([
        s3ObjectExists({ Bucket: files[0].bucket, Key: key1 }),
        s3ObjectExists({ Bucket: files[1].bucket, Key: key2 }),
      ]);
      syncedTaggings = await Promise.all(files.map((file) => {
        const { Bucket, Key } = parseS3Uri(file.filename);
        return s3GetObjectTagging(Bucket, Key);
      }));
    });

    it('receives payload with file objects updated to include file staging location', () => {
      const thisExpectedPayload = {
        ...expectedPayload,
        granules: [
          {
            ...expectedPayload.granules[0],
            sync_granule_duration: lambdaOutput.payload.granules[0].sync_granule_duration,
          },
        ],
      };

      expect(lambdaOutput.payload).toEqual(thisExpectedPayload);
    });

    it('receives meta.input_granules with files objects updated to include file staging location', () => {
      const thisExpectedGranules = [
        {
          ...expectedPayload.granules[0],
          sync_granule_duration: lambdaOutput.payload.granules[0].sync_granule_duration,
        },
      ];

      expect(lambdaOutput.meta.input_granules).toEqual(thisExpectedGranules);
    });

    it('receives files with custom staging directory', () => {
      files.forEach((file) => {
        expect(file.fileStagingDir).toMatch('custom-staging-dir\/.*');
      });
    });

    it('adds files to staging location', () => {
      existCheck.forEach((check) => {
        expect(check).toEqual(true);
      });
    });

    it('preserves S3 tags on provider files', () => {
      syncedTaggings.forEach((tagging) => {
        expect(tagging.TagSet).toEqual(expectedS3TagSet);
      });
    });

    it('maintains tested checksums', () => {
      expect(lambdaOutput.payload.granules[0].files[0].checksum).toBeDefined();
      expect(lambdaOutput.payload.granules[0].files[0].checksumType).toBeDefined();
    });
  });

  describe('the reporting lambda has received the cloudwatch stepfunction event and', () => {
    it('the execution record is added to DynamoDB', async () => {
      const record = await waitForApiStatus(
        getExecution,
        {
          prefix: config.stackName,
          arn: workflowExecution.executionArn,
        },
        'completed'
      );
      expect(record.status).toEqual('completed');
    });
  });

  describe('when a reingest granule is triggered via the API', () => {
    let oldExecution;
    let oldUpdatedAt;
    let reingestResponse;
    let granule;

    beforeAll(async () => {
      const granuleResponse = await granulesApiTestUtils.getGranule({
        prefix: config.stackName,
        granuleId: inputPayload.granules[0].granuleId,
      });
      granule = JSON.parse(granuleResponse.body);

      oldUpdatedAt = granule.updatedAt;
      oldExecution = granule.execution;
      const reingestGranuleResponse = await granulesApiTestUtils.reingestGranule({
        prefix: config.stackName,
        granuleId: inputPayload.granules[0].granuleId,
      });
      reingestResponse = JSON.parse(reingestGranuleResponse.body);
    });

    it('executes successfully', () => {
      expect(reingestResponse.status).toEqual('SUCCESS');
    });

    it('does not return a warning that data may be overwritten when duplicateHandling is "replace"', () => {
      expect(reingestResponse.warning).toBeFalsy();
    });

    it('overwrites granule files', async () => {
      // Await reingest completion
      const reingestGranuleExecution = await waitForTestExecutionStart({
        workflowName,
        stackName: config.stackName,
        bucket: config.bucket,
        findExecutionFn: isReingestExecutionForGranuleId,
        findExecutionFnParams: { granuleId: inputPayload.granules[0].granuleId },
        startTask: 'SyncGranule',
      });

      reingestGranuleExecutionArn = reingestGranuleExecution.executionArn;

      console.log(`Wait for completed execution ${reingestGranuleExecutionArn}`);

      await waitForCompletedExecution(reingestGranuleExecutionArn);

      const syncGranuleTaskOutput = await lambdaStep.getStepOutput(
        reingestGranuleExecutionArn,
        'SyncGranule'
      );

      syncGranuleTaskOutput.payload.granules[0].files.forEach((f) => {
        expect(f.duplicate_found).toBeTrue();
      });

      await waitForModelStatus(
        granuleModel,
        { granuleId: inputPayload.granules[0].granuleId },
        'completed'
      );

      const updatedGranuleResponse = await granulesApiTestUtils.getGranule({
        prefix: config.stackName,
        granuleId: inputPayload.granules[0].granuleId,
      });

      const updatedGranule = JSON.parse(updatedGranuleResponse.body);
      expect(updatedGranule.status).toEqual('completed');
      expect(updatedGranule.updatedAt).toBeGreaterThan(oldUpdatedAt);
      expect(updatedGranule.execution).not.toEqual(oldExecution);

      // the updated granule has the same files
      const oldFileNames = granule.files.map((f) => f.filename);
      const newFileNames = updatedGranule.files.map((f) => f.filename);
      expect(difference(oldFileNames, newFileNames).length).toBe(0);

      const currentFiles = await getFilesMetadata(updatedGranule.files);
      currentFiles.forEach((cf) => {
        expect(cf.LastModified).toBeGreaterThan(reingestGranuleExecution.startDate);
      });
    });
  });

  describe('when a bad checksum is provided', () => {
    let lambdaOutput;
    let failingExecution;

    beforeAll(async () => {
      inputPayload.granules[0].files[0].checksum = 'badCheckSum01';
      failingExecution = await buildAndExecuteWorkflow(
        config.stackName, config.bucket, workflowName, collection, provider, inputPayload
      );
      lambdaOutput = await lambdaStep.getStepOutput(failingExecution.executionArn, 'SyncGranule', 'failure');

      failingExecutionArn = failingExecution.executionArn;
    });

    it('completes execution with failure status', () => {
      expect(failingExecution.status).toEqual('FAILED');
    });

    it('raises an error', () => {
      expect(lambdaOutput.error).toEqual('InvalidChecksum');
    });
  });
});<|MERGE_RESOLUTION|>--- conflicted
+++ resolved
@@ -12,13 +12,9 @@
   waitForCompletedExecution,
 } = require('@cumulus/integration-tests');
 const { updateCollection } = require('@cumulus/integration-tests/api/api');
-<<<<<<< HEAD
-const { Execution, Granule } = require('@cumulus/api/models');
+const { Granule } = require('@cumulus/api/models');
 const { deleteExecution } = require('@cumulus/api-client/executions');
 const { deleteGranule } = require('@cumulus/api-client/granules');
-=======
-const { Granule } = require('@cumulus/api/models');
->>>>>>> e9ad9a1e
 const { s3 } = require('@cumulus/aws-client/services');
 const {
   s3GetObjectTagging,
