--- conflicted
+++ resolved
@@ -83,15 +83,6 @@
     inputPayload = await setupTestGranuleForIngest(config.bucket, inputPayloadJson, granuleRegex, testSuffix, testDataFolder);
     const newGranuleId = inputPayload.granules[0].granuleId;
 
-<<<<<<< HEAD
-    expectedPayload = loadFileWithUpdatedGranuleIdPathAndCollection(
-      templatedOutputPayloadFilename,
-      newGranuleId,
-      testDataFolder,
-      newCollectionId,
-      config.stackName
-    );
-=======
     const templatedOutputPayloadFilename = templateFile({
       inputTemplateFilename: './spec/parallel/syncGranule/SyncGranule.output.payload.template.json',
       config: {
@@ -114,8 +105,13 @@
       }
     });
 
-    expectedPayload = loadFileWithUpdatedGranuleIdPathAndCollection(templatedOutputPayloadFilename, newGranuleId, testDataFolder, newCollectionId);
->>>>>>> 7ad2649b
+    expectedPayload = loadFileWithUpdatedGranuleIdPathAndCollection(
+      templatedOutputPayloadFilename,
+      newGranuleId,
+      testDataFolder,
+      newCollectionId,
+      config.stackName
+    );
     expectedPayload.granules[0].dataType += testSuffix;
 
     workflowExecution = await buildAndExecuteWorkflow(
