'use strict';

const fs = require('fs');
const { s3 } = require('@cumulus/aws-client/services');
const { s3Join } = require('@cumulus/aws-client/S3');
const { constructCollectionId } = require('@cumulus/message/Collections');
const { randomString } = require('@cumulus/common/test-utils');
const { LambdaStep } = require('@cumulus/integration-tests/sfnStep');
const { models: { Granule } } = require('@cumulus/api');
const { deleteExecution } = require('@cumulus/api-client/executions');
const {
  addCollections,
  addProviders,
  api: apiTestUtils,
  buildAndExecuteWorkflow,
  cleanupCollections,
  cleanupProviders,
  granulesApi: granulesApiTestUtils,
} = require('@cumulus/integration-tests');
const {
  deleteFolder,
  loadConfig,
  templateFile,
  createTestDataPath,
  createTimestampedTestId,
  createTestSuffix,
  getFilesMetadata,
  uploadTestDataToBucket,
} = require('../../helpers/testUtils');
const {
  loadFileWithUpdatedGranuleIdPathAndCollection,
  setupTestGranuleForIngest,
} = require('../../helpers/granuleUtils');
const { waitForModelStatus } = require('../../helpers/apiUtils');

const workflowName = 'SyncGranule';

const granuleRegex = '^MOD09GQ\\.A[\\d]{7}\\.[\\w]{6}\\.006\\.[\\d]{13}$';

const s3data = [
  '@cumulus/test-data/granules/MOD09GQ.A2016358.h13v04.006.2016360104606.hdf.met',
  '@cumulus/test-data/granules/MOD09GQ.A2016358.h13v04.006.2016360104606.hdf',
];
const testGranuleId = 'MOD09GQ.A2016358.h13v04.006.2016360104606';

const inputPayloadFilename = './spec/parallel/syncGranule/SyncGranule.input.payload.json';

const providersDir = './data/providers/s3/';
const collectionsDir = './data/collections/s3_MOD09GQ_006';

describe('When the Sync Granule workflow is configured', () => {
  let collection;
  let config;
  let expectedPayload;
<<<<<<< HEAD
  let granuleModel;
  let inputPayload;
  let lambdaStep;
  let newGranuleId;
  let pdrModel;
  let provider;
  let testDataFolder;
  let testSuffix;
  let workflowExecution;
=======
  let testSuffix;
  let testDataFolder;
  let syncGranuleExecutionArn;
  let duplicateChecksumExecutionArn;
  let duplicateFilenameExecutionArn;
  let existingVersionedFileExecutionArn;
  let uncaughtDuplicateErrorExecutionArn;
  let caughtDuplicateErrorExecutionArn;
>>>>>>> bbc22187

  beforeAll(async () => {
    config = await loadConfig();
    lambdaStep = new LambdaStep();

    const testId = createTimestampedTestId(config.stackName, 'SyncGranuleDuplicateHandling');
    testSuffix = createTestSuffix(testId);
    testDataFolder = createTestDataPath(testId);

    collection = { name: `MOD09GQ${testSuffix}`, version: '006' };
    provider = { id: `s3_provider${testSuffix}` };
    const newCollectionId = constructCollectionId(collection.name, collection.version);

    process.env.GranulesTable = `${config.stackName}-GranulesTable`;
    granuleModel = new Granule();

    process.env.PdrsTable = `${config.stackName}-PdrsTable`;

    // populate collections, providers and test data
    await Promise.all([
      uploadTestDataToBucket(config.bucket, s3data, testDataFolder),
      addCollections(config.stackName, config.bucket, collectionsDir, testSuffix),
      addProviders(config.stackName, config.bucket, providersDir, config.bucket, testSuffix),
    ]);

    const inputPayloadJson = fs.readFileSync(inputPayloadFilename, 'utf8');

    // update test data filepaths
    inputPayload = await setupTestGranuleForIngest(config.bucket, inputPayloadJson, granuleRegex, testSuffix, testDataFolder);
    newGranuleId = inputPayload.granules[0].granuleId;

    const templatedOutputPayloadFilename = templateFile({
      inputTemplateFilename: './spec/parallel/syncGranule/SyncGranule.output.payload.template.json',
      config: {
        granules: [
          {
            files: [
              {
                bucket: config.buckets.internal.name,
                filename: `s3://${config.buckets.internal.name}/custom-staging-dir/${config.stackName}/replace-me-collectionId/replace-me-granuleId.hdf`,
                fileStagingDir: `custom-staging-dir/${config.stackName}/replace-me-collectionId`,
              },
              {
                bucket: config.buckets.internal.name,
                filename: `s3://${config.buckets.internal.name}/custom-staging-dir/${config.stackName}/replace-me-collectionId/replace-me-granuleId.hdf.met`,
                fileStagingDir: `custom-staging-dir/${config.stackName}/replace-me-collectionId`,
              },
            ],
          },
        ],
      },
    });

    expectedPayload = loadFileWithUpdatedGranuleIdPathAndCollection(
      templatedOutputPayloadFilename,
      newGranuleId,
      testDataFolder,
      newCollectionId,
      config.stackName
    );
    expectedPayload.granules[0].dataType += testSuffix;

    workflowExecution = await buildAndExecuteWorkflow(
      config.stackName, config.bucket, workflowName, collection, provider, inputPayload
    );

    syncGranuleExecutionArn = workflowExecution.executionArn;
  });

  afterAll(async () => {
    // clean up stack state added by test
    await granulesApiTestUtils.deleteGranule({
      prefix: config.stackName,
<<<<<<< HEAD
      granuleId: newGranuleId,
    });
    await granulesApiTestUtils.deleteGranule({
      prefix: config.stackName,
      granuleId: testGranuleId,
    });
    await granulesApiTestUtils.deleteGranule({
      prefix: config.stackName,
      granuleId: inputPayload.granules[0].granuleId,
    });
=======
      granuleId: inputPayload.granules[0].granuleId,
    });

    await apiTestUtils.deletePdr({
      prefix: config.stackName,
      pdr: inputPayload.pdr.name,
    });

    // Executions must be deleted in a specific order due to foreign key relationships
    await deleteExecution({ prefix: config.stackName, executionArn: caughtDuplicateErrorExecutionArn });
    await deleteExecution({ prefix: config.stackName, executionArn: uncaughtDuplicateErrorExecutionArn });
    await deleteExecution({ prefix: config.stackName, executionArn: existingVersionedFileExecutionArn });
    await deleteExecution({ prefix: config.stackName, executionArn: duplicateFilenameExecutionArn });
    await deleteExecution({ prefix: config.stackName, executionArn: duplicateChecksumExecutionArn });
    await deleteExecution({ prefix: config.stackName, executionArn: syncGranuleExecutionArn });

>>>>>>> bbc22187
    await Promise.all([
      deleteFolder(config.bucket, testDataFolder),
      cleanupCollections(config.stackName, config.bucket, collectionsDir, testSuffix),
      cleanupProviders(config.stackName, config.bucket, providersDir, testSuffix),
<<<<<<< HEAD
      pdrModel.delete({
        pdrName: inputPayload.pdr.name,
      }),
=======
>>>>>>> bbc22187
    ]);
  });

  describe('to keep both files when encountering duplicate filenames\n', () => {
    it('the initial workflow completes execution with success status', () => {
      expect(workflowExecution.status).toEqual('SUCCEEDED');
    });

    describe('and it encounters data with a duplicated filename with duplicate checksum', () => {
      let lambdaOutput;
      let existingfiles;

      beforeAll(async () => {
        lambdaOutput = await lambdaStep.getStepOutput(workflowExecution.executionArn, 'SyncGranule');
        const files = lambdaOutput.payload.granules[0].files;
        existingfiles = await getFilesMetadata(files);
        // expect reporting of duplicates
        expectedPayload.granules[0].files[0].duplicate_found = true;
        expectedPayload.granules[0].files[1].duplicate_found = true;

        // set collection duplicate handling to 'version'
        await apiTestUtils.updateCollection({
          prefix: config.stackName,
          collection,
          updateParams: { duplicateHandling: 'version' },
        });

        workflowExecution = await buildAndExecuteWorkflow(
          config.stackName, config.bucket, workflowName, collection, provider, inputPayload
        );

        duplicateChecksumExecutionArn = workflowExecution.executionArn;
      });

      afterAll(() => {
        // delete reporting expectations
        delete expectedPayload.granules[0].files[0].duplicate_found;
        delete expectedPayload.granules[0].files[1].duplicate_found;
      });

      it('does not raise a workflow error', () => {
        expect(workflowExecution.status).toEqual('SUCCEEDED');
      });

      it('does not create a copy of the file', async () => {
        lambdaOutput = await lambdaStep.getStepOutput(workflowExecution.executionArn, 'SyncGranule');
        const files = lambdaOutput.payload.granules[0].files;
        const currentFiles = await getFilesMetadata(files);

        const updatedGranule = {
          ...expectedPayload.granules[0],
          sync_granule_duration: lambdaOutput.payload.granules[0].sync_granule_duration,
        };

        const updatedExpectedPayload = {
          ...expectedPayload,
          granules: [updatedGranule],
        };

        expect(currentFiles).toEqual(existingfiles);
        expect(lambdaOutput.payload).toEqual(updatedExpectedPayload);
      });
    });

    describe('and it encounters data with a duplicated filename with different checksum', () => {
      let lambdaOutput;
      let existingfiles;
      let fileUpdated;

      beforeAll(async () => {
        lambdaOutput = await lambdaStep.getStepOutput(workflowExecution.executionArn, 'SyncGranule');
        const files = lambdaOutput.payload.granules[0].files;
        existingfiles = await getFilesMetadata(files);

        // update one of the input files, so that the file has different checksum
        const content = randomString();
        const file = inputPayload.granules[0].files[0];
        fileUpdated = file.name;
        const updateParams = {
          Bucket: config.bucket, Key: s3Join(file.path, file.name), Body: content,
        };

        await s3().putObject(updateParams).promise();
        inputPayload.granules[0].files[0].size = content.length;

        workflowExecution = await buildAndExecuteWorkflow(
          config.stackName, config.bucket, workflowName, collection, provider, inputPayload
        );

        duplicateFilenameExecutionArn = workflowExecution.executionArn;
      });

      it('does not raise a workflow error', () => {
        expect(workflowExecution.status).toEqual('SUCCEEDED');
      });

      it('moves the existing data to a file with a suffix to distinguish it from the new file', async () => {
        lambdaOutput = await lambdaStep.getStepOutput(workflowExecution.executionArn, 'SyncGranule');
        const files = lambdaOutput.payload.granules[0].files;
        expect(files.length).toEqual(3);

        const renamedFiles = files.filter((f) => f.name.startsWith(`${fileUpdated}.v`));
        expect(renamedFiles.length).toEqual(1);

        const expectedRenamedFileSize = existingfiles.filter((f) => f.filename.endsWith(fileUpdated))[0].size;
        expect(renamedFiles[0].size).toEqual(expectedRenamedFileSize);
      });

      it('captures both files', async () => {
        // This assertion is to check that the granule has been updated in dynamo
        // before performing further checks
        const record = await waitForModelStatus(
          granuleModel,
          { granuleId: inputPayload.granules[0].granuleId },
          'completed'
        );
        expect(record.status).toEqual('completed');

        const granuleResponse = await granulesApiTestUtils.getGranule({
          prefix: config.stackName,
          granuleId: inputPayload.granules[0].granuleId,
        });
        const granule = JSON.parse(granuleResponse.body);
        expect(granule.files.length).toEqual(3);
      });
    });

    describe('and it encounters data with a duplicated filename with different checksum and there is an existing versioned file', () => {
      let lambdaOutput;
      let updatedFileName;

      beforeAll(async () => {
        // update one of the input files, so that the file has different checksum
        const content = randomString();
        const file = inputPayload.granules[0].files[0];
        updatedFileName = file.name;
        const updateParams = {
          Bucket: config.bucket, Key: s3Join(file.path, file.name), Body: content,
        };

        await s3().putObject(updateParams).promise();
        inputPayload.granules[0].files[0].size = content.length;

        workflowExecution = await buildAndExecuteWorkflow(
          config.stackName, config.bucket, workflowName, collection, provider, inputPayload
        );

        existingVersionedFileExecutionArn = workflowExecution.executionArn;
      });

      it('does not raise a workflow error', () => {
        expect(workflowExecution.status).toEqual('SUCCEEDED');
      });

      it('moves the existing data to a file with a suffix to distinguish it from the new file and existing versioned file', async () => {
        lambdaOutput = await lambdaStep.getStepOutput(existingVersionedFileExecutionArn, 'SyncGranule');
        const files = lambdaOutput.payload.granules[0].files;
        expect(files.length).toEqual(4);

        const renamedFiles = files.filter((f) => f.name.startsWith(`${updatedFileName}.v`));
        expect(renamedFiles.length).toEqual(2);
      });

      it('captures all files', async () => {
        const record = await waitForModelStatus(
          granuleModel,
          { granuleId: inputPayload.granules[0].granuleId },
          'completed'
        );
        expect(record.status).toEqual('completed');

        const granuleResponse = await granulesApiTestUtils.getGranule({
          prefix: config.stackName,
          granuleId: inputPayload.granules[0].granuleId,
        });
        const granule = JSON.parse(granuleResponse.body);
        expect(granule.files.length).toEqual(4);
      });
    });
  });

  describe('to handle duplicates as "error"', () => {
    describe('and it is not configured to catch the duplicate error', () => {
      beforeAll(async () => {
        // set collection duplicate handling to 'error'
        await apiTestUtils.updateCollection({
          prefix: config.stackName,
          collection,
          updateParams: { duplicateHandling: 'error' },
        });

        workflowExecution = await buildAndExecuteWorkflow(
          config.stackName, config.bucket, workflowName, collection, provider, inputPayload
        );

        uncaughtDuplicateErrorExecutionArn = workflowExecution.executionArn;
      });

      it('configured collection to handle duplicates as error', async () => {
        const lambdaInput = await lambdaStep.getStepInput(uncaughtDuplicateErrorExecutionArn, 'SyncGranule');
        expect(lambdaInput.meta.collection.duplicateHandling).toEqual('error');
      });

      it('fails the SyncGranule Lambda function', async () => {
        const lambdaOutput = await lambdaStep.getStepOutput(uncaughtDuplicateErrorExecutionArn, 'SyncGranule', 'failure');
        const { error, cause } = lambdaOutput;
        const errorCause = JSON.parse(cause);
        expect(error).toEqual('DuplicateFile');
        expect(errorCause.errorMessage).toMatch(
          new RegExp(`.* already exists in ${config.bucket} bucket`)
        );
      });

      it('fails the workflow', () => {
        expect(workflowExecution.status).toEqual('FAILED');
      });
    });

    describe('and it is configured to catch the duplicate error', () => {
      beforeAll(async () => {
        workflowExecution = await buildAndExecuteWorkflow(
          config.stackName,
          config.bucket,
          'SyncGranuleCatchDuplicateErrorTest',
          collection,
          provider,
          inputPayload
        );
        caughtDuplicateErrorExecutionArn = workflowExecution.executionArn;
      });

      it('configured collection to handle duplicates as error', async () => {
        const lambdaInput = await lambdaStep.getStepInput(caughtDuplicateErrorExecutionArn, 'SyncGranule');
        expect(lambdaInput.meta.collection.duplicateHandling).toEqual('error');
      });

      it('fails the SyncGranule Lambda function', async () => {
        const lambdaOutput = await lambdaStep.getStepOutput(caughtDuplicateErrorExecutionArn, 'SyncGranule', 'failure');
        const { error, cause } = lambdaOutput;
        const errorCause = JSON.parse(cause);
        expect(error).toEqual('DuplicateFile');
        expect(errorCause.errorMessage).toMatch(
          new RegExp(`.* already exists in ${config.bucket} bucket`)
        );
      });

      it('completes execution with success status', () => {
        expect(workflowExecution.status).toEqual('SUCCEEDED');
      });
    });
  });
});<|MERGE_RESOLUTION|>--- conflicted
+++ resolved
@@ -7,6 +7,7 @@
 const { randomString } = require('@cumulus/common/test-utils');
 const { LambdaStep } = require('@cumulus/integration-tests/sfnStep');
 const { models: { Granule } } = require('@cumulus/api');
+const { deleteGranule } = require('@cumulus/api-client/granules');
 const { deleteExecution } = require('@cumulus/api-client/executions');
 const {
   addCollections,
@@ -49,29 +50,23 @@
 const collectionsDir = './data/collections/s3_MOD09GQ_006';
 
 describe('When the Sync Granule workflow is configured', () => {
+  let caughtDuplicateErrorExecutionArn;
   let collection;
   let config;
+  let duplicateChecksumExecutionArn;
+  let duplicateFilenameExecutionArn;
+  let existingVersionedFileExecutionArn;
   let expectedPayload;
-<<<<<<< HEAD
   let granuleModel;
   let inputPayload;
   let lambdaStep;
   let newGranuleId;
-  let pdrModel;
   let provider;
+  let syncGranuleExecutionArn;
   let testDataFolder;
   let testSuffix;
+  let uncaughtDuplicateErrorExecutionArn;
   let workflowExecution;
-=======
-  let testSuffix;
-  let testDataFolder;
-  let syncGranuleExecutionArn;
-  let duplicateChecksumExecutionArn;
-  let duplicateFilenameExecutionArn;
-  let existingVersionedFileExecutionArn;
-  let uncaughtDuplicateErrorExecutionArn;
-  let caughtDuplicateErrorExecutionArn;
->>>>>>> bbc22187
 
   beforeAll(async () => {
     config = await loadConfig();
@@ -143,20 +138,16 @@
 
   afterAll(async () => {
     // clean up stack state added by test
-    await granulesApiTestUtils.deleteGranule({
+    await deleteGranule({
       prefix: config.stackName,
-<<<<<<< HEAD
       granuleId: newGranuleId,
     });
-    await granulesApiTestUtils.deleteGranule({
+    await deleteGranule({
       prefix: config.stackName,
       granuleId: testGranuleId,
     });
-    await granulesApiTestUtils.deleteGranule({
+    await deleteGranule({
       prefix: config.stackName,
-      granuleId: inputPayload.granules[0].granuleId,
-    });
-=======
       granuleId: inputPayload.granules[0].granuleId,
     });
 
@@ -173,17 +164,10 @@
     await deleteExecution({ prefix: config.stackName, executionArn: duplicateChecksumExecutionArn });
     await deleteExecution({ prefix: config.stackName, executionArn: syncGranuleExecutionArn });
 
->>>>>>> bbc22187
     await Promise.all([
       deleteFolder(config.bucket, testDataFolder),
       cleanupCollections(config.stackName, config.bucket, collectionsDir, testSuffix),
       cleanupProviders(config.stackName, config.bucket, providersDir, testSuffix),
-<<<<<<< HEAD
-      pdrModel.delete({
-        pdrName: inputPayload.pdr.name,
-      }),
-=======
->>>>>>> bbc22187
     ]);
   });
 
