<<<<<<< HEAD
const { Execution } = require('@cumulus/api/models');
const { deleteExecution } = require('@cumulus/api-client/executions');
=======
>>>>>>> e9ad9a1e
const { buildAndExecuteWorkflow } = require('@cumulus/integration-tests');
const { ActivityStep } = require('@cumulus/integration-tests/sfnStep');
const { getExecution } = require('@cumulus/api-client/executions');
const { loadConfig } = require('../../helpers/testUtils');
const { waitForApiStatus } = require('../../helpers/apiUtils');

const activityStep = new ActivityStep();

let config;

describe('The Hello World workflow using ECS and CMA Layers', () => {
  let workflowExecution;
  let config;

  beforeAll(async () => {
    config = await loadConfig();

    process.env.ExecutionsTable = `${config.stackName}-ExecutionsTable`;

    workflowExecution = await buildAndExecuteWorkflow(
      config.stackName,
      config.bucket,
      'EcsHelloWorldWorkflow'
    );
  });

  afterAll(async () => {
    await deleteExecution({ prefix: config.stackName, executionArn: workflowExecution.executionArn });
  });

  it('executes successfully', () => {
    expect(workflowExecution.status).toEqual('SUCCEEDED');
  });

  describe('the HelloWorld ECS', () => {
    let activityOutput;

    beforeAll(async () => {
      activityOutput = await activityStep.getStepOutput(
        workflowExecution.executionArn,
        'EcsTaskHelloWorld'
      );
    });

    it('output is Hello World', () => {
      expect(activityOutput.payload).toEqual({ hello: 'Hello World' });
    });
  });

  describe('the reporting lambda has received the cloudwatch stepfunction event and', () => {
    it('the execution record is added to DynamoDB', async () => {
      const record = await waitForApiStatus(
        getExecution,
        {
          prefix: config.stackName,
          arn: workflowExecution.executionArn,
        },
        'completed'
      );
      expect(record.status).toEqual('completed');
    });
  });
});<|MERGE_RESOLUTION|>--- conflicted
+++ resolved
@@ -1,8 +1,4 @@
-<<<<<<< HEAD
-const { Execution } = require('@cumulus/api/models');
 const { deleteExecution } = require('@cumulus/api-client/executions');
-=======
->>>>>>> e9ad9a1e
 const { buildAndExecuteWorkflow } = require('@cumulus/integration-tests');
 const { ActivityStep } = require('@cumulus/integration-tests/sfnStep');
 const { getExecution } = require('@cumulus/api-client/executions');
@@ -10,8 +6,6 @@
 const { waitForApiStatus } = require('../../helpers/apiUtils');
 
 const activityStep = new ActivityStep();
-
-let config;
 
 describe('The Hello World workflow using ECS and CMA Layers', () => {
   let workflowExecution;
