--- conflicted
+++ resolved
@@ -137,11 +137,7 @@
   await loadEnvFile('./.env');
   verifyRequiredEnvironmentVariables();
 
-<<<<<<< HEAD
-  const configFromFile = process.env.KES_DEPLOYMENT && process.env.KES_DEPLOYMENT.toString() === 'true' ?
-=======
   const configFromFile = process.env.KES_DEPLOYMENT === 'true' ?
->>>>>>> deb5f5d4
     loadConfigFromKes(type) :
     loadConfigYmlFile(process.env.DEPLOYMENT);
 
