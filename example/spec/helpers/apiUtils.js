--- conflicted
+++ resolved
@@ -14,7 +14,6 @@
   }
 }
 
-<<<<<<< HEAD
 async function waitForApiRecord(getMethod, params, matchParams, retryConfig = {}) {
   return await pRetry(
     async () => {
@@ -26,8 +25,18 @@
 
       if (!isMatch(record, matchParams)) {
         throw new Error(`Record ${JSON.stringify(record)} did not match expected ${JSON.stringify(matchParams)}`);
-=======
-async function waitForApiStatus(getMethod, params, status, config) {
+      }
+
+      return record;
+    },
+    {
+      maxTimeout: 60 * 1000,
+      ...retryConfig,
+    }
+  );
+}
+
+async function waitForApiStatus(getMethod, params, status, retryConfig = {}) {
   return await pRetry(
     async () => {
       const record = await getMethod(params);
@@ -35,13 +44,11 @@
       const checkStatus = [status].flat();
       if (!checkStatus.includes(record.status)) {
         throw new Error(`Record status ${record.status}. Expect status ${status}`);
->>>>>>> b260fd27
       }
       return record;
     },
     {
       maxTimeout: 60 * 1000,
-<<<<<<< HEAD
       ...retryConfig,
     }
   );
@@ -56,13 +63,6 @@
   return parsedResponse;
 }
 
-=======
-      ...config,
-    }
-  );
-}
-
->>>>>>> b260fd27
 /**
  * Check a record for a particular set of statuses and retry until the record gets that status
  * This is to mitigate issues where a workflow completes, but there is a lag between
@@ -93,9 +93,6 @@
   setDistributionApiEnvVars,
   waitForApiRecord,
   waitForModelStatus,
-<<<<<<< HEAD
   throwIfApiError,
-=======
   waitForApiStatus,
->>>>>>> b260fd27
 };