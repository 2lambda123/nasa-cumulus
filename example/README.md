# Cumulus Deployment Example

We use this deployment example for running the Cumulus integration tests. This
example is tested with the latest release of the Cumulus project.

The Cumulus deployment is broken into two
[Terraform root modules](https://www.terraform.io/docs/configuration/modules.html),
`data-persistence-tf` and `cumulus-tf`. The `data-persistence-tf` module should
be deployed first, and creates the Elasticsearch domain and Dynamo tables. The
`cumulus-tf` module deploys the rest of Cumulus: distribution, API, ingest,
workflows, etc. The `cumulus-tf` module depends on the resources created in the
`data-persistence-tf` deployment.

The following instructions will walk you through installing Terraform,
configuring Terraform, deploying the two root modules, and running your tests.

## Install Terraform

In order to manage your installed Terraform versions, we recommend using [`tfenv`](https://github.com/tfutils/tfenv).

If you are using a Mac and [Homebrew](https://brew.sh), installing `tfenv` is
as follows:

```shell
brew update
brew install tfenv
```

In order to prevent state corruption and other issues, you **should only install and use the version of Terraform specified in the `example/.tfversion` file**:

```shell
tfenv install $(cat example/.tfversion)
```

Verify that the correct version of Terraform is installed (version number should match `example/.tfversion`):

```shell
$ terraform --version
Terraform v0.13.6
```

If you want to install Terraform manually,
[installation instructions](https://learn.hashicorp.com/terraform/getting-started/install.html)
are available.

## Clone and build Cumulus

Clone the `nasa/cumulus` repo from <https://github.com/nasa/cumulus.git>

In the top-level repo directory:

```bash
nvm use
npm install
npm run bootstrap
```

## Configure the Terraform backend

The state of the Terraform deployment is stored in S3. In the following
examples, it will be assumed that state is being stored in a bucket called
`my-tf-state`. You can also use an existing bucket, if desired.

Create the state bucket:

```shell
aws s3api create-bucket --bucket my-tf-state
```

In order to help prevent loss of state information, it is recommended that
versioning be enabled on the state bucket:

```shell
$ aws s3api put-bucket-versioning \
    --bucket my-tf-state \
    --versioning-configuration Status=Enabled
```

Terraform uses a lock stored in DynamoDB in order to prevent multiple
simultaneous updates. In the following examples, that table will be called
`my-tf-locks`.

Create the locks table:

⚠️ **Note:** The `--billing-mode` option was recently added to the AWS CLI. You
may need to upgrade your version of the AWS CLI if you get an error about
provisioned throughput when creating the table.

```shell
$ aws dynamodb create-table \
    --table-name my-tf-locks \
    --attribute-definitions AttributeName=LockID,AttributeType=S \
    --key-schema AttributeName=LockID,KeyType=HASH \
    --billing-mode PAY_PER_REQUEST
```

## Configure and deploy the `data-persistence-tf` root module

These steps should be executed in the `example/data-persistence-tf` directory.

Create a `terraform.tf` file, substituting the appropriate values for `bucket`,
`dynamodb_table`, and `<stack>`. This tells Terraform where to store its
remote state.

**terraform.tf:**

```hcl
terraform {
  backend "s3" {
    region         = "us-east-1"
    bucket         = "PREFIX-state"
    key            = "PREFIX/data-persistence/terraform.tfstate"
    dynamodb_table = "PREFIX-tf-locks"
  }
}
```

Copy the `terraform.tfvars.example` file to `terraform.tfvars`, and fill in
appropriate values. For additional information about the variables, see the [variable definitions for the `data-persistence` module](../tf-modules/data-persistence/variables.tf).

Run `terraform init`.

Run `terraform apply`.

This will deploy your data persistence resources.

## Configure and deploy the `db-migration-tf` root module

These steps should be executed in the `example/db-migration-tf` directory.

Create a `terraform.tf` file, substituting the appropriate values for `bucket`,
`dynamodb_table`, and `<stack>`. This tells Terraform where to store its
remote state.

**terraform.tf:**

```hcl
terraform {
  backend "s3" {
    region         = "us-east-1"
    bucket         = "PREFIX-state"
    key            = "PREFIX/db-migration/terraform.tfstate"
    dynamodb_table = "PREFIX-tf-locks"
  }
}
```

Copy the `terraform.tfvars.example` file to `terraform.tfvars`, and fill in
appropriate values. For additional information about the variables, see the
[variable definitions for the `db-migration` module](../db-migration-tf/variables.tf).

Run `terraform init`.

Run `terraform apply`.

This will deploy your data-migration resources.

<<<<<<< HEAD
## Choosing a distribution API

The steps below assume you will be using the [Cumulus Distribution API](./cumulus-tf/cumulus_distribution.tf). If you would prefer
to use the Thin Egress App (TEA), uncomment the TEA-specific resources in the "cumulus" module in [example/cumulus-tf/main.tf](./cumulus-tf/main.tf).
=======
## Enable a distribution API

The steps below assume you will be using the [Cumulus Distribution API](./cumulus-tf/cumulus_distribution.tf) and no additional changes are required unless you want to use the Thin Egress App instead. If you would prefer
to use the Thin Egress App (TEA), uncomment the TEA-specific variables in the "cumulus" module in [example/cumulus-tf/main.tf](./cumulus-tf/main.tf).

**Note:** Both TEA and the Cumulus Distribution API are deployed by default but if you make the above change in [example/cumulus-tf/main.tf](./cumulus-tf/main.tf), only TEA will be enabled for use. If you wish to use TEA and don't want to deploy both, comment or delete the following:

1. All of the contents in [cumulus_distribution.tf](./cumulus-tf/cumulus_distribution.tf)
2. The outputs using `module.cumulus_distribution` in [outputs.tf](./cumulus-tf/outputs.tf)
>>>>>>> 764a3d55

## Configure and deploy the `cumulus-tf` root module

These steps should be executed in the `example/cumulus-tf` directory.

Create a `terraform.tf` file, substituting the appropriate values for `bucket`,
`dynamodb_table`, and `<stack>`. This tells Terraform where to store its
remote state.

**terraform.tf:**

```hcl
terraform {
  backend "s3" {
    region         = "us-east-1"
    bucket         = "PREFIX-state"
    key            = "PREFIX/cumulus/terraform.tfstate"
    dynamodb_table = "PREFIX-tf-locks"
  }
}
```

Copy the `terraform.tfvars.example` file to `terraform.tfvars`, and fill in
appropriate values. For additional information about the variables, see the [variable definitions for the `cumulus` module](../tf-modules/cumulus/variables.tf).

**Note:** The `data_persistence_remote_state_config` section should contain the
remote state values that you configured in
`example/data-persistence-tf/terraform.tf`. These settings allow `cumulus-tf` to
determine the names of the resources created in `data-persistence-tf`.

Run `terraform init`.

Run `terraform apply`.

## Configure the tests

These steps should be performed in the `example` directory.

Copy `.env.sample` to `.env`, filling in approriate values for your deployment.

Set the `DEPLOYMENT` environment variable to match the `prefix` that you
configured in your `terraform.tfvars` files.

If you are deploying outside of NGAP, you may need to update `example/config.yml` to override custom settings for your deployment such as the default bucket, your Earth Data Login username for login tests, or the value of `pdrNodeNameProviderBucket`.

Run `npm test`.

## Run all tests

Tests are written and run with [jasmine](https://jasmine.github.io/setup/nodejs.html).

Tests are separated into standalone and parallel directories. The `standalone` directory is for tests that cannot be run in parallel with any other tests and should be run in a separate job, for example, the redeployment tests that are only run by Bamboo on master.

The `parallel` directory holds tests that can be run in parallel.

All other tests in the spec directory will be located in the `serial` directory and will be run in serial.

To run all tests outside of standalone, run `DEPLOYMENT=<name-of-your-deployment> npm test` in this directory. The parallel tests will be run in parallel locally and on CI.

To run all of the tests, including standalone, run `DEPLOYMENT=<name-of-your-deployment> npm run all-tests` in this directory.

### Run tests for an individual test file

To run an individual test file, include a path to the spec file, i.e. `DEPLOYMENT=<name-of-your-deployment> ../node_modules/.bin/jasmine spec/parallel/helloWorld/HelloWorldEcsSpec.js`.

Jasmine supports wildcard expressions for running tests, so an entire test directory can be run using `DEPLOYMENT=<name-of-your-deployment> ../node_modules/.bin/jasmine spec/standalone/*`

### Running Tests on SIT

In the event that you are running the tests outside of the Cumulus sandbox environment you will need to follow the [directions](#fake-data-server) to update your fake data server providers. Alternatively, you can set the environment variable `PROVIDER_HOST` to point to the private IP address of your FakeProvider EC2 instance.

## Adding tests

### Adding tests for an existing workflow

Workflow tests are located in the `/spec/parallel` or `/spec/serial` directory depending on whether or not they can run in parallel or not. Any tests and supporting JSON files can go in there.

### Adding a new test workflow

The workflow should be configured as it would be for a normal Cumulus deployment in a workflows terraform file. It must be deployed to the current deployment if testing locally.

The workflows terraform files are located in the `/example/cumulus-tf` directory and are split up to make the workflows easier to find and understand.

A new directory should be added in the `/spec/parallel` directory if the test workflow can be run in parallel. The tests should go in the newly created directory along with any necessary input JSON files. Otherwise, the new test workflow should be added to the `/spec/serial` directory. Only if the test should be run outside of the test suite should it go in the `standalone` directory.

## Fake data server

A fake server is required for tests testing FTP/HTTP/HTTPS discover and downloads. The fake server should be set up once per account.

The Cloudformation template for the fake data server is in `fake-provider-cf.yml`. To setup the fake server, you can use the AWS CLI or AWS Console.

If you want to use the AWS CLI, run:

```bash
aws cloudformation deploy --template-file fake-provider-cf.yml --stack-name <stack-name> --parameter-overrides VpcId=<vpc-XXXXX> Subnet=<subnet-XXXXXX> PermissionsBoundary=<permissions-boundary> NGAPProtAppInstanceMinimalPolicyName=<policy-name> LatestAmiId=<ami-id> FtpPassword=<ftp-password> Bucket=<bucket-name> Prefix=<prefix> --capabilities CAPABILITY_NAMED_IAM
```

with the following parameters:

- stack-name - Stack name for the fake server
- VpcId - VPC ID
- Subnet - Subnet ID
- PermissionsBoundary - A permissions boundary from NGAP.
- NGAPProtAppInstanceMinimalPolicyName - Will be included in the list of Amazon Resource Names (ARNs) of the IAM managed policies we want to attach to the user.
- LatestAmiId - An SSM parameter value that resolves to an Amazon Machine Image ID value. When deploying within NGAP, the SSM parameter is provided by NGAP.
- FtpPassword - Password for the FTP server created by the stack
- Bucket -  S3 bucket name
- Prefix - Any string, generally a DAAC's name

Alternatively, you can use the AWS Console. Navigate to `CloudFormation > Create Stack with new resources > Create template in designer` and paste the contents of `fake-provider-cf.yml` into the template box. Be sure to choose `YAML` as the template language.<|MERGE_RESOLUTION|>--- conflicted
+++ resolved
@@ -155,12 +155,6 @@
 
 This will deploy your data-migration resources.
 
-<<<<<<< HEAD
-## Choosing a distribution API
-
-The steps below assume you will be using the [Cumulus Distribution API](./cumulus-tf/cumulus_distribution.tf). If you would prefer
-to use the Thin Egress App (TEA), uncomment the TEA-specific resources in the "cumulus" module in [example/cumulus-tf/main.tf](./cumulus-tf/main.tf).
-=======
 ## Enable a distribution API
 
 The steps below assume you will be using the [Cumulus Distribution API](./cumulus-tf/cumulus_distribution.tf) and no additional changes are required unless you want to use the Thin Egress App instead. If you would prefer
@@ -170,7 +164,6 @@
 
 1. All of the contents in [cumulus_distribution.tf](./cumulus-tf/cumulus_distribution.tf)
 2. The outputs using `module.cumulus_distribution` in [outputs.tf](./cumulus-tf/outputs.tf)
->>>>>>> 764a3d55
 
 ## Configure and deploy the `cumulus-tf` root module
 
