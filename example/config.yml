--- conflicted
+++ resolved
@@ -8,16 +8,12 @@
   apiUsername: jasmine
   pdrNodeNameProviderBucket: cumulus-sit-pdr-node-name-provider
 
-<<<<<<< HEAD
-cumulus-std:
-=======
 cumulus-es:
   bucket: cumulus-sit-internal
   apiUsername: jasmine
   pdrNodeNameProviderBucket: cumulus-sit-pdr-node-name-provider
 
 cumulus-lp:
->>>>>>> 8098923c
   bucket: cumulus-sit-internal
   apiUsername: jasmine
   pdrNodeNameProviderBucket: cumulus-sit-pdr-node-name-provider
@@ -53,4 +49,4 @@
   bucket: nnaga-internal
 
 ecarton:
-  bucket: ecarton-internal
+  bucket: ecarton-internal