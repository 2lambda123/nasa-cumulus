{
  "name": "@cumulus/generate_ingest",
  "private": true,
<<<<<<< HEAD
  "version": "11.1.5",
=======
  "version": "13.2.0",
>>>>>>> 503c5383
  "description": "Script to generate test data for scaled ingest",
  "keywords": [
    "GIBS",
    "CUMULUS",
    "NASA"
  ],
  "types": "./index.d.ts",
  "engines": {
    "node": ">=14.19.1"
  },
  "publishConfig": {
    "access": "private"
  },
  "homepage": "https://github.com/nasa/cumulus/tree/master/packages/types#readme",
  "repository": {
    "type": "git",
    "url": "https://github.com/nasa/cumulus",
    "directory": "packages/types"
  },
  "dependencies": {
<<<<<<< HEAD
    "@cumulus/aws-client": "11.1.5",
    "@cumulus/common": "11.1.5"
=======
    "@cumulus/aws-client": "13.2.0",
    "@cumulus/common": "13.2.0"
>>>>>>> 503c5383
  },
  "author": "Cumulus Authors",
  "license": "Apache-2.0"
}<|MERGE_RESOLUTION|>--- conflicted
+++ resolved
@@ -1,11 +1,7 @@
 {
   "name": "@cumulus/generate_ingest",
   "private": true,
-<<<<<<< HEAD
-  "version": "11.1.5",
-=======
   "version": "13.2.0",
->>>>>>> 503c5383
   "description": "Script to generate test data for scaled ingest",
   "keywords": [
     "GIBS",
@@ -26,13 +22,8 @@
     "directory": "packages/types"
   },
   "dependencies": {
-<<<<<<< HEAD
-    "@cumulus/aws-client": "11.1.5",
-    "@cumulus/common": "11.1.5"
-=======
     "@cumulus/aws-client": "13.2.0",
     "@cumulus/common": "13.2.0"
->>>>>>> 503c5383
   },
   "author": "Cumulus Authors",
   "license": "Apache-2.0"
