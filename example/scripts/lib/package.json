{
  "name": "@cumulus/example-lib",
  "private": true,
<<<<<<< HEAD
  "version": "18.2.2",
=======
  "version": "19.0.0",
>>>>>>> 8098923c
  "description": "example project libs",
  "homepage": "https://github.com/nasa/cumulus/tree/master/example/scripts/lib",
  "engines": {
    "node": ">=20.12.2"
  },
  "repository": {
    "type": "git",
    "url": "https://github.com/nasa/cumulus"
  },
  "scripts": {
    "test": "../../../node_modules/.bin/ava",
    "test:coverage": "../../../node_modules/.bin/nyc npm test",
    "lint": "true",
    "clean": "true",
    "build": "true",
    "prepare": "true",
    "package": "true",
    "coverage": "python ../../../scripts/coverage_handler/coverage.py"
  },
  "author": "Cumulus Authors",
  "license": "Apache-2.0"
}<|MERGE_RESOLUTION|>--- conflicted
+++ resolved
@@ -1,11 +1,7 @@
 {
   "name": "@cumulus/example-lib",
   "private": true,
-<<<<<<< HEAD
-  "version": "18.2.2",
-=======
   "version": "19.0.0",
->>>>>>> 8098923c
   "description": "example project libs",
   "homepage": "https://github.com/nasa/cumulus/tree/master/example/scripts/lib",
   "engines": {
