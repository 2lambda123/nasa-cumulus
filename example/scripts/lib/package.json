{
  "name": "@cumulus/example-lib",
  "private": true,
<<<<<<< HEAD
  "version": "11.1.4",
=======
  "version": "13.0.1",
>>>>>>> eb57ee60
  "description": "example project libs",
  "homepage": "https://github.com/nasa/cumulus/tree/master/example/scripts/lib",
  "engines": {
    "node": ">=12.18.0"
  },
  "repository": {
    "type": "git",
    "url": "https://github.com/nasa/cumulus"
  },
  "scripts": {
    "test": "../../../node_modules/.bin/ava",
    "lint": "true",
    "clean": "true",
    "build": "true",
    "prepare": "true",
    "package": "true"
  },
  "author": "Cumulus Authors",
  "license": "Apache-2.0"
}<|MERGE_RESOLUTION|>--- conflicted
+++ resolved
@@ -1,11 +1,7 @@
 {
   "name": "@cumulus/example-lib",
   "private": true,
-<<<<<<< HEAD
-  "version": "11.1.4",
-=======
   "version": "13.0.1",
->>>>>>> eb57ee60
   "description": "example project libs",
   "homepage": "https://github.com/nasa/cumulus/tree/master/example/scripts/lib",
   "engines": {
