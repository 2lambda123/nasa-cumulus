{
  "name": "@cumulus/python-reference-task",
  "private": true,
<<<<<<< HEAD
  "version": "16.1.1",
=======
  "version": "17.0.0",
>>>>>>> bd5d4569
  "description": "Python reference task",
  "main": "index.js",
  "homepage": "https://github.com/nasa/cumulus/tree/master/example/lambdas/python-reference-task",
  "repository": {
    "type": "git",
    "url": "https://github.com/nasa/cumulus"
  },
  "scripts": {
    "test": "true",
    "python-lint": "pipenv run pylint *.py",
    "lint": "npm run python-lint",
    "clean": "rm -rf dist && rm -rf lib && rm -rf .venv && mkdir dist && mkdir lib",
    "build": "pip install pipenv && PIPENV_VENV_IN_PROJECT=1 pipenv install --dev --deploy --ignore-pipfile",
    "prepare": "npm run build",
    "package": "npm run clean && ./package.sh $(pwd)",
    "install-python-deps": "npm run build"
  },
  "ava": {
    "serial": true,
    "timeout": "15m"
  },
  "publishConfig": {
    "access": "private"
  },
  "nyc": {
    "exclude": [
      "tests"
    ]
  },
  "author": "Cumulus Authors",
  "license": "Apache-2.0"
}<|MERGE_RESOLUTION|>--- conflicted
+++ resolved
@@ -1,11 +1,7 @@
 {
   "name": "@cumulus/python-reference-task",
   "private": true,
-<<<<<<< HEAD
-  "version": "16.1.1",
-=======
   "version": "17.0.0",
->>>>>>> bd5d4569
   "description": "Python reference task",
   "main": "index.js",
   "homepage": "https://github.com/nasa/cumulus/tree/master/example/lambdas/python-reference-task",
