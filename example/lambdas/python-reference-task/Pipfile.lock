--- conflicted
+++ resolved
@@ -182,11 +182,7 @@
                 "sha256:6db30c5ded9815d813932c04c2f85a360bcdd35fed496f4d8f35495ef0a261b6",
                 "sha256:c033fd0edb91000a7f09527fe5c75321878f98322a77ddcc81adbd83724afb7b"
             ],
-<<<<<<< HEAD
-            "markers": "python_full_version >= '3.7.0'",
-=======
             "markers": "python_version >= '3.7'",
->>>>>>> 4fa6d0a5
             "version": "==5.11.4"
         },
         "lazy-object-proxy": {
@@ -228,11 +224,7 @@
                 "sha256:f2457189d8257dd41ae9b434ba33298aec198e30adf2dcdaaa3a28b9994f6adb",
                 "sha256:f699ac1c768270c9e384e4cbd268d6e67aebcfae6cd623b4d7c3bfde5a35db59"
             ],
-<<<<<<< HEAD
-            "markers": "python_full_version >= '3.7.0'",
-=======
             "markers": "python_version >= '3.7'",
->>>>>>> 4fa6d0a5
             "version": "==1.9.0"
         },
         "mccabe": {
@@ -247,11 +239,7 @@
                 "sha256:83c8f6d04389165de7c9b6f0c682439697887bca0aa2f1c87ef1826be3584490",
                 "sha256:e1fea1fe471b9ff8332e229df3cb7de4f53eeea4998d3b6bfff542115e998bd2"
             ],
-<<<<<<< HEAD
-            "markers": "python_full_version >= '3.7.0'",
-=======
             "markers": "python_version >= '3.7'",
->>>>>>> 4fa6d0a5
             "version": "==2.6.2"
         },
         "pylint": {
