{
  "name": "@cumulus/test-async-operations",
<<<<<<< HEAD
  "version": "12.0.1",
=======
  "version": "13.0.1",
>>>>>>> eb57ee60
  "description": "AsyncOperations Test Lambda",
  "main": "index.js",
  "private": true,
  "engines": {
    "node": ">=14.19.1"
  },
  "scripts": {
    "package": "rm -f lambda.zip && node ../../../bin/zip.js lambda.zip index.js",
    "python-lint": "true",
    "test": "true"
  },
  "publishConfig": {
    "access": "private"
  },
  "author": "Cumulus Authors",
  "license": "Apache-2.0"
}<|MERGE_RESOLUTION|>--- conflicted
+++ resolved
@@ -1,10 +1,6 @@
 {
   "name": "@cumulus/test-async-operations",
-<<<<<<< HEAD
-  "version": "12.0.1",
-=======
   "version": "13.0.1",
->>>>>>> eb57ee60
   "description": "AsyncOperations Test Lambda",
   "main": "index.js",
   "private": true,
