{
  "name": "@cumulus/test-async-operations",
<<<<<<< HEAD
  "version": "18.2.2",
=======
  "version": "19.0.0",
>>>>>>> 8098923c
  "description": "AsyncOperations Test Lambda",
  "main": "index.js",
  "private": true,
  "engines": {
    "node": ">=20.12.2"
  },
  "scripts": {
    "package": "rm -f lambda.zip && node ../../../bin/zip.js lambda.zip index.js",
    "python-lint": "true",
    "test": "true"
  },
  "publishConfig": {
    "access": "private"
  },
  "author": "Cumulus Authors",
  "license": "Apache-2.0"
}<|MERGE_RESOLUTION|>--- conflicted
+++ resolved
@@ -1,10 +1,6 @@
 {
   "name": "@cumulus/test-async-operations",
-<<<<<<< HEAD
-  "version": "18.2.2",
-=======
   "version": "19.0.0",
->>>>>>> 8098923c
   "description": "AsyncOperations Test Lambda",
   "main": "index.js",
   "private": true,
