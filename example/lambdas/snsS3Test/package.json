{
  "name": "@cumulus/test-sns-s3",
<<<<<<< HEAD
  "version": "11.1.4",
=======
  "version": "13.0.1",
>>>>>>> eb57ee60
  "description": "SNS to S3 Test Lambda",
  "main": "index.js",
  "private": true,
  "engines": {
    "node": ">=14.19.1"
  },
  "scripts": {
    "package": "rm -f lambda.zip && node ../../../bin/zip.js lambda.zip index.js node_modules",
    "test": "true",
    "python-lint": "true"
  },
  "publishConfig": {
    "access": "private"
  },
  "author": "Cumulus Authors",
  "license": "Apache-2.0",
  "dependencies": {
    "@aws-sdk/client-s3": "^3.58.0"
  }
}<|MERGE_RESOLUTION|>--- conflicted
+++ resolved
@@ -1,10 +1,6 @@
 {
   "name": "@cumulus/test-sns-s3",
-<<<<<<< HEAD
-  "version": "11.1.4",
-=======
   "version": "13.0.1",
->>>>>>> eb57ee60
   "description": "SNS to S3 Test Lambda",
   "main": "index.js",
   "private": true,
