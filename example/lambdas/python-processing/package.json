--- conflicted
+++ resolved
@@ -1,11 +1,7 @@
 {
   "name": "@cumulus/python-process-activity",
   "private": true,
-<<<<<<< HEAD
-  "version": "11.1.8",
-=======
   "version": "13.4.0",
->>>>>>> 30536df6
   "description": "Python reference activity",
   "homepage": "https://github.com/nasa/cumulus/tree/master/example/lambdas/python-reference-activity",
   "repository": {
