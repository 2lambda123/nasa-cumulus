{
  "name": "@cumulus/ftp-populate-test-lambda",
<<<<<<< HEAD
  "version": "10.1.2",
=======
  "version": "10.1.1",
>>>>>>> 41e1d6af
  "description": "FTP Population Utility Lambda",
  "main": "index.js",
  "private": true,
  "engines": {
    "node": ">=12.18.0"
  },
  "scripts": {
    "build": "rm -rf dist && mkdir dist && cp -R granules ./dist/granules && ../../../node_modules/.bin/webpack",
    "package": "npm run build && (cd dist && node ../../../../bin/zip.js lambda.zip index.js granules)",
    "clean": "rm -rf dist",
    "test": "true",
    "oldpackage": "rm -f lambda.zip && node ../../../bin/zip.js lambda.zip index.js node_modules ../../spec/helpers",
    "python-lint": "true"
  },
  "publishConfig": {
    "access": "private"
  },
  "dependencies": {
<<<<<<< HEAD
    "@cumulus/api": "10.1.2",
    "@cumulus/api-client": "10.1.2",
    "@cumulus/aws-client": "10.1.2",
    "@cumulus/common": "10.1.2",
    "@cumulus/integration-tests": "10.1.2",
    "@cumulus/logger": "10.1.2",
    "@cumulus/test-data": "10.1.2",
    "aws-sdk": "^2.585.0",
    "fs-extra": "^9.0.0",
    "js-yaml": "^3.13.1",
=======
    "@cumulus/common": "10.1.1",
    "@cumulus/logger": "10.1.1",
    "@cumulus/test-data": "10.1.1",
>>>>>>> 41e1d6af
    "jsftp": "https://github.com/jkovarik/jsftp.git#add_288",
    "lodash": "^4.17.20"
  },
  "author": "Cumulus Authors",
  "license": "Apache-2.0"
}<|MERGE_RESOLUTION|>--- conflicted
+++ resolved
@@ -1,10 +1,6 @@
 {
   "name": "@cumulus/ftp-populate-test-lambda",
-<<<<<<< HEAD
   "version": "10.1.2",
-=======
-  "version": "10.1.1",
->>>>>>> 41e1d6af
   "description": "FTP Population Utility Lambda",
   "main": "index.js",
   "private": true,
@@ -23,10 +19,8 @@
     "access": "private"
   },
   "dependencies": {
-<<<<<<< HEAD
     "@cumulus/api": "10.1.2",
     "@cumulus/api-client": "10.1.2",
-    "@cumulus/aws-client": "10.1.2",
     "@cumulus/common": "10.1.2",
     "@cumulus/integration-tests": "10.1.2",
     "@cumulus/logger": "10.1.2",
@@ -34,11 +28,6 @@
     "aws-sdk": "^2.585.0",
     "fs-extra": "^9.0.0",
     "js-yaml": "^3.13.1",
-=======
-    "@cumulus/common": "10.1.1",
-    "@cumulus/logger": "10.1.1",
-    "@cumulus/test-data": "10.1.1",
->>>>>>> 41e1d6af
     "jsftp": "https://github.com/jkovarik/jsftp.git#add_288",
     "lodash": "^4.17.20"
   },
