{
  "name": "@cumulus/python-reference-activity",
  "private": true,
<<<<<<< HEAD
  "version": "16.1.4",
=======
  "version": "18.2.2",
>>>>>>> d2f030f1
  "description": "Python reference activity",
  "homepage": "https://github.com/nasa/cumulus/tree/master/example/lambdas/python-reference-activity",
  "repository": {
    "type": "git",
    "url": "https://github.com/nasa/cumulus"
  },
  "scripts": {
    "test": "true",
    "python-lint": "pipenv run pylint *.py",
    "lint": "npm run python-lint",
    "clean": "rm -rf .venv",
    "build": "pip install pipenv && PIPENV_VENV_IN_PROJECT=1 pipenv install --dev --deploy --ignore-pipfile",
    "prepare": "npm run build",
    "package": "true",
    "install-python-deps": "npm run build"
  },
  "publishConfig": {
    "access": "private"
  },
  "nyc": {
    "exclude": [
      "tests"
    ]
  },
  "author": "Cumulus Authors",
  "license": "Apache-2.0"
}<|MERGE_RESOLUTION|>--- conflicted
+++ resolved
@@ -1,11 +1,7 @@
 {
   "name": "@cumulus/python-reference-activity",
   "private": true,
-<<<<<<< HEAD
-  "version": "16.1.4",
-=======
   "version": "18.2.2",
->>>>>>> d2f030f1
   "description": "Python reference activity",
   "homepage": "https://github.com/nasa/cumulus/tree/master/example/lambdas/python-reference-activity",
   "repository": {
