{
  "name": "@cumulus/test-version-up",
<<<<<<< HEAD
  "version": "11.1.8",
=======
  "version": "13.4.0",
>>>>>>> 30536df6
  "description": "Version Up Test Lambda",
  "main": "index.js",
  "private": true,
  "engines": {
    "node": ">=14.19.1"
  },
  "scripts": {
    "test": "true",
    "package": "rm -f lambda.zip && node ../../../bin/zip.js lambda.zip index.js",
    "python-lint": "true"
  },
  "publishConfig": {
    "access": "private"
  },
  "author": "Cumulus Authors",
  "license": "Apache-2.0"
}<|MERGE_RESOLUTION|>--- conflicted
+++ resolved
@@ -1,10 +1,6 @@
 {
   "name": "@cumulus/test-version-up",
-<<<<<<< HEAD
-  "version": "11.1.8",
-=======
   "version": "13.4.0",
->>>>>>> 30536df6
   "description": "Version Up Test Lambda",
   "main": "index.js",
   "private": true,
