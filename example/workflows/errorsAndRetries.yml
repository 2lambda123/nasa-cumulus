--- conflicted
+++ resolved
@@ -1,38 +1,16 @@
 RetryPassWorkflow:
-  Comment: 'Tests Retry Configurations'
+  Comment: "Tests Retry Configurations"
   StartAt: HelloWorld
   States:
-<<<<<<< HEAD
-    StartStatus:
-      Parameters:
-        cma:
-          event.$: '$'
-          task_config:
-            cumulus_message:
-              input: '{$}'
-      Type: Task
-      Resource: ${SfSnsReportLambdaFunction.Arn}
-      Retry:
-        - &LambdaServiceExceptionRetry
-          ErrorEquals:
-          - Lambda.ServiceException
-          - Lambda.AWSLambdaException
-          - Lambda.SdkClientException
-          IntervalSeconds: 2
-          MaxAttempts: 6
-          BackoffRate: 2
-      Next: HelloWorld
-=======
->>>>>>> 7ad2649b
     HelloWorld:
       Parameters:
         cma:
-          event.$: '$'
+          event.$: "$"
           task_config:
             fail: true
             passOnRetry: true
-            bucket: '{$.meta.buckets.internal.name}'
-            execution: '{$.cumulus_meta.execution_name}'
+            bucket: "{$.meta.buckets.internal.name}"
+            execution: "{$.cumulus_meta.execution_name}"
       Type: Task
       Resource: ${HelloWorldLambdaFunction.Arn}
       Retry:
@@ -40,117 +18,38 @@
             - States.ALL
           IntervalSeconds: 2
           MaxAttempts: 3
-<<<<<<< HEAD
-    StopStatus:
-      Parameters:
-        cma:
-          event.$: '$'
-          task_config:
-            sfnEnd: true
-            stack: '{$.meta.stack}'
-            bucket: '{$.meta.buckets.internal.name}'
-            stateMachine: '{$.cumulus_meta.state_machine}'
-            executionName: '{$.cumulus_meta.execution_name}'
-            cumulus_message:
-              input: '{$}'
-      Type: Task
-      Resource: ${SfSnsReportLambdaFunction.Arn}
-      Retry:
-        - <<: *LambdaServiceExceptionRetry
-      Catch:
-        - ErrorEquals:
-          - States.ALL
-          Next: WorkflowFailed
-=======
->>>>>>> 7ad2649b
       End: true
 
 HelloWorldFailWorkflow:
-  Comment: 'Failing Hello World Workflow'
+  Comment: "Failing Hello World Workflow"
   StartAt: HelloWorld
   States:
-<<<<<<< HEAD
-    StartStatus:
-      Parameters:
-        cma:
-          event.$: '$'
-          task_config:
-            cumulus_message:
-              input: '{$}'
-      Type: Task
-      Resource: ${SfSnsReportLambdaFunction.Arn}
-      Retry:
-        - <<: *LambdaServiceExceptionRetry
-      Next: HelloWorld
-=======
->>>>>>> 7ad2649b
     HelloWorld:
       Parameters:
         cma:
-          event.$: '$'
+          event.$: "$"
           task_config:
             fail: true
       Type: Task
       Resource: ${HelloWorldLambdaFunction.Arn}
       Retry:
-<<<<<<< HEAD
-        - <<: *LambdaServiceExceptionRetry
-      Next: StopStatus
-    StopStatus:
-      Parameters:
-        cma:
-          event.$: '$'
-          task_config:
-            sfnEnd: true
-            stack: '{$.meta.stack}'
-            bucket: '{$.meta.buckets.internal.name}'
-            stateMachine: '{$.cumulus_meta.state_machine}'
-            executionName: '{$.cumulus_meta.execution_name}'
-            cumulus_message:
-              input: '{$}'
-      Type: Task
-      Resource: ${SfSnsReportLambdaFunction.Arn}
-      Retry:
-        - <<: *LambdaServiceExceptionRetry
-      Catch:
         - ErrorEquals:
-          - States.ALL
-          Next: WorkflowFailed
-=======
-        - &LambdaServiceExceptionRetry
-          ErrorEquals:
             - Lambda.ServiceException
             - Lambda.AWSLambdaException
             - Lambda.SdkClientException
           IntervalSeconds: 2
           MaxAttempts: 6
           BackoffRate: 2
->>>>>>> 7ad2649b
       End: true
 
 RetryFailWorkflow:
-  Comment: 'Tests Retries and Fail'
+  Comment: "Tests Retries and Fail"
   StartAt: HelloWorld
   States:
-<<<<<<< HEAD
-    StartStatus:
-      Parameters:
-        cma:
-          event.$: '$'
-          task_config:
-            cumulus_message:
-              input: '{$}'
-      Type: Task
-      Resource: ${SfSnsReportLambdaFunction.Arn}
-      Retry:
-        - <<: *LambdaServiceExceptionRetry
-      Next: HelloWorld
-=======
->>>>>>> 7ad2649b
     HelloWorld:
       Parameters:
         cma:
-          event.$: '$'
+          event.$: "$"
           task_config:
             fail: true
       Type: Task
@@ -161,31 +60,4 @@
           IntervalSeconds: 2
           BackoffRate: 2
           MaxAttempts: 3
-<<<<<<< HEAD
-    StopStatus:
-      Parameters:
-        cma:
-          event.$: '$'
-          task_config:
-            sfnEnd: true
-            stack: '{$.meta.stack}'
-            bucket: '{$.meta.buckets.internal.name}'
-            stateMachine: '{$.cumulus_meta.state_machine}'
-            executionName: '{$.cumulus_meta.execution_name}'
-            cumulus_message:
-              input: '{$}'
-      Type: Task
-      Resource: ${SfSnsReportLambdaFunction.Arn}
-      Retry:
-        - <<: *LambdaServiceExceptionRetry
-      Catch:
-        - ErrorEquals:
-          - States.ALL
-          Next: WorkflowFailed
-      End: true
-    WorkflowFailed:
-      Type: Fail
-      Cause: 'Workflow failed'
-=======
-      End: true
->>>>>>> 7ad2649b
+      End: true