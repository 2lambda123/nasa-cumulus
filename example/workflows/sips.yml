SyncGranule:
  Comment: 'Sync Granule'
  StartAt: Report
  States:
    Report:
      Type: Task
      Resource: ${SfSnsReportLambdaFunction.Arn}
      Parameters:
        cma:
          event.$: '$'
          ReplaceConfig:
            FullMessage: true
      CumulusConfig:
        cumulus_message:
          input: '{$}'
      Retry:
        - &LambdaServiceExceptionRetry
          ErrorEquals:
          - Lambda.ServiceException
          - Lambda.AWSLambdaException
          - Lambda.SdkClientException
          IntervalSeconds: 2
          MaxAttempts: 6
          BackoffRate: 2
      Next: SyncGranule
    SyncGranule:
      Type: Task
      Resource: ${SyncGranuleLambdaFunction.Arn}
      Parameters:
        cma:
          event.$: '$'
          ReplaceConfig:
            FullMessage: true
      CumulusConfig:
        buckets: '{$.meta.buckets}'
        provider: '{$.meta.provider}'
        collection: '{$.meta.collection}'
        stack: '{$.meta.stack}'
        fileStagingDir: 'custom-staging-dir'
        downloadBucket: '{$.cumulus_meta.system_bucket}'
        duplicateHandling: '{$.meta.collection.duplicateHandling}'
        cumulus_message:
          outputs:
            - source: '{$.granules}'
              destination: '{$.meta.input_granules}'
            - source: '{$}'
              destination: '{$.payload}'
            - source: '{$.process}'
<<<<<<< HEAD
              destination: '{$.meta.process}'
      Parameters: '{$.meta}'
      Type: Task
      Resource: ${SyncGranuleLambdaFunction.Arn}
=======
              destination: '{$.cumulus_meta.process}'
>>>>>>> 31cc53c4
      Retry:
        - <<: *LambdaServiceExceptionRetry
      Catch:
        - ErrorEquals:
          - States.ALL
          ResultPath: '$.exception'
          Next: StopStatus
      Next: StopStatus
    StopStatus:
      Type: Task
      Resource: ${SfSnsReportLambdaFunction.Arn}
      Parameters:
        cma:
          event.$: '$'
          ReplaceConfig:
            FullMessage: true
      CumulusConfig:
        sfnEnd: true
        stack: '{$.meta.stack}'
        bucket: '{$.meta.buckets.internal.name}'
        stateMachine: '{$.cumulus_meta.state_machine}'
        executionName: '{$.cumulus_meta.execution_name}'
        cumulus_message:
          input: '{$}'
      Retry:
        - <<: *LambdaServiceExceptionRetry
      Catch:
        - ErrorEquals:
          - States.ALL
          Next: WorkflowFailed
      End: true
    WorkflowFailed:
      Type: Fail
      Cause: 'Workflow failed'

IngestAndPublishGranule:
  Comment: 'Ingest Granule'
  StartAt: Report
  States:
    Report:
      Parameters:
        cma:
          event.$: '$'
          ReplaceConfig:
            FullMessage: true
      Type: Task
      Resource: ${SfSnsReportLambdaFunction.Arn}
      CumulusConfig:
        cumulus_message:
          input: '{$}'
      ResultPath: null
      Retry:
        - <<: *LambdaServiceExceptionRetry
      Next: SyncGranule
    SyncGranule:
      Type: Task
      Resource: ${SyncGranuleLambdaFunction.Arn}
      Parameters:
        cma:
          event.$: '$'
          ReplaceConfig:
            FullMessage: true
      CumulusConfig:
        buckets: '{$.meta.buckets}'
        provider: '{$.meta.provider}'
        collection: '{$.meta.collection}'
        stack: '{$.meta.stack}'
        downloadBucket: '{$.cumulus_meta.system_bucket}'
        duplicateHandling: '{$.meta.collection.duplicateHandling}'
        pdr: '{$.meta.pdr}'
        cumulus_message:
          outputs:
            - source: '{$.granules}'
              destination: '{$.meta.input_granules}'
            - source: '{$}'
              destination: '{$.payload}'
            - source: '{$.process}'
<<<<<<< HEAD
              destination: '{$.meta.process}'
      Type: Task
      Resource: ${SyncGranuleLambdaFunction.Arn}
=======
              destination: '{$.cumulus_meta.process}'
>>>>>>> 31cc53c4
      Retry:
          - ErrorEquals:
              - States.ALL
            IntervalSeconds: 2
            MaxAttempts: 3
      Catch:
        - ErrorEquals:
          - States.ALL
          ResultPath: '$.exception'
          Next: StopStatus
      Next: ChooseProcess
    ChooseProcess:
      Type: Choice
      Choices:
        - Variable: $.meta.process
          StringEquals: modis
          Next: ProcessingStep
      Default: StopStatus
    ProcessingStep:
      Type: Task
      Resource: ${FakeProcessingLambdaFunction.Arn}
      Parameters:
        cma:
          event.$: '$'
          ReplaceConfig:
            FullMessage: true
      CumulusConfig:
        bucket: '{$.meta.buckets.internal.name}'
        collection: '{$.meta.collection}'
        cmrMetadataFormat: '{$.meta.cmrMetadataFormat}'
        additionalUrls: '{$.meta.additionalUrls}'
        cumulus_message:
          outputs:
            - source: '{$.files}'
              destination: '{$.payload}'
      Catch:
        - ErrorEquals:
          - States.ALL
          ResultPath: '$.exception'
          Next: StopStatus
      Retry:
        - ErrorEquals:
            - States.ALL
          IntervalSeconds: 2
          MaxAttempts: 3
      Next: FilesToGranulesStep
    FilesToGranulesStep:
      Type: Task
      Resource: ${FilesToGranulesLambdaFunction.Arn}
      Parameters:
        cma:
          event.$: '$'
          ReplaceConfig:
            FullMessage: true
      CumulusConfig:
        inputGranules: '{$.meta.input_granules}'
        granuleIdExtraction: '{$.meta.collection.granuleIdExtraction}'
      Retry:
        - <<: *LambdaServiceExceptionRetry
      Catch:
        - ErrorEquals:
          - States.ALL
          ResultPath: '$.exception'
          Next: StopStatus
      Next: MoveGranuleStep
    MoveGranuleStep:
      Type: Task
      Resource: ${MoveGranulesLambdaFunction.Arn}
      Parameters:
        cma:
          event.$: '$'
          ReplaceConfig:
            FullMessage: true
      CumulusConfig:
        bucket: '{$.meta.buckets.internal.name}'
        buckets: '{$.meta.buckets}'
        distribution_endpoint: '{$.meta.distribution_endpoint}'
        collection: '{$.meta.collection}'
        duplicateHandling: '{$.meta.collection.duplicateHandling}'
      Retry:
        - <<: *LambdaServiceExceptionRetry
      Catch:
        - ErrorEquals:
          - States.ALL
          ResultPath: '$.exception'
          Next: StopStatus
      Next: CmrStep
    CmrStep:
      Type: Task
      Resource: ${PostToCmrLambdaFunction.Arn}
      Parameters:
        cma:
          event.$: '$'
          ReplaceConfig:
            FullMessage: true
      CumulusConfig:
        bucket: '{$.meta.buckets.internal.name}'
        stack: '{$.meta.stack}'
        cmr: '{$.meta.cmr}'
        launchpad: '{$.meta.launchpad}'
<<<<<<< HEAD
        process: '{$.meta.process}'
      Type: Task
      Resource: ${PostToCmrLambdaFunction.Arn}
=======
        process: '{$.cumulus_meta.process}'
>>>>>>> 31cc53c4
      Retry:
        - <<: *LambdaServiceExceptionRetry
      Catch:
        - ErrorEquals:
          - States.ALL
          ResultPath: '$.exception'
          Next: StopStatus
      Next: StopStatus
    StopStatus:
      Type: Task
      Resource: ${SfSnsReportLambdaFunction.Arn}
      Parameters:
        cma:
          event.$: '$'
          ReplaceConfig:
            FullMessage: true
      CumulusConfig:
        sfnEnd: true
        stack: '{$.meta.stack}'
        bucket: '{$.meta.buckets.internal.name}'
        stateMachine: '{$.cumulus_meta.state_machine}'
        executionName: '{$.cumulus_meta.execution_name}'
        cumulus_message:
          input: '{$}'
      Retry:
        - <<: *LambdaServiceExceptionRetry
      Catch:
        - ErrorEquals:
          - States.ALL
          Next: WorkflowFailed
      End: true
    WorkflowFailed:
      Type: Fail
      Cause: 'Workflow failed'

IngestGranule:
  Comment: 'Ingest Granule'
  StartAt: Report
  States:
    Report:
      Parameters:
        cma:
          event.$: '$'
          ReplaceConfig:
            FullMessage: true
      Type: Task
      Resource: ${SfSnsReportLambdaFunction.Arn}
      CumulusConfig:
        cumulus_message:
          input: '{$}'
      ResultPath: null
      Retry:
        - <<: *LambdaServiceExceptionRetry
      Next: SyncGranule
    SyncGranule:
      Parameters:
        cma:
          event.$: '$'
          ReplaceConfig:
            FullMessage: true
      CumulusConfig:
        buckets: '{$.meta.buckets}'
        provider: '{$.meta.provider}'
        collection: '{$.meta.collection}'
        stack: '{$.meta.stack}'
        downloadBucket: '{$.cumulus_meta.system_bucket}'
        duplicateHandling: '{$.meta.collection.duplicateHandling}'
        pdr: '{$.meta.pdr}'
        cumulus_message:
          outputs:
            - source: '{$.granules}'
              destination: '{$.meta.input_granules}'
            - source: '{$}'
              destination: '{$.payload}'
            - source: '{$.process}'
              destination: '{$.meta.process}'
      Type: Task
      Resource: ${SyncGranuleLambdaFunction.Arn}
      Retry:
          - ErrorEquals:
              - States.ALL
            IntervalSeconds: 2
            MaxAttempts: 3
      Catch:
        - ErrorEquals:
          - States.ALL
          ResultPath: '$.exception'
          Next: StopStatus
      Next: ChooseProcess
    ChooseProcess:
      Type: Choice
      Choices:
        - Variable: $.meta.process
          StringEquals: modis
          Next: ProcessingStep
      Default: StopStatus
    ProcessingStep:
      Parameters:
        cma:
          event.$: '$'
          ReplaceConfig:
            FullMessage: true
      CumulusConfig:
        bucket: '{$.meta.buckets.internal.name}'
        collection: '{$.meta.collection}'
        cumulus_message:
          outputs:
            - source: '{$.files}'
              destination: '{$.payload}'
      Type: Task
      Resource: ${FakeProcessingLambdaFunction.Arn}
      Catch:
        - ErrorEquals:
          - States.ALL
          ResultPath: '$.exception'
          Next: StopStatus
      Retry:
        - ErrorEquals:
            - States.ALL
          IntervalSeconds: 2
          MaxAttempts: 3
      Next: FilesToGranulesStep
    FilesToGranulesStep:
      Parameters:
        cma:
          event.$: '$'
          ReplaceConfig:
            FullMessage: true
      CumulusConfig:
        inputGranules: '{$.meta.input_granules}'
        granuleIdExtraction: '{$.meta.collection.granuleIdExtraction}'
      Type: Task
      Resource: ${FilesToGranulesLambdaFunction.Arn}
      Retry:
        - <<: *LambdaServiceExceptionRetry
      Catch:
        - ErrorEquals:
          - States.ALL
          ResultPath: '$.exception'
          Next: StopStatus
      Next: MoveGranuleStep
    MoveGranuleStep:
      Type: Task
      Resource: ${MoveGranulesLambdaFunction.Arn}
      Parameters:
        cma:
          event.$: '$'
          ReplaceConfig:
            FullMessage: true
      CumulusConfig:
        bucket: '{$.meta.buckets.internal.name}'
        buckets: '{$.meta.buckets}'
        distribution_endpoint: '{$.meta.distribution_endpoint}'
        collection: '{$.meta.collection}'
        duplicateHandling: '{$.meta.collection.duplicateHandling}'
      Retry:
        - <<: *LambdaServiceExceptionRetry
      Catch:
        - ErrorEquals:
          - States.ALL
          ResultPath: '$.exception'
          Next: StopStatus
      Next: StopStatus
    StopStatus:
      Type: Task
      Resource: ${SfSnsReportLambdaFunction.Arn}
      Parameters:
        cma:
          event.$: '$'
          ReplaceConfig:
            FullMessage: true
      CumulusConfig:
        sfnEnd: true
        stack: '{$.meta.stack}'
        bucket: '{$.meta.buckets.internal.name}'
        stateMachine: '{$.cumulus_meta.state_machine}'
        executionName: '{$.cumulus_meta.execution_name}'
        cumulus_message:
          input: '{$}'
      Retry:
        - <<: *LambdaServiceExceptionRetry
      Catch:
        - ErrorEquals:
          - States.ALL
          Next: WorkflowFailed
      End: true
    WorkflowFailed:
      Type: Fail
      Cause: 'Workflow failed'

PublishGranule:
  Comment: 'Publish Granule'
  StartAt: Report
  States:
    Report:
      Type: Task
      Resource: ${SfSnsReportLambdaFunction.Arn}
      Parameters:
        cma:
          event.$: '$'
          ReplaceConfig:
            FullMessage: true
      CumulusConfig:
        cumulus_message:
          input: '{$}'
      Retry:
        - <<: *LambdaServiceExceptionRetry
      Next: CmrStep
    CmrStep:
      Type: Task
      Resource: ${PostToCmrLambdaFunction.Arn}
      Parameters:
        cma:
          event.$: '$'
          ReplaceConfig:
            FullMessage: true
      CumulusConfig:
        bucket: '{$.meta.buckets.internal.name}'
        stack: '{$.meta.stack}'
        cmr: '{$.meta.cmr}'
        launchpad: '{$.meta.launchpad}'
        process: 'N/A'
      Retry:
        - <<: *LambdaServiceExceptionRetry
      Catch:
        - ErrorEquals:
          - States.ALL
          ResultPath: '$.exception'
          Next: StopStatus
      Next: StopStatus
    StopStatus:
      Type: Task
      Resource: ${SfSnsReportLambdaFunction.Arn}
      Parameters:
        cma:
          event.$: '$'
          ReplaceConfig:
            FullMessage: true
      CumulusConfig:
        sfnEnd: true
        stack: '{$.meta.stack}'
        bucket: '{$.meta.buckets.internal.name}'
        stateMachine: '{$.cumulus_meta.state_machine}'
        executionName: '{$.cumulus_meta.execution_name}'
        cumulus_message:
          input: '{$}'
      Retry:
        - <<: *LambdaServiceExceptionRetry
      Catch:
        - ErrorEquals:
          - States.ALL
          Next: WorkflowFailed
      End: true
    WorkflowFailed:
      Type: Fail
      Cause: 'Workflow failed'

ParsePdr:
  Comment: 'Parse a given PDR'
  StartAt: StatusReport
  States:
    StatusReport:
      Type: Task
      Resource: ${SfSnsReportLambdaFunction.Arn}
      CumulusConfig:
        cumulus_message:
          input: '{$}'
      Retry:
        - <<: *LambdaServiceExceptionRetry
      Next: ParsePdr
    ParsePdr:
      Parameters:
        cma:
          event.$: '$'
          ReplaceConfig:
            FullMessage: true
      CumulusConfig:
        provider: '{$.meta.provider}'
        bucket: '{$.meta.buckets.internal.name}'
        stack: '{$.meta.stack}'
      Type: Task
      Resource: ${ParsePdrLambdaFunction.Arn}
      Retry:
        - <<: *LambdaServiceExceptionRetry
      Catch:
        - ErrorEquals:
          - States.ALL
          ResultPath: '$.exception'
          Next: StopStatus
      Next: QueueGranules
    QueueGranules:
      Parameters:
        cma:
          event.$: '$'
          ReplaceConfig:
            FullMessage: true
      CumulusConfig:
        provider: '{$.meta.provider}'
        internalBucket: '{$.meta.buckets.internal.name}'
        stackName: '{$.meta.stack}'
        granuleIngestMessageTemplateUri: '{$.meta.templates.IngestGranule}'
        queueUrl: '{$.meta.queues.startSF}'
      Type: Task
      Resource: ${QueueGranulesLambdaFunction.Arn}
      Retry:
        - <<: *LambdaServiceExceptionRetry
      Catch:
        - ErrorEquals:
          - States.ALL
          ResultPath: '$.exception'
          Next: StopStatus
      Next: CheckStatus
    CheckStatus:
      Type: Task
      Resource: ${PdrStatusCheckLambdaFunction.Arn}
      Parameters:
        cma:
          event.$: '$'
          ReplaceConfig:
            FullMessage: true
      CumulusConfig:
        cumulus_message:
          outputs:
            - source: '{$}'
              destination: '{$.payload}'
            - source: '{$.isFinished}'
<<<<<<< HEAD
              destination: '{$.meta.isPdrFinished}'
      Type: Task
      Resource: ${PdrStatusCheckLambdaFunction.Arn}
=======
              destination: '{$.cumulus_meta.isPdrFinished}'
>>>>>>> 31cc53c4
      Retry:
        - <<: *LambdaServiceExceptionRetry
      Catch:
        - ErrorEquals:
          - States.ALL
          ResultPath: '$.exception'
          Next: StopStatus
      Next: CheckAgainChoice
    CheckAgainChoice:
      Type: Choice
      Choices:
        - Variable: $.meta.isPdrFinished
          BooleanEquals: false
          Next: PdrStatusReport
        - Variable: $.meta.isPdrFinished
          BooleanEquals: true
          Next: StopStatus
      Default: StopStatus
    PdrStatusReport:
      Type: Task
      Resource: ${SfSnsReportLambdaFunction.Arn}
      Parameters:
        cma:
          event.$: '$'
          ReplaceConfig:
            FullMessage: true
      CumulusConfig:
        cumulus_message:
          input: '{$}'
      ResultPath: null
      Retry:
        - <<: *LambdaServiceExceptionRetry
      Catch:
        - ErrorEquals:
          - States.ALL
          ResultPath: '$.exception'
          Next: StopStatus
      Next: WaitForSomeTime
    WaitForSomeTime:
      Type: Wait
      Seconds: 10
      Next: CheckStatus
    StopStatus:
      Type: Task
      Resource: ${SfSnsReportLambdaFunction.Arn}
      Parameters:
        cma:
          event.$: '$'
          ReplaceConfig:
            FullMessage: true
      CumulusConfig:
        sfnEnd: true
        stack: '{$.meta.stack}'
        bucket: '{$.meta.buckets.internal.name}'
        stateMachine: '{$.cumulus_meta.state_machine}'
        executionName: '{$.cumulus_meta.execution_name}'
        cumulus_message:
          input: '{$}'
      Retry:
        - <<: *LambdaServiceExceptionRetry
      Catch:
        - ErrorEquals:
          - States.ALL
          Next: WorkflowFailed
      End: true
    WorkflowFailed:
      Type: Fail
      Cause: 'Workflow failed'

DiscoverGranules:
  Comment: 'Discovers new Granules from a given provider'
  StartAt: StatusReport
  TimeoutSeconds: 18000 # 5 hours
  States:
    StatusReport:
      Type: Task
      Resource: ${SfSnsReportLambdaFunction.Arn}
      CumulusConfig:
        cumulus_message:
          input: '{$}'
      Retry:
        - <<: *LambdaServiceExceptionRetry
      Next: DiscoverGranules
    DiscoverGranules:
      Parameters:
        cma:
          event.$: '$'
          ReplaceConfig:
            FullMessage: true
      CumulusConfig:
        provider: '{$.meta.provider}'
        collection: '{$.meta.collection}'
        buckets: '{$.meta.buckets}'
        stack: '{$.meta.stack}'
      Type: Task
      Resource: ${DiscoverGranulesLambdaFunction.Arn}
      Retry:
        - <<: *LambdaServiceExceptionRetry
      Catch:
        - ErrorEquals:
          - States.ALL
          ResultPath: '$.exception'
          Next: StopStatus
      Next: QueueGranules
    QueueGranules:
      Parameters:
        cma:
          event.$: '$'
          ReplaceConfig:
            FullMessage: true
      CumulusConfig:
        provider: '{$.meta.provider}'
        internalBucket: '{$.meta.buckets.internal.name}'
        stackName: '{$.meta.stack}'
        granuleIngestMessageTemplateUri: '{$.meta.templates.IngestGranule}'
        queueUrl: '{$.meta.queues.startSF}'
      Type: Task
      Resource: ${QueueGranulesLambdaFunction.Arn}
      Retry:
        - <<: *LambdaServiceExceptionRetry
      Catch:
        - ErrorEquals:
          - States.ALL
          ResultPath: '$.exception'
          Next: StopStatus
      Next: StopStatus
    StopStatus:
      Type: Task
      Resource: ${SfSnsReportLambdaFunction.Arn}
      Parameters:
        cma:
          event.$: '$'
          ReplaceConfig:
            FullMessage: true
      CumulusConfig:
        sfnEnd: true
        stack: '{$.meta.stack}'
        bucket: '{$.meta.buckets.internal.name}'
        stateMachine: '{$.cumulus_meta.state_machine}'
        executionName: '{$.cumulus_meta.execution_name}'
        cumulus_message:
          input: '{$}'
      Retry:
        - <<: *LambdaServiceExceptionRetry
      Catch:
        - ErrorEquals:
          - States.ALL
          Next: WorkflowFailed
      End: true
    WorkflowFailed:
      Type: Fail
      Cause: 'Workflow failed'

DiscoverAndQueuePdrs:
  Comment: 'Discovers new PDRs from a given provider'
  StartAt: StartStatus
  States:
    StartStatus:
      Type: Task
      Resource: ${SfSnsReportLambdaFunction.Arn}
      CumulusConfig:
        cumulus_message:
          input: '{$}'
      Retry:
        - <<: *LambdaServiceExceptionRetry
      Next: DiscoverPdrs
    DiscoverPdrs:
      Type: Task
      Resource: ${DiscoverPdrsLambdaFunction.Arn}
      Parameters:
        cma:
          event.$: '$'
          ReplaceConfig:
            FullMessage: true
      CumulusConfig:
        stack: '{$.meta.stack}'
        provider: '{$.meta.provider}'
        bucket: '{$.meta.buckets.internal.name}'
        collection: '{$.meta.collection}'
      Retry:
        - <<: *LambdaServiceExceptionRetry
      Catch:
        - ErrorEquals:
          - States.ALL
          ResultPath: '$.exception'
          Next: StopStatus
      Next: QueuePdrs
    QueuePdrs:
      Type: Task
      Resource: ${QueuePdrsLambdaFunction.Arn}
      Parameters:
        cma:
          event.$: '$'
          ReplaceConfig:
            FullMessage: true
      CumulusConfig:
        queueUrl: '{$.meta.queues.startSF}'
        parsePdrMessageTemplateUri: '{$.meta.templates.ParsePdr}'
        provider: '{$.meta.provider}'
        collection: '{$.meta.collection}'
      Retry:
        - <<: *LambdaServiceExceptionRetry
      Catch:
        - ErrorEquals:
          - States.ALL
          ResultPath: '$.exception'
          Next: StopStatus
      Next: StopStatus
    StopStatus:
      Type: Task
      Resource: ${SfSnsReportLambdaFunction.Arn}
      Parameters:
        cma:
          event.$: '$'
          ReplaceConfig:
            FullMessage: true
      CumulusConfig:
        sfnEnd: true
        stack: '{$.meta.stack}'
        bucket: '{$.meta.buckets.internal.name}'
        stateMachine: '{$.cumulus_meta.state_machine}'
        executionName: '{$.cumulus_meta.execution_name}'
        cumulus_message:
          input: '{$}'
      Retry:
        - <<: *LambdaServiceExceptionRetry
      Catch:
        - ErrorEquals:
          - States.ALL
          Next: WorkflowFailed
      End: true
    WorkflowFailed:
      Type: Fail
      Cause: 'Workflow failed'<|MERGE_RESOLUTION|>--- conflicted
+++ resolved
@@ -46,14 +46,7 @@
             - source: '{$}'
               destination: '{$.payload}'
             - source: '{$.process}'
-<<<<<<< HEAD
-              destination: '{$.meta.process}'
-      Parameters: '{$.meta}'
-      Type: Task
-      Resource: ${SyncGranuleLambdaFunction.Arn}
-=======
-              destination: '{$.cumulus_meta.process}'
->>>>>>> 31cc53c4
+              destination: '{$.meta.process}'    
       Retry:
         - <<: *LambdaServiceExceptionRetry
       Catch:
@@ -131,13 +124,7 @@
             - source: '{$}'
               destination: '{$.payload}'
             - source: '{$.process}'
-<<<<<<< HEAD
               destination: '{$.meta.process}'
-      Type: Task
-      Resource: ${SyncGranuleLambdaFunction.Arn}
-=======
-              destination: '{$.cumulus_meta.process}'
->>>>>>> 31cc53c4
       Retry:
           - ErrorEquals:
               - States.ALL
@@ -238,13 +225,7 @@
         stack: '{$.meta.stack}'
         cmr: '{$.meta.cmr}'
         launchpad: '{$.meta.launchpad}'
-<<<<<<< HEAD
         process: '{$.meta.process}'
-      Type: Task
-      Resource: ${PostToCmrLambdaFunction.Arn}
-=======
-        process: '{$.cumulus_meta.process}'
->>>>>>> 31cc53c4
       Retry:
         - <<: *LambdaServiceExceptionRetry
       Catch:
@@ -571,13 +552,7 @@
             - source: '{$}'
               destination: '{$.payload}'
             - source: '{$.isFinished}'
-<<<<<<< HEAD
               destination: '{$.meta.isPdrFinished}'
-      Type: Task
-      Resource: ${PdrStatusCheckLambdaFunction.Arn}
-=======
-              destination: '{$.cumulus_meta.isPdrFinished}'
->>>>>>> 31cc53c4
       Retry:
         - <<: *LambdaServiceExceptionRetry
       Catch:
