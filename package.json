{
  "private": true,
  "version": "1.0.0",
  "description": "Cumulus Framework for ingesting and processing NASA Earth data streams",
  "scripts": {
    "audit": "audit-ci --config ./audit-ci.json && lerna exec -- audit-ci --config $(pwd)/audit-ci.json",
    "docs-build-packages": "lerna run build-docs",
    "docs-build-tasks": "./bin/build-tasks-doc.js",
    "docs-install": "(cd website && npm install)",
    "docs-build": "npm run docs-install && npm run docs-build-tasks && (cd website && npm run build)",
    "docs-serve": "npm run docs-build && (cd website && npm run start)",
    "eslint": "eslint --ext .js --ext .ts .",
    "remove-locks": "lerna exec 'rm -f package-lock.json'",
    "install-locks": "lerna exec --no-sort -- npm i --package-lock-only --no-audit",
    "lint": "npm run eslint && lerna run python-lint && npm run lint-md",
    "lint-md": "markdownlint docs/**/*.md docs/*.md tf-modules/**/*.md tf-modules/*.md",
    "test": "nyc lerna run --concurrency 1 test",
    "tsc": "lerna run tsc",
    "package": "lerna run package",
    "bootstrap": "lerna bootstrap --no-ci --force-local && npm run package",
    "bootstrap-no-build": "lerna bootstrap --no-ci --force-local",
    "bootstrap-no-build-no-concurrency": "lerna bootstrap --no-ci --force-local --concurrency 1",
    "bootstrap-no-build-quiet": "lerna bootstrap --no-ci --force-local --loglevel=error",
    "update": "lerna version --exact --force-publish --no-git-tag-version --no-push",
    "clean": "lerna clean && rm -rf ./node_modules",
    "build": "lerna run --ignore cumulus-integration-tests build",
    "watch": "lerna run --parallel --no-sort watch",
    "serve": "lerna run --stream serve --scope @cumulus/api",
    "serve-oauth": "lerna run --stream serve-oauth --scope @cumulus/api",
    "serve-remote": "lerna run --stream serve-remote --scope @cumulus/api",
    "serve-dist": "lerna run --stream serve-dist --scope @cumulus/api",
    "serve-dist-oauth": "lerna run --stream serve-dist-oauth --scope @cumulus/api",
    "serve-dist-remote": "lerna run --stream serve-dist-remote --scope @cumulus/api",
    "coverage": "nyc report --reporter text-summary --reporter html",
    "coveralls": "nyc report --reporter=text-lcov --temp-directory=\"./.final_nyc_output\" | coveralls",
    "start-unit-test-stack": "export SSH_USERS=user:$(id -u):$(id -u) && docker-compose -f ./bamboo/docker-compose.yml -f ./bamboo/docker-compose-local.yml -p cumulusstack up -d",
    "stop-unit-test-stack": "docker-compose -f ./bamboo/docker-compose.yml -f ./bamboo/docker-compose-local.yml -p cumulusstack down"
  },
  "repository": {
    "type": "git",
    "url": "https://github.com/nasa/cumulus"
  },
  "engines": {
    "node": ">=10.16.3"
  },
  "bin": {
    "build-tasks-doc": "./bin/build-tasks-doc.js"
  },
  "nyc": {
    "exclude": [
      "**/tests",
      "**/test",
      "packages/common/.tmp"
    ]
  },
  "keywords": [
    "GIBS",
    "CUMULUS",
    "NASA"
  ],
  "author": "Cumulus Authors",
  "license": "Apache-2.0",
  "dependencies": {
    "fs-extra": "^9.0.0"
  },
  "devDependencies": {
<<<<<<< HEAD
    "@babel/core": "^7.9.6",
=======
    "@cumulus/test-data": "1.22.1",
>>>>>>> 8eb8685b
    "@octokit/graphql": "2.1.1",
    "@types/lodash.iserror": "^3.1.6",
    "@types/lodash": "^4.14.150",
    "@types/node": "^10.16.3",
    "@types/pump": "^1.1.0",
    "@typescript-eslint/eslint-plugin": "^2.29.0",
    "@typescript-eslint/parser": "^2.29.0",
    "audit-ci": "^2.4.2",
    "ava": "^3.8.2",
    "aws-sdk": "^2.585.0",
    "babel-eslint": "^10.0.3",
    "babel-loader": "^8.0.6",
    "babel-plugin-source-map-support": "^2.1.1",
    "babel-preset-env": "^1.7.0",
    "copy-webpack-plugin": "^4.6.0",
    "coveralls": "^3.0.0",
    "create-test-server": "^3.0.1",
    "crypto-random-string": "^3.2.0",
    "delay": "^4.3.0",
    "eslint-config-airbnb-base": "^14.0.0",
    "eslint-config-airbnb-typescript": "^7.2.1",
    "eslint-plugin-eslint-comments": "^3.0.1",
    "eslint-plugin-import": "^2.20.2",
    "eslint-plugin-jsdoc": "^22.1.0",
    "eslint-plugin-lodash": "^2.7.0",
    "eslint-plugin-node": "^7.0.1",
    "eslint-plugin-unicorn": "^19.0.1",
    "eslint": "^6.8.0",
    "file-loader": "^3.0.1",
<<<<<<< HEAD
=======
    "fs": "0.0.1-security",
    "got": "^9.6.0",
    "hasha": "v5.2.0",
    "is-ip": "^3.1.0",
    "jasmine-console-reporter": "^2.0.1",
    "jasmine-reporters": "^2.3.2",
    "jasmine": "^3.1.0",
    "js-yaml": "^3.13.1",
>>>>>>> 8eb8685b
    "jsdoc-to-markdown": "^5.0.3",
    "latest-version": "^4.0.0",
    "lerna": "3.20.2",
    "lodash": "^4.17.15",
    "markdownlint-cli": "^0.19.0",
    "md5": "^2.2.1",
    "mime-types": "^2.1.22",
    "moment": "2.24.0",
    "nock": "^12.0.3",
    "nyc": "^14.0.0",
    "p-all": "^3.0.0",
    "p-map": "^4.0.0",
    "p-retry": "^4.2.0",
    "p-timeout": "^3.2.0",
    "p-wait-for": "^3.1.0",
    "parallel": "^1.2.0",
    "proxyquire": "^2.1.3",
    "retry": "^0.12.0",
    "rewire": "^4.0.1",
    "semver": "^5.5.0",
    "simple-git": "^1.96.0",
    "sinon": "^9.0.1",
    "ssh2-streams": "^0.4.8",
    "supertest": "^4.0.2",
    "typescript": "^3.8.3",
    "uuid": "^3.2.1",
    "webpack-cli": "^3.3.5",
    "webpack": "~4.5.0",
    "xml2js": "^0.4.19"
  }
}<|MERGE_RESOLUTION|>--- conflicted
+++ resolved
@@ -64,11 +64,7 @@
     "fs-extra": "^9.0.0"
   },
   "devDependencies": {
-<<<<<<< HEAD
     "@babel/core": "^7.9.6",
-=======
-    "@cumulus/test-data": "1.22.1",
->>>>>>> 8eb8685b
     "@octokit/graphql": "2.1.1",
     "@types/lodash.iserror": "^3.1.6",
     "@types/lodash": "^4.14.150",
@@ -98,9 +94,6 @@
     "eslint-plugin-unicorn": "^19.0.1",
     "eslint": "^6.8.0",
     "file-loader": "^3.0.1",
-<<<<<<< HEAD
-=======
-    "fs": "0.0.1-security",
     "got": "^9.6.0",
     "hasha": "v5.2.0",
     "is-ip": "^3.1.0",
@@ -108,7 +101,6 @@
     "jasmine-reporters": "^2.3.2",
     "jasmine": "^3.1.0",
     "js-yaml": "^3.13.1",
->>>>>>> 8eb8685b
     "jsdoc-to-markdown": "^5.0.3",
     "latest-version": "^4.0.0",
     "lerna": "3.20.2",
