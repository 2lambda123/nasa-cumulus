--- conflicted
+++ resolved
@@ -14,10 +14,7 @@
     "bootstrap": "lerna bootstrap --no-ci --force-local",
     "bootstrap-no-build": "lerna bootstrap --no-ci --force-local --ignore-scripts",
     "update": "lerna version --exact --force-publish --no-git-tag-version --no-push",
-<<<<<<< HEAD
-=======
     "publish": "lerna publish --skip-git --yes --exact",
->>>>>>> 6341e66b
     "clean": "lerna clean && rm -rf ./node_modules",
     "build": "lerna run --ignore cumulus-integration-tests build",
     "watch": "lerna run --parallel --no-sort watch",
