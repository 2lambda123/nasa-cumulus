{
  "private": true,
  "version": "1.0.0",
  "description": "Cumulus Framework for ingesting and processing NASA Earth data streams",
  "scripts": {
    "docs-build-tasks": "./bin/build-tasks-doc.js",
<<<<<<< HEAD
    "docs-build": "npm run docs-build-tasks && gitbook build",
    "docs-serve": "npm run docs-build && (cd docs && gitbook serve)",
    "docs-start": "npm run docs-build && (cd docs && gitbook serve)",
    "lint": "eslint packages/api packages/cmrjs packages/common packages/ingest",
=======
    "docs-install": "(cd website && yarn)",
    "docs-build": "yarn run docs-build-tasks && (cd website && yarn run build)",
    "docs-serve": "yarn run docs-build && (cd website && yarn run start)",
    "docs-start": "yarn run docs-build && (cd website && yarn run start)",
    "lint": "eslint packages/api --ext .js",
>>>>>>> d21713a3
    "test": "nyc lerna run test --concurrency 2",
    "bootstrap": "lerna bootstrap --npm-client=npm --hoist",
    "ybootstrap": "lerna bootstrap",
    "bootstrap-no-build": "lerna bootstrap --ignore-scripts --npm-client=npm --hoist",
    "update": "lerna publish --skip-git --skip-npm",
    "publish": "lerna publish --skip-git --repo-version $VERSION --yes --npm-client=npm",
    "clean": "lerna clean",
    "build": "lerna run --parallel --no-sort build",
    "watch": "lerna run --parallel --no-sort watch",
    "coverage": "nyc report --reporter text-summary --reporter html",
    "coveralls": "nyc report --reporter=text-lcov --temp-direcotry=\"./.final_nyc_output\" | coveralls"
  },
  "repository": {
    "type": "git",
    "url": "https://github.com/nasa/cumulus"
  },
  "engines": {
    "node": ">=8.10.0"
  },
  "bin": {
    "build-tasks-doc": "./bin/build-tasks-doc.js"
  },
  "nyc": {
    "exclude": [
      "**/tests",
      "**/test",
      "packages/common/.tmp"
    ]
  },
  "keywords": [
    "GIBS",
    "CUMULUS",
    "NASA"
  ],
  "author": "Cumulus Authors",
  "license": "Apache-2.0",
  "devDependencies": {
    "ava": "^0.25.0",
    "babel-eslint": "^8.2.2",
    "coveralls": "^3.0.0",
    "eslint-config-airbnb-base": "^13.1.0",
    "eslint-plugin-eslint-comments": "^3.0.1",
    "eslint-plugin-import": "^2.9.0",
    "eslint-plugin-jsdoc": "^3.7.1",
    "eslint-plugin-lodash": "^2.7.0",
    "eslint-plugin-node": "^7.0.1",
    "eslint-plugin-unicorn": "^4.0.3",
    "eslint": "^5.5.0",
    "lerna": "^2.9.0",
    "nyc": "^11.6.0",
    "simple-git": "^1.96.0"
  },
  "dependencies": {
    "aws-sdk": "^2.238.1",
    "fs-extra": "^5.0.0",
    "latest-version": "^4.0.0",
    "semver": "^5.5.0"
  }
}<|MERGE_RESOLUTION|>--- conflicted
+++ resolved
@@ -4,18 +4,11 @@
   "description": "Cumulus Framework for ingesting and processing NASA Earth data streams",
   "scripts": {
     "docs-build-tasks": "./bin/build-tasks-doc.js",
-<<<<<<< HEAD
-    "docs-build": "npm run docs-build-tasks && gitbook build",
-    "docs-serve": "npm run docs-build && (cd docs && gitbook serve)",
-    "docs-start": "npm run docs-build && (cd docs && gitbook serve)",
-    "lint": "eslint packages/api packages/cmrjs packages/common packages/ingest",
-=======
     "docs-install": "(cd website && yarn)",
     "docs-build": "yarn run docs-build-tasks && (cd website && yarn run build)",
     "docs-serve": "yarn run docs-build && (cd website && yarn run start)",
     "docs-start": "yarn run docs-build && (cd website && yarn run start)",
-    "lint": "eslint packages/api --ext .js",
->>>>>>> d21713a3
+    "lint": "eslint packages/api packages/cmrjs packages/common packages/deployment packages/ingest",
     "test": "nyc lerna run test --concurrency 2",
     "bootstrap": "lerna bootstrap --npm-client=npm --hoist",
     "ybootstrap": "lerna bootstrap",
