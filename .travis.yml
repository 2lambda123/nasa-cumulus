--- conflicted
+++ resolved
@@ -31,11 +31,8 @@
         - npm install
         - ln -s /dev/stdout ./lerna-debug.log
         - npm run bootstrap-no-build
-<<<<<<< HEAD
         - env SKIP_BUILD=true ./bin/prepare
-=======
         - echo 'BOOTSTRAP FINISHED'
->>>>>>> a62b0b64
       script: npm run lint
       after_failure: ./travis-ci/travis_wait_new 50 ./travis-ci/cleanup-integration-tests.sh
 
