--- conflicted
+++ resolved
@@ -79,10 +79,9 @@
       script: ./travis-ci/travis_wait_new 50 ./travis-ci/init-integration-tests.sh
       after_failure: ./travis-ci/travis_wait_new 50 ./travis-ci/cleanup-integration-tests.sh
 
-<<<<<<< HEAD
     - name: "Run BackupRestore integration tests"
       stage: parallel integration tests
-      if: commit_message !~ \[skip-integration-tests\]
+      if: commit_message !~ \[skip-integration-tests\] OR branch = master
       install:
         - ./travis-ci/fetch-cache.sh
         - npm install
@@ -91,7 +90,7 @@
 
     - name: "Run Reconciliation integration tests"
       stage: parallel integration tests
-      if: commit_message !~ \[skip-integration-tests\]
+      if: commit_message !~ \[skip-integration-tests\] OR branch = master
       install:
         - ./travis-ci/fetch-cache.sh
         - npm install
@@ -100,7 +99,7 @@
 
     - name: "Run DiscoverPdrs integration tests"
       stage: parallel integration tests
-      if: commit_message !~ \[skip-integration-tests\]
+      if: commit_message !~ \[skip-integration-tests\] OR branch = master
       install:
         - ./travis-ci/fetch-cache.sh
         - npm install
@@ -109,7 +108,7 @@
 
     - name: "Run DiscoverGranules integration tests"
       stage: parallel integration tests
-      if: commit_message !~ \[skip-integration-tests\]
+      if: commit_message !~ \[skip-integration-tests\] OR branch = master
       install:
         - ./travis-ci/fetch-cache.sh
         - npm install
@@ -118,7 +117,7 @@
 
     - name: "Run EMSReport integration tests"
       stage: parallel integration tests
-      if: commit_message !~ \[skip-integration-tests\]
+      if: commit_message !~ \[skip-integration-tests\] OR branch = master
       install:
         - ./travis-ci/fetch-cache.sh
         - npm install
@@ -127,7 +126,7 @@
 
     - name: "Run HelloWorld ECS integration tests"
       stage: parallel integration tests
-      if: commit_message !~ \[skip-integration-tests\]
+      if: commit_message !~ \[skip-integration-tests\] OR branch = master
       install:
         - ./travis-ci/fetch-cache.sh
         - npm install
@@ -136,7 +135,7 @@
 
     - name: "Run HelloWorld integration tests"
       stage: parallel integration tests
-      if: commit_message !~ \[skip-integration-tests\]
+      if: commit_message !~ \[skip-integration-tests\] OR branch = master
       install:
         - ./travis-ci/fetch-cache.sh
         - npm install
@@ -145,7 +144,7 @@
 
     - name: "Run IngestGranuleFailure integration tests"
       stage: parallel integration tests
-      if: commit_message !~ \[skip-integration-tests\]
+      if: commit_message !~ \[skip-integration-tests\] OR branch = master
       install:
         - ./travis-ci/fetch-cache.sh
         - npm install
@@ -154,7 +153,7 @@
 
     - name: "Run IngestGranuleFtp integration tests"
       stage: parallel integration tests
-      if: commit_message !~ \[skip-integration-tests\]
+      if: commit_message !~ \[skip-integration-tests\] OR branch = master
       install:
         - ./travis-ci/fetch-cache.sh
         - npm install
@@ -163,7 +162,7 @@
     
     - name: "Run IngestGranuleSuccess integration tests"
       stage: parallel integration tests
-      if: commit_message !~ \[skip-integration-tests\]
+      if: commit_message !~ \[skip-integration-tests\] OR branch = master
       install:
         - ./travis-ci/fetch-cache.sh
         - npm install
@@ -172,7 +171,7 @@
     
     - name: "Run KinesisError integration tests"
       stage: parallel integration tests
-      if: commit_message !~ \[skip-integration-tests\]
+      if: commit_message !~ \[skip-integration-tests\] OR branch = master
       install:
         - ./travis-ci/fetch-cache.sh
         - npm install
@@ -181,7 +180,7 @@
 
     - name: "Run KinesisError integration tests"
       stage: parallel integration tests
-      if: commit_message !~ \[skip-integration-tests\]
+      if: commit_message !~ \[skip-integration-tests\] OR branch = master
       install:
         - ./travis-ci/fetch-cache.sh
         - npm install
@@ -190,12 +189,7 @@
 
     - name: "Run ParsePdr integration tests"
       stage: parallel integration tests
-      if: commit_message !~ \[skip-integration-tests\]
-=======
-    - name: "Run integration tests"
-      stage: integration tests
-      if: commit_message !~ \[skip-integration-tests\] OR branch = master
->>>>>>> 927eafe2
+      if: commit_message !~ \[skip-integration-tests\] OR branch = master
       install:
         - ./travis-ci/fetch-cache.sh
         - npm install
@@ -204,7 +198,7 @@
 
     - name: "Run RetryConfig integration tests"
       stage: parallel integration tests
-      if: commit_message !~ \[skip-integration-tests\]
+      if: commit_message !~ \[skip-integration-tests\] OR branch = master
       install:
             - ./travis-ci/fetch-cache.sh
             - npm install
@@ -213,7 +207,7 @@
 
     - name: "Run S3Access integration tests"
       stage: parallel integration tests
-      if: commit_message !~ \[skip-integration-tests\]
+      if: commit_message !~ \[skip-integration-tests\] OR branch = master
       install:
             - ./travis-ci/fetch-cache.sh
             - npm install
@@ -222,7 +216,7 @@
 
     - name: "Run SyncGranule DuplicateError integration tests"
       stage: parallel integration tests
-      if: commit_message !~ \[skip-integration-tests\]
+      if: commit_message !~ \[skip-integration-tests\] OR branch = master
       install:
             - ./travis-ci/fetch-cache.sh
             - npm install
@@ -231,7 +225,7 @@
 
     - name: "Run SyncGranule integration tests"
       stage: parallel integration tests
-      if: commit_message !~ \[skip-integration-tests\]
+      if: commit_message !~ \[skip-integration-tests\] OR branch = master
       install:
             - ./travis-ci/fetch-cache.sh
             - npm install
@@ -240,7 +234,7 @@
 
     - name: "Run API integration tests"
       stage: parallel integration tests
-      if: commit_message !~ \[skip-integration-tests\]
+      if: commit_message !~ \[skip-integration-tests\] OR branch = master
       install:
             - ./travis-ci/fetch-cache.sh
             - npm install
@@ -249,7 +243,7 @@
 
     - name: "Run ExecutionStatus integration tests"
       stage: parallel integration tests
-      if: commit_message !~ \[skip-integration-tests\]
+      if: commit_message !~ \[skip-integration-tests\] OR branch = master
       install:
             - ./travis-ci/fetch-cache.sh
             - npm install
@@ -258,7 +252,7 @@
       
     - name: "Run Lambda Redeployment integration tests"
       stage: serial integration tests
-      if: commit_message !~ \[skip-integration-tests\]
+      if: commit_message !~ \[skip-integration-tests\] OR branch = master
       install:
             - ./travis-ci/fetch-cache.sh
             - npm install
@@ -267,7 +261,7 @@
 
     - name: "Run Workflow Redeployment integration tests"
       stage: serial integration tests
-      if: commit_message !~ \[skip-integration-tests\]
+      if: commit_message !~ \[skip-integration-tests\] OR branch = master
       install:
             - ./travis-ci/fetch-cache.sh
             - npm install
