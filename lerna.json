--- conflicted
+++ resolved
@@ -1,10 +1,6 @@
 {
   "lerna": "3.20.2",
-<<<<<<< HEAD
-  "version": "11.1.8",
-=======
   "version": "13.4.0",
->>>>>>> 30536df6
   "packages": [
     "example",
     "example/lambdas/*",
