--- conflicted
+++ resolved
@@ -1,10 +1,6 @@
 {
   "lerna": "3.20.2",
-<<<<<<< HEAD
-  "version": "18.2.2",
-=======
   "version": "19.0.0",
->>>>>>> 8098923c
   "packages": [
     "example",
     "example/lambdas/*",
