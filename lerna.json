{
  "lerna": "3.20.2",
<<<<<<< HEAD
  "version": "15.0.1",
=======
  "version": "15.0.0",
>>>>>>> 680445fe
  "packages": [
    "example",
    "example/lambdas/*",
    "example/scripts/*",
    "lambdas/db-migration",
    "lambdas/db-provision-user-database",
    "lambdas/sqs-message-remover",
    "packages/*",
    "packages/api/ecs/async-operation",
    "tasks/*",
    "tf-modules/*",
    "tf-modules/internal/*"
  ],
  "command": {
    "bootstrap": {
      "npmClientArgs": [
        "--no-package-lock"
      ]
    }
  }
}<|MERGE_RESOLUTION|>--- conflicted
+++ resolved
@@ -1,10 +1,6 @@
 {
   "lerna": "3.20.2",
-<<<<<<< HEAD
-  "version": "15.0.1",
-=======
   "version": "15.0.0",
->>>>>>> 680445fe
   "packages": [
     "example",
     "example/lambdas/*",
