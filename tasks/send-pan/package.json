{
  "name": "@cumulus/send-pan",
<<<<<<< HEAD
  "version": "18.2.2",
=======
  "version": "19.0.0",
>>>>>>> 8098923c
  "description": "Sends a PAN response after parsing a PDR.",
  "main": "dist/index.js",
  "private": true,
  "directories": {
    "test": "tests"
  },
  "homepage": "https://github.com/nasa/cumulus/tree/master/tasks/send-pan",
  "repository": {
    "type": "git",
    "url": "https://github.com/nasa/cumulus",
    "directory": "tasks/send-pan"
  },
  "engines": {
    "node": ">=20.12.2"
  },
  "scripts": {
    "clean": "rm -rf dist",
    "package": "./bin/package.sh",
    "test": "../../node_modules/.bin/ava",
    "test:ci": "../../scripts/run_package_ci_unit.sh",
    "test:coverage": "../../node_modules/.bin/nyc npm test",
    "prepare": "npm run tsc",
    "tsc": "../../node_modules/.bin/tsc",
    "tsc:listEmittedFiles": "../../node_modules/.bin/tsc --listEmittedFiles",
    "watch-test": "../../node_modules/.bin/tsc-watch --onsuccess 'npm test'",
    "webpack": "../../node_modules/.bin/webpack",
    "coverage": "python ../../scripts/coverage_handler/coverage.py"
  },
  "ava": {
    "files": [
      "tests/*"
    ],
    "timeout": "5m",
    "verbose": true,
    "failFast": true
  },
  "author": "Cumulus Authors",
  "license": "Apache-2.0",
  "dependencies": {
<<<<<<< HEAD
    "@cumulus/api": "18.2.2",
    "@cumulus/common": "18.2.2",
    "@cumulus/cumulus-message-adapter-js": "2.0.5",
    "@cumulus/ingest": "18.2.2",
    "@cumulus/logger": "18.2.2",
    "got": "^11.8.5"
  },
  "devDependencies": {
    "@cumulus/aws-client": "18.2.2",
=======
    "@cumulus/api": "19.0.0",
    "@cumulus/common": "19.0.0",
    "@cumulus/cumulus-message-adapter-js": "2.2.0",
    "@cumulus/ingest": "19.0.0",
    "@cumulus/logger": "19.0.0",
    "got": "^11.8.5"
  },
  "devDependencies": {
    "@cumulus/aws-client": "19.0.0",
>>>>>>> 8098923c
    "url-join": "^4.0.0"
  }
}<|MERGE_RESOLUTION|>--- conflicted
+++ resolved
@@ -1,10 +1,6 @@
 {
   "name": "@cumulus/send-pan",
-<<<<<<< HEAD
-  "version": "18.2.2",
-=======
   "version": "19.0.0",
->>>>>>> 8098923c
   "description": "Sends a PAN response after parsing a PDR.",
   "main": "dist/index.js",
   "private": true,
@@ -44,17 +40,6 @@
   "author": "Cumulus Authors",
   "license": "Apache-2.0",
   "dependencies": {
-<<<<<<< HEAD
-    "@cumulus/api": "18.2.2",
-    "@cumulus/common": "18.2.2",
-    "@cumulus/cumulus-message-adapter-js": "2.0.5",
-    "@cumulus/ingest": "18.2.2",
-    "@cumulus/logger": "18.2.2",
-    "got": "^11.8.5"
-  },
-  "devDependencies": {
-    "@cumulus/aws-client": "18.2.2",
-=======
     "@cumulus/api": "19.0.0",
     "@cumulus/common": "19.0.0",
     "@cumulus/cumulus-message-adapter-js": "2.2.0",
@@ -64,7 +49,6 @@
   },
   "devDependencies": {
     "@cumulus/aws-client": "19.0.0",
->>>>>>> 8098923c
     "url-join": "^4.0.0"
   }
 }