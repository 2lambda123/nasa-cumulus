--- conflicted
+++ resolved
@@ -54,11 +54,7 @@
     "RelatedUrls": [
         {
             "URL": "https://opendap.earthdata.nasa.gov/providers/GES_DISC/collections/GLDAS%20Catchment%20Land%20Surface%20Model%20L4%20daily%200.25%20x%200.25%20degree%20V2.0%20(GLDAS_CLSM025_D)%20at%20GES%20DISC/granules/GLDAS_CLSM025_D.2.0%3AGLDAS_CLSM025_D.A20141230.020.nc4",
-<<<<<<< HEAD
-            "Type": "GET DATA",
-=======
             "Type": "USE SERVICE API",
->>>>>>> 78af92ad
             "Subtype": "OPENDAP DATA",
             "Description": "OPeNDAP request URL"
         }
