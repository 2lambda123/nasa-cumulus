--- conflicted
+++ resolved
@@ -1,10 +1,6 @@
 {
   "name": "@cumulus/files-to-granules",
-<<<<<<< HEAD
-  "version": "11.1.5",
-=======
   "version": "13.2.0",
->>>>>>> 503c5383
   "description": "Converts array-of-files input into a granules object by extracting granuleId from filename",
   "main": "index.js",
   "directories": {
@@ -36,21 +32,12 @@
   "author": "Cumulus Authors",
   "license": "Apache-2.0",
   "dependencies": {
-<<<<<<< HEAD
-    "@cumulus/aws-client": "11.1.5",
-=======
     "@cumulus/aws-client": "13.2.0",
->>>>>>> 503c5383
     "@cumulus/cumulus-message-adapter-js": "2.0.4",
     "lodash": "^4.17.21"
   },
   "devDependencies": {
-<<<<<<< HEAD
-    "@cumulus/common": "11.1.5",
-    "@cumulus/schemas": "11.1.5"
-=======
     "@cumulus/common": "13.2.0",
     "@cumulus/schemas": "13.2.0"
->>>>>>> 503c5383
   }
 }