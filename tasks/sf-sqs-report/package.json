--- conflicted
+++ resolved
@@ -1,10 +1,6 @@
 {
   "name": "@cumulus/sf-sqs-report",
-<<<<<<< HEAD
-  "version": "11.1.8",
-=======
   "version": "13.4.0",
->>>>>>> 30536df6
   "description": "Sends an incoming Cumulus message to SQS",
   "main": "index.js",
   "directories": {
@@ -36,19 +32,11 @@
   "author": "Cumulus Authors",
   "license": "Apache-2.0",
   "dependencies": {
-<<<<<<< HEAD
-    "@cumulus/aws-client": "11.1.8",
-=======
     "@cumulus/aws-client": "13.4.0",
->>>>>>> 30536df6
     "@cumulus/cumulus-message-adapter-js": "2.0.4",
     "lodash": "^4.17.21"
   },
   "devDependencies": {
-<<<<<<< HEAD
-    "@cumulus/common": "11.1.8"
-=======
     "@cumulus/common": "13.4.0"
->>>>>>> 30536df6
   }
 }