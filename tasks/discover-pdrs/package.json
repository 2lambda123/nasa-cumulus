{
  "name": "@cumulus/discover-pdrs",
  "version": "10.1.0",
  "description": "Discover PDRs in FTP and HTTP endpoints",
  "main": "index.js",
  "directories": {
    "test": "tests"
  },
  "homepage": "https://github.com/nasa/cumulus/tree/master/tasks/discover-pdrs",
  "repository": {
    "type": "git",
    "url": "https://github.com/nasa/cumulus"
  },
  "engines": {
    "node": ">=12.18.0"
  },
  "scripts": {
    "build": "rm -rf dist && mkdir dist && cp -R schemas dist/ && ../../node_modules/.bin/webpack",
    "clean": "rm -rf dist",
    "package": "npm run build && (cd dist && node ../../../bin/zip.js lambda.zip index.js schemas)",
    "test": "../../node_modules/.bin/ava",
    "test:coverage": "../../node_modules/.bin/nyc npm test",
    "watch": "rm -rf dist && mkdir dist && cp -R schemas dist/ && ../../node_modules/.bin/webpack --progress -w"
  },
  "publishConfig": {
    "access": "public"
  },
  "ava": {
    "files": [
      "!tests/fixtures/**/*"
    ],
    "timeout": "15m"
  },
  "author": "Cumulus Authors",
  "license": "Apache-2.0",
  "dependencies": {
    "@cumulus/aws-client": "10.1.0",
    "@cumulus/cumulus-message-adapter-js": "2.0.4",
<<<<<<< HEAD
    "@cumulus/ingest": "10.1.0",
    "lodash": "^4.17.20",
=======
    "@cumulus/ingest": "10.0.0",
    "lodash": "^4.17.21",
>>>>>>> d94889da
    "p-filter": "^2.1.0"
  },
  "devDependencies": {
    "@cumulus/common": "10.1.0",
    "@cumulus/errors": "10.1.0"
  }
}<|MERGE_RESOLUTION|>--- conflicted
+++ resolved
@@ -36,13 +36,9 @@
   "dependencies": {
     "@cumulus/aws-client": "10.1.0",
     "@cumulus/cumulus-message-adapter-js": "2.0.4",
-<<<<<<< HEAD
     "@cumulus/ingest": "10.1.0",
-    "lodash": "^4.17.20",
-=======
+    "lodash": "^4.17.21",
     "@cumulus/ingest": "10.0.0",
-    "lodash": "^4.17.21",
->>>>>>> d94889da
     "p-filter": "^2.1.0"
   },
   "devDependencies": {
