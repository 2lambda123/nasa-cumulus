--- conflicted
+++ resolved
@@ -1,6 +1,6 @@
 {
   "name": "@cumulus/discover-pdrs",
-  "version": "15.0.3",
+  "version": "15.0.0",
   "description": "Discover PDRs in FTP and HTTP endpoints",
   "main": "index.js",
   "directories": {
@@ -34,20 +34,14 @@
   "author": "Cumulus Authors",
   "license": "Apache-2.0",
   "dependencies": {
-<<<<<<< HEAD
-    "@cumulus/aws-client": "15.0.3",
-    "@cumulus/cumulus-message-adapter-js": "2.0.4",
-    "@cumulus/ingest": "15.0.3",
-=======
     "@cumulus/aws-client": "15.0.0",
     "@cumulus/cumulus-message-adapter-js": "2.0.5",
     "@cumulus/ingest": "15.0.0",
->>>>>>> eab94620
     "lodash": "^4.17.21",
     "p-filter": "^2.1.0"
   },
   "devDependencies": {
-    "@cumulus/common": "15.0.3",
-    "@cumulus/errors": "15.0.3"
+    "@cumulus/common": "15.0.0",
+    "@cumulus/errors": "15.0.0"
   }
 }