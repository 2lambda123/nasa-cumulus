--- conflicted
+++ resolved
@@ -35,15 +35,9 @@
   "author": "Cumulus Authors",
   "license": "Apache-2.0",
   "dependencies": {
-<<<<<<< HEAD
     "@cumulus/aws-client": "16.0.0",
     "@cumulus/cumulus-message-adapter-js": "2.0.5",
     "@cumulus/ingest": "16.0.0",
-=======
-    "@cumulus/aws-client": "15.0.0",
-    "@cumulus/cumulus-message-adapter-js": "2.0.5",
-    "@cumulus/ingest": "15.0.0",
->>>>>>> ae2cf444
     "lodash": "^4.17.21",
     "p-filter": "^2.1.0"
   },
