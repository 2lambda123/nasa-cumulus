{
  "name": "@cumulus/update-granules-cmr-metadata-file-links",
  "version": "10.0.0-beta.0",
  "description": "Update CMR metadata files with correct online access urls and etags and transfer etag info to granules' CMR files",
  "main": "index.js",
  "directories": {
    "test": "tests"
  },
  "homepage": "https://github.com/nasa/cumulus/tree/master/tasks/update-granules-cmr-metadata-file-links",
  "repository": {
    "type": "git",
    "url": "https://github.com/nasa/cumulus"
  },
  "publishConfig": {
    "access": "public"
  },
  "engines": {
    "node": ">=12.18.0"
  },
  "scripts": {
    "generate-task-schemas": "npx generate-task-schemas . files",
    "build": "rm -rf dist && mkdir dist && npm run generate-task-schemas && cp -R schemas dist/ && ../../node_modules/.bin/webpack",
    "package": "npm run build && (cd dist && node ../../../bin/zip.js lambda.zip index.js schemas)",
    "test": "../../node_modules/.bin/ava",
    "test:coverage": "../../node_modules/.bin/nyc npm test",
    "watch": "rm -rf dist && mkdir dist && cp -R schemas dist/ && ../../node_modules/.bin/webpack --progress -w"
  },
  "ava": {
    "files": [
      "tests/*.js"
    ],
    "fail-fast": true,
    "serial": true,
    "verbose": true,
    "timeout": "15m"
  },
  "author": "Cumulus Authors",
  "license": "Apache-2.0",
  "dependencies": {
<<<<<<< HEAD
    "@cumulus/cmrjs": "10.0.0-beta.0",
    "@cumulus/common": "10.0.0-beta.0",
    "@cumulus/cumulus-message-adapter-js": "2.0.3",
    "@cumulus/distribution-utils": "10.0.0-beta.0",
=======
    "@cumulus/cmrjs": "9.9.0",
    "@cumulus/common": "9.9.0",
    "@cumulus/cumulus-message-adapter-js": "2.0.4",
    "@cumulus/distribution-utils": "9.9.0",
>>>>>>> c7c0d476
    "lodash": "^4.17.15"
  },
  "devDependencies": {
    "@cumulus/aws-client": "10.0.0-beta.0",
    "@cumulus/schemas": "10.0.0-beta.0"
  }
}<|MERGE_RESOLUTION|>--- conflicted
+++ resolved
@@ -37,17 +37,10 @@
   "author": "Cumulus Authors",
   "license": "Apache-2.0",
   "dependencies": {
-<<<<<<< HEAD
-    "@cumulus/cmrjs": "10.0.0-beta.0",
-    "@cumulus/common": "10.0.0-beta.0",
-    "@cumulus/cumulus-message-adapter-js": "2.0.3",
-    "@cumulus/distribution-utils": "10.0.0-beta.0",
-=======
     "@cumulus/cmrjs": "9.9.0",
     "@cumulus/common": "9.9.0",
     "@cumulus/cumulus-message-adapter-js": "2.0.4",
     "@cumulus/distribution-utils": "9.9.0",
->>>>>>> c7c0d476
     "lodash": "^4.17.15"
   },
   "devDependencies": {
