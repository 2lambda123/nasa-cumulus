{
  "name": "@cumulus/update-granules-cmr-metadata-file-links",
  "version": "9.8.0",
  "description": "Update CMR metadata files with correct online access urls and etags and transfer etag info to granules' CMR files",
  "main": "index.js",
  "directories": {
    "test": "tests"
  },
  "homepage": "https://github.com/nasa/cumulus/tree/master/tasks/update-granules-cmr-metadata-file-links",
  "repository": {
    "type": "git",
    "url": "https://github.com/nasa/cumulus"
  },
  "publishConfig": {
    "access": "public"
  },
  "engines": {
    "node": ">=12.18.0"
  },
  "scripts": {
    "generate-task-schemas": "./node_modules/.bin/generate-task-schemas $(pwd) files",
    "build": "rm -rf dist && mkdir dist && npm run generate-task-schemas && cp -R schemas dist/ && ../../node_modules/.bin/webpack",
    "package": "npm run build && (cd dist && node ../../../bin/zip.js lambda.zip index.js schemas)",
    "test": "../../node_modules/.bin/ava",
    "test:coverage": "../../node_modules/.bin/nyc npm test",
    "watch": "rm -rf dist && mkdir dist && cp -R schemas dist/ && ../../node_modules/.bin/webpack --progress -w"
  },
  "ava": {
    "files": [
      "tests/*.js"
    ],
    "fail-fast": true,
    "serial": true,
    "verbose": true,
    "timeout": "15m"
  },
  "author": "Cumulus Authors",
  "license": "Apache-2.0",
  "dependencies": {
    "@cumulus/cmrjs": "9.8.0",
    "@cumulus/common": "9.8.0",
    "@cumulus/cumulus-message-adapter-js": "2.0.0",
    "@cumulus/distribution-utils": "9.8.0",
    "lodash": "^4.17.15"
  },
  "devDependencies": {
<<<<<<< HEAD
    "@cumulus/aws-client": "9.7.0",
    "@cumulus/schemas": "9.7.0-alpha.0"
=======
    "@cumulus/aws-client": "9.8.0"
>>>>>>> 61634cd8
  }
}<|MERGE_RESOLUTION|>--- conflicted
+++ resolved
@@ -44,11 +44,7 @@
     "lodash": "^4.17.15"
   },
   "devDependencies": {
-<<<<<<< HEAD
-    "@cumulus/aws-client": "9.7.0",
+    "@cumulus/aws-client": "9.8.0",
     "@cumulus/schemas": "9.7.0-alpha.0"
-=======
-    "@cumulus/aws-client": "9.8.0"
->>>>>>> 61634cd8
   }
 }