--- conflicted
+++ resolved
@@ -41,11 +41,7 @@
     "lodash": "^4.17.20"
   },
   "devDependencies": {
-<<<<<<< HEAD
-    "@cumulus/cmr-client": "9.5.0",
+    "@cumulus/cmr-client": "9.6.0",
     "@cumulus/schemas": "9.5.0-alpha.0"
-=======
-    "@cumulus/cmr-client": "9.6.0"
->>>>>>> b1716d71
   }
 }