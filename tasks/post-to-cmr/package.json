{
  "name": "@cumulus/post-to-cmr",
<<<<<<< HEAD
  "version": "11.1.8",
=======
  "version": "13.4.0",
>>>>>>> 30536df6
  "description": "Post a given granule to CMR",
  "main": "index.js",
  "directories": {
    "test": "tests"
  },
  "homepage": "https://github.com/nasa/cumulus/tree/master/tasks/post-to-cmr",
  "repository": {
    "type": "git",
    "url": "https://github.com/nasa/cumulus"
  },
  "publishConfig": {
    "access": "public"
  },
  "engines": {
    "node": ">=14.19.1"
  },
  "scripts": {
    "generate-task-schemas": "npx generate-task-schemas . files",
    "build": "rm -rf dist && mkdir dist && npm run generate-task-schemas && cp -R schemas dist/ && ../../node_modules/.bin/webpack",
    "clean": "rm -rf dist",
    "package": "npm run build && (cd dist && node ../../../bin/zip.js lambda.zip index.js schemas)",
    "test": "../../node_modules/.bin/ava",
    "test:coverage": "../../node_modules/.bin/nyc npm test",
    "watch": "rm -rf dist && mkdir dist && cp -R schemas dist/ && ../../node_modules/.bin/webpack --progress -w"
  },
  "ava": {
    "serial": true,
    "timeout": "15m"
  },
  "author": "Cumulus Authors",
  "license": "Apache-2.0",
  "dependencies": {
<<<<<<< HEAD
    "@cumulus/aws-client": "11.1.8",
    "@cumulus/cmrjs": "11.1.8",
    "@cumulus/common": "11.1.8",
    "@cumulus/cumulus-message-adapter-js": "2.0.4",
    "@cumulus/errors": "11.1.8",
    "@cumulus/launchpad-auth": "11.1.8",
    "lodash": "^4.17.21"
  },
  "devDependencies": {
    "@cumulus/cmr-client": "11.1.8",
    "@cumulus/schemas": "11.1.8"
=======
    "@cumulus/aws-client": "13.4.0",
    "@cumulus/cmrjs": "13.4.0",
    "@cumulus/common": "13.4.0",
    "@cumulus/cumulus-message-adapter-js": "2.0.4",
    "@cumulus/errors": "13.4.0",
    "@cumulus/launchpad-auth": "13.4.0",
    "lodash": "^4.17.21"
  },
  "devDependencies": {
    "@cumulus/cmr-client": "13.4.0",
    "@cumulus/schemas": "13.4.0"
>>>>>>> 30536df6
  }
}<|MERGE_RESOLUTION|>--- conflicted
+++ resolved
@@ -1,10 +1,6 @@
 {
   "name": "@cumulus/post-to-cmr",
-<<<<<<< HEAD
-  "version": "11.1.8",
-=======
   "version": "13.4.0",
->>>>>>> 30536df6
   "description": "Post a given granule to CMR",
   "main": "index.js",
   "directories": {
@@ -37,19 +33,6 @@
   "author": "Cumulus Authors",
   "license": "Apache-2.0",
   "dependencies": {
-<<<<<<< HEAD
-    "@cumulus/aws-client": "11.1.8",
-    "@cumulus/cmrjs": "11.1.8",
-    "@cumulus/common": "11.1.8",
-    "@cumulus/cumulus-message-adapter-js": "2.0.4",
-    "@cumulus/errors": "11.1.8",
-    "@cumulus/launchpad-auth": "11.1.8",
-    "lodash": "^4.17.21"
-  },
-  "devDependencies": {
-    "@cumulus/cmr-client": "11.1.8",
-    "@cumulus/schemas": "11.1.8"
-=======
     "@cumulus/aws-client": "13.4.0",
     "@cumulus/cmrjs": "13.4.0",
     "@cumulus/common": "13.4.0",
@@ -61,6 +44,5 @@
   "devDependencies": {
     "@cumulus/cmr-client": "13.4.0",
     "@cumulus/schemas": "13.4.0"
->>>>>>> 30536df6
   }
 }