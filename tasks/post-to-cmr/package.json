{
  "name": "@cumulus/post-to-cmr",
<<<<<<< HEAD
  "version": "15.0.4",
=======
  "version": "16.1.4",
>>>>>>> 61460b9f
  "description": "Post a given granule to CMR",
  "main": "index.js",
  "directories": {
    "test": "tests"
  },
  "homepage": "https://github.com/nasa/cumulus/tree/master/tasks/post-to-cmr",
  "repository": {
    "type": "git",
    "url": "https://github.com/nasa/cumulus"
  },
  "publishConfig": {
    "access": "public"
  },
  "engines": {
    "node": ">=16.19.0"
  },
  "scripts": {
    "generate-task-schemas": "npx generate-task-schemas . files",
    "build": "rm -rf dist && mkdir dist && npm run generate-task-schemas && cp -R schemas dist/ && ../../node_modules/.bin/webpack",
    "clean": "rm -rf dist",
    "package": "npm run build && (cd dist && node ../../../bin/zip.js lambda.zip index.js schemas)",
    "test": "../../node_modules/.bin/ava",
    "test:coverage": "../../node_modules/.bin/nyc npm test",
    "watch": "rm -rf dist && mkdir dist && cp -R schemas dist/ && ../../node_modules/.bin/webpack --progress -w",
    "coverage": "python ../../scripts/coverage_handler/coverage.py"
  },
  "ava": {
    "serial": true,
    "timeout": "15m"
  },
  "author": "Cumulus Authors",
  "license": "Apache-2.0",
  "dependencies": {
<<<<<<< HEAD
    "@cumulus/aws-client": "15.0.4",
    "@cumulus/cmrjs": "15.0.4",
    "@cumulus/common": "15.0.4",
    "@cumulus/cumulus-message-adapter-js": "2.0.5",
    "@cumulus/errors": "15.0.4",
    "@cumulus/launchpad-auth": "15.0.4",
    "lodash": "^4.17.21"
  },
  "devDependencies": {
    "@cumulus/cmr-client": "15.0.4",
    "@cumulus/schemas": "15.0.4"
=======
    "@cumulus/aws-client": "16.1.4",
    "@cumulus/cmrjs": "16.1.4",
    "@cumulus/common": "16.1.4",
    "@cumulus/cumulus-message-adapter-js": "2.0.5",
    "@cumulus/errors": "16.1.4",
    "@cumulus/launchpad-auth": "16.1.4",
    "lodash": "^4.17.21"
  },
  "devDependencies": {
    "@cumulus/cmr-client": "16.1.4",
    "@cumulus/schemas": "16.1.4"
>>>>>>> 61460b9f
  }
}<|MERGE_RESOLUTION|>--- conflicted
+++ resolved
@@ -1,10 +1,6 @@
 {
   "name": "@cumulus/post-to-cmr",
-<<<<<<< HEAD
-  "version": "15.0.4",
-=======
   "version": "16.1.4",
->>>>>>> 61460b9f
   "description": "Post a given granule to CMR",
   "main": "index.js",
   "directories": {
@@ -38,19 +34,6 @@
   "author": "Cumulus Authors",
   "license": "Apache-2.0",
   "dependencies": {
-<<<<<<< HEAD
-    "@cumulus/aws-client": "15.0.4",
-    "@cumulus/cmrjs": "15.0.4",
-    "@cumulus/common": "15.0.4",
-    "@cumulus/cumulus-message-adapter-js": "2.0.5",
-    "@cumulus/errors": "15.0.4",
-    "@cumulus/launchpad-auth": "15.0.4",
-    "lodash": "^4.17.21"
-  },
-  "devDependencies": {
-    "@cumulus/cmr-client": "15.0.4",
-    "@cumulus/schemas": "15.0.4"
-=======
     "@cumulus/aws-client": "16.1.4",
     "@cumulus/cmrjs": "16.1.4",
     "@cumulus/common": "16.1.4",
@@ -62,6 +45,5 @@
   "devDependencies": {
     "@cumulus/cmr-client": "16.1.4",
     "@cumulus/schemas": "16.1.4"
->>>>>>> 61460b9f
   }
 }