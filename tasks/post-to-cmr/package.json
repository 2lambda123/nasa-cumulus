--- conflicted
+++ resolved
@@ -41,11 +41,7 @@
     "lodash": "^4.17.20"
   },
   "devDependencies": {
-<<<<<<< HEAD
-    "@cumulus/cmr-client": "9.7.0",
+    "@cumulus/cmr-client": "9.8.0",
     "@cumulus/schemas": "9.7.0-alpha.0"
-=======
-    "@cumulus/cmr-client": "9.8.0"
->>>>>>> 61634cd8
   }
 }