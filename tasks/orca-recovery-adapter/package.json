{
  "name": "@cumulus/orca-recovery-adapter",
<<<<<<< HEAD
  "version": "18.2.2",
=======
  "version": "19.0.0",
>>>>>>> 8098923c
  "description": "Adapter to invoke orca recovery workflow",
  "main": "dist/index.js",
  "private": true,
  "directories": {
    "test": "tests"
  },
  "homepage": "https://github.com/nasa/cumulus/tree/master/tasks/orca-recovery-adapter",
  "repository": {
    "type": "git",
    "url": "https://github.com/nasa/cumulus",
    "directory": "tasks/orca-recovery-adapter"
  },
  "engines": {
    "node": ">=20.12.2"
  },
  "scripts": {
    "clean": "rm -rf dist",
    "generate-task-schemas": "npx generate-task-schemas . files",
    "package": "npm run generate-task-schemas && ./bin/package.sh",
    "test": "../../node_modules/.bin/ava",
    "test:ci": "../../scripts/run_package_ci_unit.sh",
    "test:coverage": "../../node_modules/.bin/nyc npm test",
    "prepare": "npm run tsc",
    "tsc": "../../node_modules/.bin/tsc",
    "tsc:listEmittedFiles": "../../node_modules/.bin/tsc --listEmittedFiles",
    "webpack": "../../node_modules/.bin/webpack",
    "coverage": "python ../../scripts/coverage_handler/coverage.py"
  },
  "ava": {
    "files": [
      "tests/*"
    ],
    "timeout": "2m",
    "verbose": true,
    "failFast": true
  },
  "author": "Cumulus Authors",
  "license": "Apache-2.0",
  "dependencies": {
<<<<<<< HEAD
    "@cumulus/aws-client": "18.2.2",
    "@cumulus/common": "18.2.2",
    "@cumulus/cumulus-message-adapter-js": "2.0.5",
    "@cumulus/logger": "18.2.2",
    "@cumulus/message": "18.2.2",
    "lodash": "^4.17.15"
  },
  "devDependencies": {
    "@cumulus/schemas": "18.2.2"
=======
    "@cumulus/aws-client": "19.0.0",
    "@cumulus/common": "19.0.0",
    "@cumulus/cumulus-message-adapter-js": "2.2.0",
    "@cumulus/logger": "19.0.0",
    "@cumulus/message": "19.0.0",
    "lodash": "^4.17.15"
  },
  "devDependencies": {
    "@cumulus/schemas": "19.0.0"
>>>>>>> 8098923c
  }
}<|MERGE_RESOLUTION|>--- conflicted
+++ resolved
@@ -1,10 +1,6 @@
 {
   "name": "@cumulus/orca-recovery-adapter",
-<<<<<<< HEAD
-  "version": "18.2.2",
-=======
   "version": "19.0.0",
->>>>>>> 8098923c
   "description": "Adapter to invoke orca recovery workflow",
   "main": "dist/index.js",
   "private": true,
@@ -44,17 +40,6 @@
   "author": "Cumulus Authors",
   "license": "Apache-2.0",
   "dependencies": {
-<<<<<<< HEAD
-    "@cumulus/aws-client": "18.2.2",
-    "@cumulus/common": "18.2.2",
-    "@cumulus/cumulus-message-adapter-js": "2.0.5",
-    "@cumulus/logger": "18.2.2",
-    "@cumulus/message": "18.2.2",
-    "lodash": "^4.17.15"
-  },
-  "devDependencies": {
-    "@cumulus/schemas": "18.2.2"
-=======
     "@cumulus/aws-client": "19.0.0",
     "@cumulus/common": "19.0.0",
     "@cumulus/cumulus-message-adapter-js": "2.2.0",
@@ -64,6 +49,5 @@
   },
   "devDependencies": {
     "@cumulus/schemas": "19.0.0"
->>>>>>> 8098923c
   }
 }