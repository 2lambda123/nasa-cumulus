--- conflicted
+++ resolved
@@ -1,10 +1,6 @@
 {
   "name": "@cumulus/queue-granules",
-<<<<<<< HEAD
-  "version": "16.1.4",
-=======
   "version": "18.2.2",
->>>>>>> d2f030f1
   "description": "Add discovered granules to the queue",
   "main": "dist/src/index.js",
   "directories": {
@@ -47,22 +43,12 @@
   "author": "Cumulus Authors",
   "license": "Apache-2.0",
   "dependencies": {
-<<<<<<< HEAD
-    "@cumulus/api-client": "16.1.4",
-    "@cumulus/aws-client": "16.1.4",
-    "@cumulus/collection-config-store": "16.1.4",
-    "@cumulus/common": "16.1.4",
-    "@cumulus/cumulus-message-adapter-js": "2.0.5",
-    "@cumulus/ingest": "16.1.4",
-    "@cumulus/message": "16.1.4",
-=======
     "@cumulus/api-client": "18.2.2",
     "@cumulus/aws-client": "18.2.2",
     "@cumulus/common": "18.2.2",
     "@cumulus/cumulus-message-adapter-js": "2.0.5",
     "@cumulus/ingest": "18.2.2",
     "@cumulus/message": "18.2.2",
->>>>>>> d2f030f1
     "lodash": "^4.17.21",
     "p-map": "^4.0.0"
   }
