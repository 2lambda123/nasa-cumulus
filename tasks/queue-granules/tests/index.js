'use strict';

const test = require('ava');
const proxyquire = require('proxyquire');
const {
  s3,
  sqs,
} = require('@cumulus/aws-client/services');
const { createQueue } = require('@cumulus/aws-client/SQS');
const { recursivelyDeleteS3Bucket, s3PutObject } = require('@cumulus/aws-client/S3');
const { buildExecutionArn } = require('@cumulus/message/Executions');
const CollectionConfigStore = require('@cumulus/collection-config-store');
const {
  randomNumber,
  randomString,
  validateConfig,
  validateInput,
  validateOutput,
} = require('@cumulus/common/test-utils');
const sinon = require('sinon');
const pMap = require('p-map');
const noop = require('lodash/noop');

const pMapSpy = sinon.spy(pMap);
const fakeProvidersApi = {};
<<<<<<< HEAD
const { groupAndBatchGranules } = require('..');
=======
const fakeGranulesApi = {
  updateGranule: noop,
};
>>>>>>> 5c0d7aca

const { queueGranules } = proxyquire('..', {
  'p-map': pMapSpy,
  '@cumulus/api-client': {
    providers: fakeProvidersApi,
    granules: fakeGranulesApi,
  },
});

test.beforeEach(async (t) => {
  pMapSpy.resetHistory();

  t.context.internalBucket = `internal-bucket-${randomString().slice(0, 6)}`;
  t.context.stackName = `stack-${randomString().slice(0, 6)}`;
  t.context.workflow = randomString();
  t.context.stateMachineArn = randomString();
  t.context.collectionConfigStore = new CollectionConfigStore(
    t.context.internalBucket,
    t.context.stackName
  );

  await s3().createBucket({ Bucket: t.context.internalBucket }).promise();

  t.context.queueUrl = await createQueue(randomString());

  t.context.queueExecutionLimits = {
    [t.context.queueUrl]: randomNumber(),
  };
  t.context.messageTemplate = {
    cumulus_meta: {
      queueUrl: t.context.queueUrl,
      queueExecutionLimits: t.context.queueExecutionLimits,
    },
  };
  const workflowDefinition = {
    name: t.context.workflow,
    arn: t.context.stateMachineArn,
  };
  const messageTemplateKey = `${t.context.stackName}/workflow_template.json`;
  const workflowDefinitionKey = `${t.context.stackName}/workflows/${t.context.workflow}.json`;
  t.context.messageTemplateKey = messageTemplateKey;
  await Promise.all([
    s3PutObject({
      Bucket: t.context.internalBucket,
      Key: messageTemplateKey,
      Body: JSON.stringify(t.context.messageTemplate),
    }),
    s3PutObject({
      Bucket: t.context.internalBucket,
      Key: workflowDefinitionKey,
      Body: JSON.stringify(workflowDefinition),
    }),
  ]);

  t.context.event = {
    config: {
      internalBucket: t.context.internalBucket,
      stackName: t.context.stackName,
      provider: { name: 'provider-name' },
      queueUrl: t.context.queueUrl,
      granuleIngestWorkflow: t.context.workflow,
    },
    input: {
      granules: [],
    },
  };
});

test.afterEach(async (t) => {
  await Promise.all([
    recursivelyDeleteS3Bucket(t.context.internalBucket),
    sqs().deleteQueue({ QueueUrl: t.context.event.config.queueUrl }).promise(),
  ]);
});

test('groupAndBatchGranules batches granules by collection', (t) => {
  const granules = [
    { granuleId: '1', dataType: 'ABC', version: '001' },
    { granuleId: '2', dataType: 'ABC', version: '002' },
    { granuleId: '3', dataType: 'XYZ', version: '001' },
  ];
  const expectedBatchGranules = granules.map((g) => [g]);
  const actualGroupedAndBatchedGranules = groupAndBatchGranules(granules);
  t.deepEqual(actualGroupedAndBatchedGranules, expectedBatchGranules);
});

test('groupAndBatchGranules respects batchSize', (t) => {
  const granules = [
    { granuleId: '1', dataType: 'ABC', version: '001' },
    { granuleId: '2', dataType: 'ABC', version: '001' },
    { granuleId: '3', dataType: 'ABC', version: '001' },
    { granuleId: '4', dataType: 'ABC', version: '002' },
    { granuleId: '5', dataType: 'ABC', version: '002' },
    { granuleId: '6', dataType: 'XYZ', version: '001' },
  ];
  const expectedBatchGranules = [
    [granules[0], granules[1]],
    [granules[2]],
    [granules[3], granules[4]],
    [granules[5]],
  ];
  const actualGroupedAndBatchedGranules = groupAndBatchGranules(granules, 2);
  t.deepEqual(actualGroupedAndBatchedGranules, expectedBatchGranules);
});

test('groupAndBatchGranules further divides batches by provider if granules have one', (t) => {
  const granules = [
    { granuleId: '1', dataType: 'ABC', version: '001' },
    { granuleId: '2', dataType: 'ABC', version: '001', provider: 'prov' },
    { granuleId: '3', dataType: 'ABC', version: '001', provider: 'prov' },
    { granuleId: '4', dataType: 'ABC', version: '002' },
  ];
  const expectedBatchGranules = [
    [granules[0]],
    [granules[1], granules[2]],
    [granules[3]],
  ];
  const actualGroupedAndBatchedGranules = groupAndBatchGranules(granules, 3);
  t.deepEqual(actualGroupedAndBatchedGranules, expectedBatchGranules);
});

test.serial('The correct output is returned when granules are queued without a PDR', async (t) => {
  const dataType = `data-type-${randomString().slice(0, 6)}`;
  const version = '6';
  const collectionConfig = { foo: 'bar' };
  await t.context.collectionConfigStore.put(dataType, version, collectionConfig);

  const { event } = t.context;
  event.input.granules = [
    {
      dataType, version, granuleId: randomString(), files: [],
    },
    {
      dataType, version, granuleId: randomString(), files: [],
    },
  ];

  await validateConfig(t, event.config);
  await validateInput(t, event.input);

  const output = await queueGranules(event);

  await validateOutput(t, output);
  t.is(output.running.length, 2);
  t.falsy(output.pdr);
});

test.serial('The correct output is returned when granules are queued with a PDR', async (t) => {
  const dataType = `data-type-${randomString().slice(0, 6)}`;
  const version = '6';
  const collectionConfig = { foo: 'bar' };
  await t.context.collectionConfigStore.put(dataType, version, collectionConfig);

  const { event } = t.context;
  event.input.granules = [
    {
      dataType, version, granuleId: randomString(), files: [],
    },
    {
      dataType, version, granuleId: randomString(), files: [],
    },
  ];
  event.input.pdr = { name: randomString(), path: randomString() };

  await validateConfig(t, event.config);
  await validateInput(t, event.input);

  const output = await queueGranules(event);

  await validateOutput(t, output);
  t.is(output.running.length, 2);
  t.deepEqual(output.pdr, event.input.pdr);
});

test.serial('The correct output is returned when no granules are queued', async (t) => {
  const dataType = `data-type-${randomString().slice(0, 6)}`;
  const version = '6';
  const collectionConfig = { foo: 'bar' };
  await t.context.collectionConfigStore.put(dataType, version, collectionConfig);

  const { event } = t.context;
  event.input.granules = [];

  await validateConfig(t, event.config);
  await validateInput(t, event.input);

  const output = await queueGranules(event);

  await validateOutput(t, output);
  t.is(output.running.length, 0);
});

test.serial('Granules are added to the queue', async (t) => {
  const dataType = `data-type-${randomString().slice(0, 6)}`;
  const version = '6';
  const collectionConfig = { foo: 'bar' };
  await t.context.collectionConfigStore.put(dataType, version, collectionConfig);

  const { event } = t.context;
  event.input.granules = [
    {
      dataType, version, granuleId: randomString(), files: [],
    },
    {
      dataType, version, granuleId: randomString(), files: [],
    },
  ];

  await validateConfig(t, event.config);
  await validateInput(t, event.input);

  const output = await queueGranules(event);

  await validateOutput(t, output);

  // Get messages from the queue
  const receiveMessageResponse = await sqs().receiveMessage({
    QueueUrl: t.context.event.config.queueUrl,
    MaxNumberOfMessages: 10,
    WaitTimeSeconds: 1,
  }).promise();
  const messages = receiveMessageResponse.Messages;

  t.is(messages.length, 2);
});

test.serial('The correct message is enqueued without a PDR', async (t) => {
  const {
    collectionConfigStore,
    event,
    queueUrl,
    queueExecutionLimits,
    stateMachineArn,
    workflow,
  } = t.context;

  const granule1 = {
    dataType: `data-type-${randomString().slice(0, 6)}`,
    version: '6',
    granuleId: `granule-${randomString().slice(0, 6)}`,
    files: [{ name: `file-${randomString().slice(0, 6)}` }],
  };
  const collectionConfig1 = { name: `collection-config-${randomString().slice(0, 6)}` };

  const granule2 = {
    dataType: `data-type-${randomString().slice(0, 6)}`,
    version: '6',
    granuleId: `granule-${randomString().slice(0, 6)}`,
    files: [{ name: `file-${randomString().slice(0, 6)}` }],
  };
  const collectionConfig2 = { name: `collection-config-${randomString().slice(0, 6)}` };

  event.input.granules = [granule1, granule2];

  await Promise.all([
    collectionConfigStore.put(granule1.dataType, granule1.version, collectionConfig1),
    collectionConfigStore.put(granule2.dataType, granule2.version, collectionConfig2),
  ]);

  await validateConfig(t, event.config);
  await validateInput(t, event.input);

  const output = await queueGranules(event);

  await validateOutput(t, output);

  // Get messages from the queue
  const receiveMessageResponse = await sqs().receiveMessage({
    QueueUrl: event.config.queueUrl,
    MaxNumberOfMessages: 10,
    WaitTimeSeconds: 1,
  }).promise();
  const messages = receiveMessageResponse.Messages.map((message) => JSON.parse(message.Body));

  t.is(messages.length, 2);

  const message1 = messages.find((message) =>
    message.payload.granules[0].granuleId === granule1.granuleId);

  t.truthy(message1);
  t.deepEqual(
    message1,
    {
      cumulus_meta: {
        queueUrl,
        queueExecutionLimits,
        // The execution name is randomly generated, so we don't care what the value is here
        execution_name: message1.cumulus_meta.execution_name,
        state_machine: stateMachineArn,
      },
      meta: {
        collection: collectionConfig1,
        provider: { name: 'provider-name' },
        workflow_name: workflow,
      },
      payload: {
        granules: [
          {
            dataType: granule1.dataType,
            granuleId: granule1.granuleId,
            files: granule1.files,
            version: granule1.version,
          },
        ],
      },
    }
  );

  const message2 = messages.find((message) =>
    message.payload.granules[0].granuleId === granule2.granuleId);
  t.truthy(message2);
  t.deepEqual(
    message2,
    {
      cumulus_meta: {
        queueUrl,
        queueExecutionLimits,
        // The execution name is randomly generated, so we don't care what the value is here
        execution_name: message2.cumulus_meta.execution_name,
        state_machine: stateMachineArn,
      },
      meta: {
        collection: collectionConfig2,
        provider: { name: 'provider-name' },
        workflow_name: workflow,
      },
      payload: {
        granules: [
          {
            dataType: granule2.dataType,
            granuleId: granule2.granuleId,
            files: granule2.files,
            version: granule2.version,
          },
        ],
      },
    }
  );
});

test.serial('The correct message is enqueued with a PDR', async (t) => {
  const {
    collectionConfigStore,
    event,
    queueUrl,
    queueExecutionLimits,
    stateMachineArn,
    workflow,
  } = t.context;

  // if the event.cumulus_config has 'state_machine' and 'execution_name', the enqueued message
  // will have 'parentExecutionArn'
  event.cumulus_config = { state_machine: randomString(), execution_name: randomString() };

  const arn = buildExecutionArn(
    event.cumulus_config.state_machine, event.cumulus_config.execution_name
  );

  const pdrName = `pdr-name-${randomString()}`;
  const pdrPath = `pdr-path-${randomString()}`;
  event.input.pdr = { name: pdrName, path: pdrPath };

  const granule1 = {
    dataType: `data-type-${randomString().slice(0, 6)}`,
    version: '6',
    granuleId: `granule-${randomString().slice(0, 6)}`,
    files: [{ name: `file-${randomString().slice(0, 6)}` }],
  };
  const collectionConfig1 = { name: `collection-config-${randomString().slice(0, 6)}` };

  const granule2 = {
    dataType: `data-type-${randomString().slice(0, 6)}`,
    version: '6',
    granuleId: `granule-${randomString().slice(0, 6)}`,
    files: [{ name: `file-${randomString().slice(0, 6)}` }],
  };
  const collectionConfig2 = { name: `collection-config-${randomString().slice(0, 6)}` };

  event.input.granules = [granule1, granule2];

  await Promise.all([
    collectionConfigStore.put(granule1.dataType, granule1.version, collectionConfig1),
    collectionConfigStore.put(granule2.dataType, granule2.version, collectionConfig2),
  ]);

  await validateConfig(t, event.config);
  await validateInput(t, event.input);

  const output = await queueGranules(event);

  await validateOutput(t, output);

  // Get messages from the queue
  const receiveMessageResponse = await sqs().receiveMessage({
    QueueUrl: event.config.queueUrl,
    MaxNumberOfMessages: 10,
    WaitTimeSeconds: 1,
  }).promise();
  const messages = receiveMessageResponse.Messages.map((message) => JSON.parse(message.Body));

  t.is(messages.length, 2);

  const message1 = messages.find((message) =>
    message.payload.granules[0].granuleId === granule1.granuleId);

  t.truthy(message1);
  t.deepEqual(
    message1,
    {
      cumulus_meta: {
        queueUrl,
        queueExecutionLimits,
        // The execution name is randomly generated, so we don't care what the value is here
        execution_name: message1.cumulus_meta.execution_name,
        parentExecutionArn: arn,
        state_machine: stateMachineArn,
      },
      meta: {
        pdr: event.input.pdr,
        collection: collectionConfig1,
        provider: { name: 'provider-name' },
        workflow_name: workflow,
      },
      payload: {
        granules: [
          {
            dataType: granule1.dataType,
            granuleId: granule1.granuleId,
            files: granule1.files,
            version: granule1.version,
          },
        ],
      },
    }
  );

  const message2 = messages.find((message) =>
    message.payload.granules[0].granuleId === granule2.granuleId);
  t.truthy(message2);
  t.deepEqual(
    message2,
    {
      cumulus_meta: {
        queueUrl,
        queueExecutionLimits,
        // The execution name is randomly generated, so we don't care what the value is here
        execution_name: message2.cumulus_meta.execution_name,
        parentExecutionArn: arn,
        state_machine: stateMachineArn,
      },
      meta: {
        pdr: event.input.pdr,
        collection: collectionConfig2,
        provider: { name: 'provider-name' },
        workflow_name: workflow,
      },
      payload: {
        granules: [
          {
            dataType: granule2.dataType,
            granuleId: granule2.granuleId,
            files: granule2.files,
            version: granule2.version,
          },
        ],
      },
    }
  );
});

test.serial('If a granule has a provider property, that provider is used', async (t) => {
  const dataType = randomString();
  const version = randomString();
  const collectionConfig = { foo: 'bar' };
  await t.context.collectionConfigStore.put(dataType, version, collectionConfig);

  const provider = { id: randomString(), host: randomString() };

  fakeProvidersApi.getProvider = ({ prefix, providerId }) => {
    t.is(prefix, t.context.stackName);
    t.is(providerId, provider.id);

    return Promise.resolve({
      body: JSON.stringify(provider),
    });
  };

  const { event } = t.context;

  event.input.granules = [
    {
      dataType,
      version,
      provider: provider.id,
      granuleId: randomString(),
      files: [],
    },
  ];

  await validateConfig(t, event.config);
  await validateInput(t, event.input);

  const output = await queueGranules(event);

  await validateOutput(t, output);

  // Get messages from the queue
  const { Messages } = await sqs().receiveMessage({
    QueueUrl: t.context.event.config.queueUrl,
    MaxNumberOfMessages: 10,
    WaitTimeSeconds: 1,
  }).promise();

  t.is(Messages.length, 1);

  const parsedBody = JSON.parse(Messages[0].Body);

  t.deepEqual(parsedBody.meta.provider, provider);
});

test.serial('A default concurrency of 3 is used', async (t) => {
  const dataType = `data-type-${randomString().slice(0, 6)}`;
  const version = '6';
  const collectionConfig = { foo: 'bar' };
  await t.context.collectionConfigStore.put(dataType, version, collectionConfig);

  const { event } = t.context;
  event.input.granules = [
    {
      dataType, version, granuleId: randomString(), files: [],
    },
    {
      dataType, version, granuleId: randomString(), files: [],
    },
  ];

  await queueGranules(event);

  t.true(pMapSpy.calledOnce);
  t.true(pMapSpy.calledWithMatch(
    sinon.match.any,
    sinon.match.any,
    sinon.match({ concurrency: 3 })
  ));
});

test.serial('A configured concurrency is used', async (t) => {
  const dataType = `data-type-${randomString().slice(0, 6)}`;
  const version = '6';
  const collectionConfig = { foo: 'bar' };
  await t.context.collectionConfigStore.put(dataType, version, collectionConfig);

  const { event } = t.context;

  event.config.concurrency = 99;

  event.input.granules = [
    {
      dataType, version, granuleId: randomString(), files: [],
    },
    {
      dataType, version, granuleId: randomString(), files: [],
    },
  ];

  await queueGranules(event);

  t.true(pMapSpy.calledOnce);
  t.true(pMapSpy.calledWithMatch(
    sinon.match.any,
    sinon.match.any,
    sinon.match({ concurrency: 99 })
  ));
});

test.serial('A config with executionNamePrefix is handled as expected', async (t) => {
  const { event } = t.context;

  const dataType = `data-type-${randomString().slice(0, 6)}`;
  const version = '6';
  const collectionConfig = { foo: 'bar' };
  await t.context.collectionConfigStore.put(dataType, version, collectionConfig);

  const executionNamePrefix = randomString(3);
  event.config.executionNamePrefix = executionNamePrefix;

  event.input.granules = [
    {
      dataType,
      version,
      granuleId: randomString(),
      files: [],
    },
  ];

  await validateConfig(t, event.config);
  await validateInput(t, event.input);

  const output = await queueGranules(event);

  await validateOutput(t, output);

  // Get messages from the queue
  const receiveMessageResponse = await sqs().receiveMessage({
    QueueUrl: t.context.event.config.queueUrl,
    MaxNumberOfMessages: 10,
    WaitTimeSeconds: 1,
  }).promise();

  const messages = receiveMessageResponse.Messages;

  t.is(messages.length, 1);

  const message = JSON.parse(messages[0].Body);

  t.true(
    message.cumulus_meta.execution_name.startsWith(executionNamePrefix),
    `Expected "${message.cumulus_meta.execution_name}" to start with "${executionNamePrefix}"`
  );

  // Make sure that the execution name isn't _just_ the prefix
  t.true(
    message.cumulus_meta.execution_name.length > executionNamePrefix.length
  );
});

test.serial('If a childWorkflowMeta is provided, it is passed through to the message builder and merged into the new message meta', async (t) => {
  const dataType = `data-type-${randomString().slice(0, 6)}`;
  const version = '6';
  const collectionConfig = { foo: 'bar' };
  await t.context.collectionConfigStore.put(dataType, version, collectionConfig);

  const { event } = t.context;
  event.input.granules = [
    {
      dataType, version, granuleId: randomString(), files: [],
    },
  ];

  const cnm = {
    id: 1234,
    body: 'string',
  };
  event.config.childWorkflowMeta = {
    cnm,
  };

  await validateConfig(t, event.config);
  await validateInput(t, event.input);

  const output = await queueGranules(event);

  await validateOutput(t, output);

  // Get messages from the queue
  const receiveMessageResponse = await sqs().receiveMessage({
    QueueUrl: t.context.event.config.queueUrl,
    MaxNumberOfMessages: 10,
    WaitTimeSeconds: 1,
  }).promise();

  const messages = receiveMessageResponse.Messages;

  t.is(messages.length, 1);

  const message = JSON.parse(messages[0].Body);

  t.deepEqual(
    message.meta.cnm, cnm
  );
});<|MERGE_RESOLUTION|>--- conflicted
+++ resolved
@@ -23,13 +23,10 @@
 
 const pMapSpy = sinon.spy(pMap);
 const fakeProvidersApi = {};
-<<<<<<< HEAD
 const { groupAndBatchGranules } = require('..');
-=======
 const fakeGranulesApi = {
   updateGranule: noop,
 };
->>>>>>> 5c0d7aca
 
 const { queueGranules } = proxyquire('..', {
   'p-map': pMapSpy,
