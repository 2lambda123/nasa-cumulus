--- conflicted
+++ resolved
@@ -1,10 +1,6 @@
 {
   "name": "@cumulus/sync-granule",
-<<<<<<< HEAD
-  "version": "15.0.4",
-=======
   "version": "16.1.4",
->>>>>>> 61460b9f
   "description": "Download a given granule",
   "main": "index.js",
   "directories": {
@@ -42,15 +38,6 @@
     "timeout": "15m"
   },
   "dependencies": {
-<<<<<<< HEAD
-    "@cumulus/aws-client": "15.0.4",
-    "@cumulus/collection-config-store": "15.0.4",
-    "@cumulus/common": "15.0.4",
-    "@cumulus/cumulus-message-adapter-js": "2.0.5",
-    "@cumulus/errors": "15.0.4",
-    "@cumulus/ingest": "15.0.4",
-    "@cumulus/message": "15.0.4",
-=======
     "@cumulus/aws-client": "16.1.4",
     "@cumulus/collection-config-store": "16.1.4",
     "@cumulus/common": "16.1.4",
@@ -58,18 +45,12 @@
     "@cumulus/errors": "16.1.4",
     "@cumulus/ingest": "16.1.4",
     "@cumulus/message": "16.1.4",
->>>>>>> 61460b9f
     "lodash": "^4.17.21",
     "p-map": "^2.1.0",
     "uuid": "^3.4.0"
   },
   "devDependencies": {
-<<<<<<< HEAD
-    "@cumulus/schemas": "15.0.4",
-    "@cumulus/test-data": "15.0.4"
-=======
     "@cumulus/schemas": "16.1.4",
     "@cumulus/test-data": "16.1.4"
->>>>>>> 61460b9f
   }
 }