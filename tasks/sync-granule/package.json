{
  "name": "@cumulus/sync-granule",
  "version": "9.5.0",
  "description": "Download a given granule",
  "main": "index.js",
  "directories": {
    "test": "tests"
  },
  "homepage": "https://github.com/nasa/cumulus/tree/master/tasks/sync-granule",
  "repository": {
    "type": "git",
    "url": "https://github.com/nasa/cumulus"
  },
  "publishConfig": {
    "access": "public"
  },
  "engines": {
    "node": ">=12.18.0"
  },
  "scripts": {
    "generate-task-schemas": "./node_modules/.bin/generate-task-schemas $(pwd) files",
    "build": "rm -rf dist && mkdir dist && npm run generate-task-schemas && cp -R schemas dist/ && ../../node_modules/.bin/webpack",
    "package": "npm run build && (cd dist && rm -f lambda.zip && node ../../../bin/zip.js lambda.zip index.js schemas)",
    "test": "../../node_modules/.bin/ava",
    "test:coverage": "../../node_modules/.bin/nyc npm test",
    "watch": "rm -rf dist && mkdir dist && cp -R schemas dist/ && ../../node_modules/.bin/webpack --progress -w"
  },
  "author": "Cumulus Authors",
  "license": "Apache-2.0",
  "ava": {
    "serial": true,
    "verbose": true,
    "files": [
      "!tests/fixtures/**/*"
    ],
    "timeout": "15m"
  },
  "dependencies": {
    "@cumulus/aws-client": "9.5.0",
    "@cumulus/collection-config-store": "9.5.0",
    "@cumulus/common": "9.5.0",
    "@cumulus/cumulus-message-adapter-js": "2.0.0",
    "@cumulus/errors": "9.5.0",
    "@cumulus/ingest": "9.5.0",
    "@cumulus/message": "9.5.0",
    "lodash": "^4.17.20",
    "p-map": "^2.1.0",
    "uuid": "^3.4.0"
  },
  "devDependencies": {
<<<<<<< HEAD
    "@cumulus/schemas": "9.4.0",
    "@cumulus/test-data": "9.4.0"
=======
    "@cumulus/test-data": "9.5.0"
>>>>>>> 9bd48d32
  }
}<|MERGE_RESOLUTION|>--- conflicted
+++ resolved
@@ -48,11 +48,7 @@
     "uuid": "^3.4.0"
   },
   "devDependencies": {
-<<<<<<< HEAD
-    "@cumulus/schemas": "9.4.0",
-    "@cumulus/test-data": "9.4.0"
-=======
+    "@cumulus/schemas": "9.5.0",
     "@cumulus/test-data": "9.5.0"
->>>>>>> 9bd48d32
   }
 }