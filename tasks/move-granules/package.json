{
  "name": "@cumulus/move-granules",
  "version": "15.0.3",
  "description": "Move granule files from staging to final location",
  "main": "index.js",
  "directories": {
    "test": "tests"
  },
  "homepage": "https://github.com/nasa/cumulus/tree/master/tasks/move-granules",
  "repository": {
    "type": "git",
    "url": "https://github.com/nasa/cumulus"
  },
  "publishConfig": {
    "access": "public"
  },
  "engines": {
    "node": ">=16.19.0"
  },
  "scripts": {
    "generate-task-schemas": "npx generate-task-schemas . files",
    "build": "rm -rf dist && mkdir dist && npm run generate-task-schemas && cp -R schemas dist/ && ../../node_modules/.bin/webpack",
    "clean": "rm -rf dist",
    "package": "npm run build && (cd dist && node ../../../bin/zip.js lambda.zip index.js schemas)",
    "test": "../../node_modules/.bin/ava",
    "test:coverage": "../../node_modules/.bin/nyc npm test",
    "watch": "rm -rf dist && mkdir dist && cp -R schemas dist/ && ../../node_modules/.bin/webpack --progress -w"
  },
  "ava": {
    "files": [
      "tests/*.js"
    ],
    "fail-fast": true,
    "serial": true,
    "verbose": true,
    "timeout": "15m"
  },
  "author": "Cumulus Authors",
  "license": "Apache-2.0",
  "dependencies": {
<<<<<<< HEAD
    "@cumulus/aws-client": "15.0.3",
    "@cumulus/cmrjs": "15.0.3",
    "@cumulus/common": "15.0.3",
    "@cumulus/cumulus-message-adapter-js": "2.0.4",
    "@cumulus/distribution-utils": "15.0.3",
    "@cumulus/errors": "15.0.3",
    "@cumulus/ingest": "15.0.3",
    "@cumulus/message": "15.0.3",
=======
    "@cumulus/aws-client": "15.0.0",
    "@cumulus/cmrjs": "15.0.0",
    "@cumulus/common": "15.0.0",
    "@cumulus/cumulus-message-adapter-js": "2.0.5",
    "@cumulus/distribution-utils": "15.0.0",
    "@cumulus/errors": "15.0.0",
    "@cumulus/ingest": "15.0.0",
    "@cumulus/message": "15.0.0",
>>>>>>> eab94620
    "lodash": "^4.17.21"
  },
  "devDependencies": {
    "@cumulus/schemas": "15.0.3"
  }
}<|MERGE_RESOLUTION|>--- conflicted
+++ resolved
@@ -1,6 +1,6 @@
 {
   "name": "@cumulus/move-granules",
-  "version": "15.0.3",
+  "version": "15.0.0",
   "description": "Move granule files from staging to final location",
   "main": "index.js",
   "directories": {
@@ -38,16 +38,6 @@
   "author": "Cumulus Authors",
   "license": "Apache-2.0",
   "dependencies": {
-<<<<<<< HEAD
-    "@cumulus/aws-client": "15.0.3",
-    "@cumulus/cmrjs": "15.0.3",
-    "@cumulus/common": "15.0.3",
-    "@cumulus/cumulus-message-adapter-js": "2.0.4",
-    "@cumulus/distribution-utils": "15.0.3",
-    "@cumulus/errors": "15.0.3",
-    "@cumulus/ingest": "15.0.3",
-    "@cumulus/message": "15.0.3",
-=======
     "@cumulus/aws-client": "15.0.0",
     "@cumulus/cmrjs": "15.0.0",
     "@cumulus/common": "15.0.0",
@@ -56,10 +46,9 @@
     "@cumulus/errors": "15.0.0",
     "@cumulus/ingest": "15.0.0",
     "@cumulus/message": "15.0.0",
->>>>>>> eab94620
     "lodash": "^4.17.21"
   },
   "devDependencies": {
-    "@cumulus/schemas": "15.0.3"
+    "@cumulus/schemas": "15.0.0"
   }
 }