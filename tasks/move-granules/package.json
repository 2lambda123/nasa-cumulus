{
  "name": "@cumulus/move-granules",
  "version": "10.1.0",
  "description": "Move granule files from staging to final location",
  "main": "index.js",
  "directories": {
    "test": "tests"
  },
  "homepage": "https://github.com/nasa/cumulus/tree/master/tasks/move-granules",
  "repository": {
    "type": "git",
    "url": "https://github.com/nasa/cumulus"
  },
  "publishConfig": {
    "access": "public"
  },
  "engines": {
    "node": ">=12.18.0"
  },
  "scripts": {
    "generate-task-schemas": "npx generate-task-schemas . files",
    "build": "rm -rf dist && mkdir dist && npm run generate-task-schemas && cp -R schemas dist/ && ../../node_modules/.bin/webpack",
    "clean": "rm -rf dist",
    "package": "npm run build && (cd dist && node ../../../bin/zip.js lambda.zip index.js schemas)",
    "test": "../../node_modules/.bin/ava",
    "test:coverage": "../../node_modules/.bin/nyc npm test",
    "watch": "rm -rf dist && mkdir dist && cp -R schemas dist/ && ../../node_modules/.bin/webpack --progress -w"
  },
  "ava": {
    "files": [
      "tests/*.js"
    ],
    "fail-fast": true,
    "serial": true,
    "verbose": true,
    "timeout": "15m"
  },
  "author": "Cumulus Authors",
  "license": "Apache-2.0",
  "dependencies": {
    "@cumulus/aws-client": "10.1.0",
    "@cumulus/cmrjs": "10.1.0",
    "@cumulus/common": "10.1.0",
    "@cumulus/cumulus-message-adapter-js": "2.0.4",
<<<<<<< HEAD
    "@cumulus/distribution-utils": "10.1.0",
    "@cumulus/errors": "10.1.0",
    "@cumulus/ingest": "10.1.0",
    "lodash": "^4.17.20"
=======
    "@cumulus/distribution-utils": "10.0.0",
    "@cumulus/errors": "10.0.0",
    "@cumulus/ingest": "10.0.0",
    "lodash": "^4.17.21"
>>>>>>> d94889da
  },
  "devDependencies": {
    "@cumulus/schemas": "10.1.0"
  }
}<|MERGE_RESOLUTION|>--- conflicted
+++ resolved
@@ -42,17 +42,10 @@
     "@cumulus/cmrjs": "10.1.0",
     "@cumulus/common": "10.1.0",
     "@cumulus/cumulus-message-adapter-js": "2.0.4",
-<<<<<<< HEAD
     "@cumulus/distribution-utils": "10.1.0",
     "@cumulus/errors": "10.1.0",
     "@cumulus/ingest": "10.1.0",
-    "lodash": "^4.17.20"
-=======
-    "@cumulus/distribution-utils": "10.0.0",
-    "@cumulus/errors": "10.0.0",
-    "@cumulus/ingest": "10.0.0",
     "lodash": "^4.17.21"
->>>>>>> d94889da
   },
   "devDependencies": {
     "@cumulus/schemas": "10.1.0"
