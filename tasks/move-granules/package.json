--- conflicted
+++ resolved
@@ -42,16 +42,10 @@
     "@cumulus/cmrjs": "12.0.0",
     "@cumulus/common": "12.0.0",
     "@cumulus/cumulus-message-adapter-js": "2.0.4",
-<<<<<<< HEAD
-    "@cumulus/distribution-utils": "11.1.1",
-    "@cumulus/errors": "11.1.1",
-    "@cumulus/ingest": "11.1.1",
-    "@cumulus/message": "11.1.1",
-=======
     "@cumulus/distribution-utils": "12.0.0",
     "@cumulus/errors": "12.0.0",
     "@cumulus/ingest": "12.0.0",
->>>>>>> bdb3ab61
+    "@cumulus/message": "12.0.0",
     "lodash": "^4.17.21"
   },
   "devDependencies": {
