{
  "name": "@cumulus/move-granules",
<<<<<<< HEAD
  "version": "15.0.4",
=======
  "version": "16.1.4",
>>>>>>> 61460b9f
  "description": "Move granule files from staging to final location",
  "main": "index.js",
  "directories": {
    "test": "tests"
  },
  "homepage": "https://github.com/nasa/cumulus/tree/master/tasks/move-granules",
  "repository": {
    "type": "git",
    "url": "https://github.com/nasa/cumulus"
  },
  "publishConfig": {
    "access": "public"
  },
  "engines": {
    "node": ">=16.19.0"
  },
  "scripts": {
    "generate-task-schemas": "npx generate-task-schemas . files",
    "build": "rm -rf dist && mkdir dist && npm run generate-task-schemas && cp -R schemas dist/ && ../../node_modules/.bin/webpack",
    "clean": "rm -rf dist",
    "package": "npm run build && (cd dist && node ../../../bin/zip.js lambda.zip index.js schemas)",
    "test": "../../node_modules/.bin/ava",
    "test:coverage": "../../node_modules/.bin/nyc npm test",
    "watch": "rm -rf dist && mkdir dist && cp -R schemas dist/ && ../../node_modules/.bin/webpack --progress -w",
    "coverage": "python ../../scripts/coverage_handler/coverage.py"
  },
  "ava": {
    "files": [
      "tests/*.js"
    ],
    "fail-fast": true,
    "serial": true,
    "verbose": true,
    "timeout": "15m"
  },
  "author": "Cumulus Authors",
  "license": "Apache-2.0",
  "dependencies": {
<<<<<<< HEAD
    "@cumulus/aws-client": "15.0.4",
    "@cumulus/cmrjs": "15.0.4",
    "@cumulus/common": "15.0.4",
    "@cumulus/cumulus-message-adapter-js": "2.0.5",
    "@cumulus/distribution-utils": "15.0.4",
    "@cumulus/errors": "15.0.4",
    "@cumulus/ingest": "15.0.4",
    "@cumulus/message": "15.0.4",
    "lodash": "^4.17.21"
  },
  "devDependencies": {
    "@cumulus/schemas": "15.0.4"
=======
    "@cumulus/aws-client": "16.1.4",
    "@cumulus/cmrjs": "16.1.4",
    "@cumulus/common": "16.1.4",
    "@cumulus/cumulus-message-adapter-js": "2.0.5",
    "@cumulus/distribution-utils": "16.1.4",
    "@cumulus/errors": "16.1.4",
    "@cumulus/ingest": "16.1.4",
    "@cumulus/message": "16.1.4",
    "lodash": "^4.17.21"
  },
  "devDependencies": {
    "@cumulus/schemas": "16.1.4"
>>>>>>> 61460b9f
  }
}<|MERGE_RESOLUTION|>--- conflicted
+++ resolved
@@ -1,10 +1,6 @@
 {
   "name": "@cumulus/move-granules",
-<<<<<<< HEAD
-  "version": "15.0.4",
-=======
   "version": "16.1.4",
->>>>>>> 61460b9f
   "description": "Move granule files from staging to final location",
   "main": "index.js",
   "directories": {
@@ -43,20 +39,6 @@
   "author": "Cumulus Authors",
   "license": "Apache-2.0",
   "dependencies": {
-<<<<<<< HEAD
-    "@cumulus/aws-client": "15.0.4",
-    "@cumulus/cmrjs": "15.0.4",
-    "@cumulus/common": "15.0.4",
-    "@cumulus/cumulus-message-adapter-js": "2.0.5",
-    "@cumulus/distribution-utils": "15.0.4",
-    "@cumulus/errors": "15.0.4",
-    "@cumulus/ingest": "15.0.4",
-    "@cumulus/message": "15.0.4",
-    "lodash": "^4.17.21"
-  },
-  "devDependencies": {
-    "@cumulus/schemas": "15.0.4"
-=======
     "@cumulus/aws-client": "16.1.4",
     "@cumulus/cmrjs": "16.1.4",
     "@cumulus/common": "16.1.4",
@@ -69,6 +51,5 @@
   },
   "devDependencies": {
     "@cumulus/schemas": "16.1.4"
->>>>>>> 61460b9f
   }
 }