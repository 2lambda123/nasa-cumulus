--- conflicted
+++ resolved
@@ -1,10 +1,6 @@
 {
   "name": "@cumulus/move-granules",
-<<<<<<< HEAD
-  "version": "18.2.2",
-=======
   "version": "19.0.0",
->>>>>>> 8098923c
   "description": "Move granule files from staging to final location",
   "main": "index.js",
   "directories": {
@@ -45,20 +41,6 @@
   "author": "Cumulus Authors",
   "license": "Apache-2.0",
   "dependencies": {
-<<<<<<< HEAD
-    "@cumulus/aws-client": "18.2.2",
-    "@cumulus/cmrjs": "18.2.2",
-    "@cumulus/common": "18.2.2",
-    "@cumulus/cumulus-message-adapter-js": "2.0.5",
-    "@cumulus/distribution-utils": "18.2.2",
-    "@cumulus/errors": "18.2.2",
-    "@cumulus/ingest": "18.2.2",
-    "@cumulus/message": "18.2.2",
-    "lodash": "^4.17.21"
-  },
-  "devDependencies": {
-    "@cumulus/schemas": "18.2.2"
-=======
     "@cumulus/aws-client": "19.0.0",
     "@cumulus/cmrjs": "19.0.0",
     "@cumulus/common": "19.0.0",
@@ -71,6 +53,5 @@
   },
   "devDependencies": {
     "@cumulus/schemas": "19.0.0"
->>>>>>> 8098923c
   }
 }