--- conflicted
+++ resolved
@@ -126,18 +126,11 @@
   const payloadPath = path.join(__dirname, 'data', 'payload.json');
   const rawPayload = fs.readFileSync(payloadPath, 'utf8');
   t.context.payload = JSON.parse(rawPayload);
-<<<<<<< HEAD
-  const filesToUpload = granulesToFileURIs(t.context.payload.input.granules);
-  t.context.filesToUpload = filesToUpload.map((file) =>
-    buildS3Uri(`${t.context.stagingBucket}`, parseS3Uri(file).Key));
-  process.env.default_s3_multipart_chunksize_mb = 5;
-=======
   const filesToUpload = granulesToFileURIs(
     t.context.stagingBucket,
     t.context.payload.input.granules
   );
   t.context.filesToUpload = filesToUpload;
->>>>>>> 69f53707
   process.env.REINGEST_GRANULE = false;
 });
 
