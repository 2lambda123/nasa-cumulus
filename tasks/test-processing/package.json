--- conflicted
+++ resolved
@@ -20,14 +20,8 @@
   "author": "Cumulus Authors",
   "license": "Apache-2.0",
   "dependencies": {
-<<<<<<< HEAD
     "@cumulus/aws-client": "16.0.0",
     "@cumulus/cumulus-message-adapter-js": "2.0.5",
     "@cumulus/integration-tests": "16.0.0"
-=======
-    "@cumulus/aws-client": "15.0.0",
-    "@cumulus/cumulus-message-adapter-js": "2.0.5",
-    "@cumulus/integration-tests": "15.0.0"
->>>>>>> ae2cf444
   }
 }