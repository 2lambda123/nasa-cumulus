{
  "name": "@cumulus/parse-pdr",
<<<<<<< HEAD
  "version": "11.1.5",
=======
  "version": "13.2.0",
>>>>>>> 503c5383
  "description": "Download and Parse a given PDR",
  "license": "Apache-2.0",
  "main": "index.js",
  "directories": {
    "test": "tests"
  },
  "homepage": "https://github.com/nasa/cumulus/tree/master/tasks/parse-pdr",
  "repository": {
    "type": "git",
    "url": "https://github.com/nasa/cumulus"
  },
  "publishConfig": {
    "access": "public"
  },
  "engines": {
    "node": ">=14.19.1"
  },
  "scripts": {
    "build": "rm -rf dist && mkdir dist && cp -R schemas dist/ && ../../node_modules/.bin/webpack",
    "clean": "rm -rf dist",
    "package": "npm run build && (cd dist && node ../../../bin/zip.js lambda.zip index.js schemas)",
    "test": "../../node_modules/.bin/ava",
    "test:coverage": "../../node_modules/.bin/nyc npm test",
    "watch": "rm -rf dist && mkdir dist && cp -R schemas dist/ && ../../node_modules/.bin/webpack --progress -w"
  },
  "ava": {
    "timeout": "15m"
  },
  "dependencies": {
<<<<<<< HEAD
    "@cumulus/api-client": "11.1.5",
    "@cumulus/aws-client": "11.1.5",
    "@cumulus/collection-config-store": "11.1.5",
    "@cumulus/common": "11.1.5",
    "@cumulus/cumulus-message-adapter-js": "2.0.4",
    "@cumulus/errors": "11.1.5",
    "@cumulus/ingest": "11.1.5",
    "@cumulus/pvl": "11.1.5",
    "lodash": "^4.17.21"
  },
  "devDependencies": {
    "@cumulus/test-data": "11.1.5"
=======
    "@cumulus/api-client": "13.2.0",
    "@cumulus/aws-client": "13.2.0",
    "@cumulus/collection-config-store": "13.2.0",
    "@cumulus/common": "13.2.0",
    "@cumulus/cumulus-message-adapter-js": "2.0.4",
    "@cumulus/errors": "13.2.0",
    "@cumulus/ingest": "13.2.0",
    "@cumulus/pvl": "13.2.0",
    "lodash": "^4.17.21"
  },
  "devDependencies": {
    "@cumulus/test-data": "13.2.0"
>>>>>>> 503c5383
  }
}<|MERGE_RESOLUTION|>--- conflicted
+++ resolved
@@ -1,10 +1,6 @@
 {
   "name": "@cumulus/parse-pdr",
-<<<<<<< HEAD
-  "version": "11.1.5",
-=======
   "version": "13.2.0",
->>>>>>> 503c5383
   "description": "Download and Parse a given PDR",
   "license": "Apache-2.0",
   "main": "index.js",
@@ -34,20 +30,6 @@
     "timeout": "15m"
   },
   "dependencies": {
-<<<<<<< HEAD
-    "@cumulus/api-client": "11.1.5",
-    "@cumulus/aws-client": "11.1.5",
-    "@cumulus/collection-config-store": "11.1.5",
-    "@cumulus/common": "11.1.5",
-    "@cumulus/cumulus-message-adapter-js": "2.0.4",
-    "@cumulus/errors": "11.1.5",
-    "@cumulus/ingest": "11.1.5",
-    "@cumulus/pvl": "11.1.5",
-    "lodash": "^4.17.21"
-  },
-  "devDependencies": {
-    "@cumulus/test-data": "11.1.5"
-=======
     "@cumulus/api-client": "13.2.0",
     "@cumulus/aws-client": "13.2.0",
     "@cumulus/collection-config-store": "13.2.0",
@@ -60,6 +42,5 @@
   },
   "devDependencies": {
     "@cumulus/test-data": "13.2.0"
->>>>>>> 503c5383
   }
 }