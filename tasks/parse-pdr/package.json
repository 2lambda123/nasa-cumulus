{
  "name": "@cumulus/parse-pdr",
<<<<<<< HEAD
  "version": "16.1.4",
=======
  "version": "18.2.2",
>>>>>>> d2f030f1
  "description": "Download and Parse a given PDR",
  "license": "Apache-2.0",
  "main": "index.js",
  "directories": {
    "test": "tests"
  },
  "homepage": "https://github.com/nasa/cumulus/tree/master/tasks/parse-pdr",
  "repository": {
    "type": "git",
    "url": "https://github.com/nasa/cumulus",
    "directory": "tasks/parse-pdr"
  },
  "publishConfig": {
    "access": "public"
  },
  "engines": {
    "node": ">=16.19.0"
  },
  "scripts": {
    "build": "rm -rf dist && mkdir dist && cp -R schemas dist/ && ../../node_modules/.bin/webpack",
    "clean": "rm -rf dist",
    "package": "npm run build && (cd dist && node ../../../bin/zip.js lambda.zip index.js schemas)",
    "test": "../../node_modules/.bin/ava",
    "test:coverage": "../../node_modules/.bin/nyc npm test",
    "watch": "rm -rf dist && mkdir dist && cp -R schemas dist/ && ../../node_modules/.bin/webpack --progress -w",
    "coverage": "python ../../scripts/coverage_handler/coverage.py"
  },
  "ava": {
    "timeout": "15m"
  },
  "dependencies": {
<<<<<<< HEAD
    "@cumulus/api-client": "16.1.4",
    "@cumulus/aws-client": "16.1.4",
    "@cumulus/collection-config-store": "16.1.4",
    "@cumulus/common": "16.1.4",
    "@cumulus/cumulus-message-adapter-js": "2.0.5",
    "@cumulus/errors": "16.1.4",
    "@cumulus/ingest": "16.1.4",
    "@cumulus/pvl": "16.1.4",
    "lodash": "^4.17.21"
  },
  "devDependencies": {
    "@cumulus/test-data": "16.1.4"
=======
    "@cumulus/api-client": "18.2.2",
    "@cumulus/aws-client": "18.2.2",
    "@cumulus/collection-config-store": "18.2.2",
    "@cumulus/common": "18.2.2",
    "@cumulus/cumulus-message-adapter-js": "2.0.5",
    "@cumulus/errors": "18.2.2",
    "@cumulus/ingest": "18.2.2",
    "@cumulus/pvl": "18.2.2",
    "lodash": "^4.17.21"
  },
  "devDependencies": {
    "@cumulus/test-data": "18.2.2"
>>>>>>> d2f030f1
  }
}<|MERGE_RESOLUTION|>--- conflicted
+++ resolved
@@ -1,10 +1,6 @@
 {
   "name": "@cumulus/parse-pdr",
-<<<<<<< HEAD
-  "version": "16.1.4",
-=======
   "version": "18.2.2",
->>>>>>> d2f030f1
   "description": "Download and Parse a given PDR",
   "license": "Apache-2.0",
   "main": "index.js",
@@ -36,20 +32,6 @@
     "timeout": "15m"
   },
   "dependencies": {
-<<<<<<< HEAD
-    "@cumulus/api-client": "16.1.4",
-    "@cumulus/aws-client": "16.1.4",
-    "@cumulus/collection-config-store": "16.1.4",
-    "@cumulus/common": "16.1.4",
-    "@cumulus/cumulus-message-adapter-js": "2.0.5",
-    "@cumulus/errors": "16.1.4",
-    "@cumulus/ingest": "16.1.4",
-    "@cumulus/pvl": "16.1.4",
-    "lodash": "^4.17.21"
-  },
-  "devDependencies": {
-    "@cumulus/test-data": "16.1.4"
-=======
     "@cumulus/api-client": "18.2.2",
     "@cumulus/aws-client": "18.2.2",
     "@cumulus/collection-config-store": "18.2.2",
@@ -62,6 +44,5 @@
   },
   "devDependencies": {
     "@cumulus/test-data": "18.2.2"
->>>>>>> d2f030f1
   }
 }