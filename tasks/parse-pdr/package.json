{
  "name": "@cumulus/parse-pdr",
<<<<<<< HEAD
  "version": "11.1.4",
=======
  "version": "13.0.1",
>>>>>>> eb57ee60
  "description": "Download and Parse a given PDR",
  "license": "Apache-2.0",
  "main": "index.js",
  "directories": {
    "test": "tests"
  },
  "homepage": "https://github.com/nasa/cumulus/tree/master/tasks/parse-pdr",
  "repository": {
    "type": "git",
    "url": "https://github.com/nasa/cumulus"
  },
  "publishConfig": {
    "access": "public"
  },
  "engines": {
    "node": ">=14.19.1"
  },
  "scripts": {
    "build": "rm -rf dist && mkdir dist && cp -R schemas dist/ && ../../node_modules/.bin/webpack",
    "clean": "rm -rf dist",
    "package": "npm run build && (cd dist && node ../../../bin/zip.js lambda.zip index.js schemas)",
    "test": "../../node_modules/.bin/ava",
    "test:coverage": "../../node_modules/.bin/nyc npm test",
    "watch": "rm -rf dist && mkdir dist && cp -R schemas dist/ && ../../node_modules/.bin/webpack --progress -w"
  },
  "ava": {
    "timeout": "15m"
  },
  "dependencies": {
<<<<<<< HEAD
    "@cumulus/api-client": "11.1.4",
    "@cumulus/aws-client": "11.1.4",
    "@cumulus/collection-config-store": "11.1.4",
    "@cumulus/common": "11.1.4",
    "@cumulus/cumulus-message-adapter-js": "2.0.4",
    "@cumulus/errors": "11.1.4",
    "@cumulus/ingest": "11.1.4",
    "@cumulus/pvl": "11.1.4",
    "lodash": "^4.17.21"
  },
  "devDependencies": {
    "@cumulus/test-data": "11.1.4"
=======
    "@cumulus/api-client": "13.0.1",
    "@cumulus/aws-client": "13.0.1",
    "@cumulus/collection-config-store": "13.0.1",
    "@cumulus/common": "13.0.1",
    "@cumulus/cumulus-message-adapter-js": "2.0.4",
    "@cumulus/errors": "13.0.1",
    "@cumulus/ingest": "13.0.1",
    "@cumulus/pvl": "13.0.1",
    "lodash": "^4.17.21"
  },
  "devDependencies": {
    "@cumulus/test-data": "13.0.1"
>>>>>>> eb57ee60
  }
}<|MERGE_RESOLUTION|>--- conflicted
+++ resolved
@@ -1,10 +1,6 @@
 {
   "name": "@cumulus/parse-pdr",
-<<<<<<< HEAD
-  "version": "11.1.4",
-=======
   "version": "13.0.1",
->>>>>>> eb57ee60
   "description": "Download and Parse a given PDR",
   "license": "Apache-2.0",
   "main": "index.js",
@@ -34,20 +30,6 @@
     "timeout": "15m"
   },
   "dependencies": {
-<<<<<<< HEAD
-    "@cumulus/api-client": "11.1.4",
-    "@cumulus/aws-client": "11.1.4",
-    "@cumulus/collection-config-store": "11.1.4",
-    "@cumulus/common": "11.1.4",
-    "@cumulus/cumulus-message-adapter-js": "2.0.4",
-    "@cumulus/errors": "11.1.4",
-    "@cumulus/ingest": "11.1.4",
-    "@cumulus/pvl": "11.1.4",
-    "lodash": "^4.17.21"
-  },
-  "devDependencies": {
-    "@cumulus/test-data": "11.1.4"
-=======
     "@cumulus/api-client": "13.0.1",
     "@cumulus/aws-client": "13.0.1",
     "@cumulus/collection-config-store": "13.0.1",
@@ -60,6 +42,5 @@
   },
   "devDependencies": {
     "@cumulus/test-data": "13.0.1"
->>>>>>> eb57ee60
   }
 }