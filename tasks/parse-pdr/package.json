--- conflicted
+++ resolved
@@ -1,10 +1,6 @@
 {
   "name": "@cumulus/parse-pdr",
-<<<<<<< HEAD
-  "version": "15.0.4",
-=======
   "version": "16.1.4",
->>>>>>> 61460b9f
   "description": "Download and Parse a given PDR",
   "license": "Apache-2.0",
   "main": "index.js",
@@ -35,20 +31,6 @@
     "timeout": "15m"
   },
   "dependencies": {
-<<<<<<< HEAD
-    "@cumulus/api-client": "15.0.4",
-    "@cumulus/aws-client": "15.0.4",
-    "@cumulus/collection-config-store": "15.0.4",
-    "@cumulus/common": "15.0.4",
-    "@cumulus/cumulus-message-adapter-js": "2.0.5",
-    "@cumulus/errors": "15.0.4",
-    "@cumulus/ingest": "15.0.4",
-    "@cumulus/pvl": "15.0.4",
-    "lodash": "^4.17.21"
-  },
-  "devDependencies": {
-    "@cumulus/test-data": "15.0.4"
-=======
     "@cumulus/api-client": "16.1.4",
     "@cumulus/aws-client": "16.1.4",
     "@cumulus/collection-config-store": "16.1.4",
@@ -61,6 +43,5 @@
   },
   "devDependencies": {
     "@cumulus/test-data": "16.1.4"
->>>>>>> 61460b9f
   }
 }