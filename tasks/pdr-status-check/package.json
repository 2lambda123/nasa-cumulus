--- conflicted
+++ resolved
@@ -1,10 +1,6 @@
 {
   "name": "@cumulus/pdr-status-check",
-<<<<<<< HEAD
-  "version": "16.1.1",
-=======
   "version": "17.0.0",
->>>>>>> bd5d4569
   "description": "Checks execution status of granules in a PDR",
   "main": "index.js",
   "directories": {
@@ -37,16 +33,9 @@
     "timeout": "15m"
   },
   "dependencies": {
-<<<<<<< HEAD
-    "@cumulus/aws-client": "16.1.1",
-    "@cumulus/common": "16.1.1",
-    "@cumulus/cumulus-message-adapter-js": "2.0.5",
-    "@cumulus/errors": "16.1.1"
-=======
     "@cumulus/aws-client": "17.0.0",
     "@cumulus/common": "17.0.0",
     "@cumulus/cumulus-message-adapter-js": "2.0.5",
     "@cumulus/errors": "17.0.0"
->>>>>>> bd5d4569
   }
 }