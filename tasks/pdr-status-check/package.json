{
  "name": "@cumulus/pdr-status-check",
  "version": "9.8.0",
  "description": "Checks execution status of granules in a PDR",
  "main": "index.js",
  "directories": {
    "test": "tests"
  },
  "publishConfig": {
    "access": "public"
  },
  "engines": {
    "node": ">=12.18.0"
  },
  "scripts": {
    "build": "rm -rf dist && mkdir dist && cp -R schemas dist/ && ../../node_modules/.bin/webpack",
    "package": "npm run build && (cd dist && node ../../../bin/zip.js lambda.zip index.js schemas)",
    "test": "../../node_modules/.bin/ava",
    "test:coverage": "../../node_modules/.bin/nyc npm test",
    "watch": "rm -rf dist && mkdir dist && cp -R schemas dist/ && ../../node_modules/.bin/webpack --progress -w"
  },
  "homepage": "https://github.com/nasa/cumulus/tree/master/tasks/pdr-status-check",
  "repository": {
    "type": "git",
    "url": "https://github.com/nasa/cumulus"
  },
  "author": "Cumulus Authors",
  "license": "Apache-2.0",
  "ava": {
    "serial": true,
    "timeout": "15m"
  },
  "dependencies": {
<<<<<<< HEAD
    "@cumulus/aws-client": "9.7.0",
    "@cumulus/common": "9.7.0",
    "@cumulus/cumulus-message-adapter-js": "2.0.1",
    "@cumulus/errors": "9.7.0"
=======
    "@cumulus/aws-client": "9.8.0",
    "@cumulus/common": "9.8.0",
    "@cumulus/cumulus-message-adapter-js": "2.0.0",
    "@cumulus/errors": "9.8.0"
>>>>>>> 485bae19
  }
}<|MERGE_RESOLUTION|>--- conflicted
+++ resolved
@@ -31,16 +31,9 @@
     "timeout": "15m"
   },
   "dependencies": {
-<<<<<<< HEAD
-    "@cumulus/aws-client": "9.7.0",
-    "@cumulus/common": "9.7.0",
-    "@cumulus/cumulus-message-adapter-js": "2.0.1",
-    "@cumulus/errors": "9.7.0"
-=======
     "@cumulus/aws-client": "9.8.0",
     "@cumulus/common": "9.8.0",
-    "@cumulus/cumulus-message-adapter-js": "2.0.0",
+    "@cumulus/cumulus-message-adapter-js": "2.0.1",
     "@cumulus/errors": "9.8.0"
->>>>>>> 485bae19
   }
 }