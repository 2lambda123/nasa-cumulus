{
  "name": "@cumulus/pdr-status-check",
  "version": "1.12.1",
  "description": "Checks execution status of granules in a PDR",
  "main": "index.js",
  "directories": {
    "test": "tests"
  },
  "publishConfig": {
    "access": "public"
  },
  "engines": {
    "node": ">=8.10.0"
  },
  "scripts": {
    "test": "ava",
    "test-coverage": "nyc ava",
    "build": "rm -rf dist && mkdir dist && cp -R schemas dist/ && webpack",
    "watch": "rm -rf dist && mkdir dist && cp -R schemas dist/ && webpack --progress -w",
    "prepare": "npm run build"
  },
  "homepage": "https://github.com/nasa/cumulus/tree/master/tasks/pdr-status-check",
  "repository": {
    "type": "git",
    "url": "https://github.com/nasa/cumulus"
  },
  "author": "Cumulus Authors",
  "license": "Apache-2.0",
  "ava": {
    "files": "tests",
    "serial": true
  },
  "nyc": {
    "exclude": [
      "tests"
    ]
  },
  "dependencies": {
    "@cumulus/common": "1.12.1",
    "@cumulus/cumulus-message-adapter-js": "^1.0.7",
<<<<<<< HEAD
    "@cumulus/ingest": "1.12.1"
=======
    "@cumulus/ingest": "1.12.1",
    "lodash.get": "^4.4.2"
>>>>>>> 6341e66b
  },
  "devDependencies": {
    "@cumulus/test-data": "1.12.1",
    "ava": "^0.25.0",
    "lodash.isequal": "^4.5.0",
    "lodash.some": "^4.6.0",
    "nyc": "^13.3.0",
    "proxyquire": "^2.0.0",
    "sinon": "^4.5.0",
    "webpack": "~4.5.0",
    "webpack-cli": "~2.0.14"
  }
}<|MERGE_RESOLUTION|>--- conflicted
+++ resolved
@@ -38,12 +38,8 @@
   "dependencies": {
     "@cumulus/common": "1.12.1",
     "@cumulus/cumulus-message-adapter-js": "^1.0.7",
-<<<<<<< HEAD
-    "@cumulus/ingest": "1.12.1"
-=======
     "@cumulus/ingest": "1.12.1",
     "lodash.get": "^4.4.2"
->>>>>>> 6341e66b
   },
   "devDependencies": {
     "@cumulus/test-data": "1.12.1",
