{
  "name": "@cumulus/lzards-backup",
  "version": "9.9.0",
  "description": "Run LZARDS backup",
  "author": "Cumulus Authors",
  "license": "Apache-2.0",
  "private": true,
  "homepage": "https://github.com/nasa/cumulus/tree/master/tasks/lzards-backup#readme",
  "repository": {
    "type": "git",
    "url": "https://github.com/nasa/cumulus",
    "directory": "tasks/lzards-backup"
  },
  "engines": {
    "node": ">=12.0.0"
  },
  "main": "dist/index.js",
  "directories": {
    "test": "tests"
  },
  "scripts": {
    "clean": "rm -rf dist",
    "generate-task-schemas": "npx generate-task-schemas . files",
    "package": "npm run generate-task-schemas && ./bin/package.sh",
    "test": "../../node_modules/.bin/ava",
    "test:coverage": "../../node_modules/.bin/nyc npm test",
    "prepare": "npm run tsc",
    "tsc": "../../node_modules/.bin/tsc",
    "tsc:listEmittedFiles": "../../node_modules/.bin/tsc --listEmittedFiles",
    "watch-test": "../../node_modules/.bin/tsc-watch --onsuccess 'npm test'",
    "webpack": "../../node_modules/.bin/webpack"
  },
  "ava": {
    "files": [
      "tests/*"
    ],
    "verbose": true,
    "typescript": {
      "rewritePaths": {
        "tests/": "dist/tests/"
      }
    }
  },
  "dependencies": {
    "@cumulus/api-client": "9.9.0",
    "@cumulus/aws-client": "9.9.0",
    "@cumulus/common": "9.9.0",
    "@cumulus/cumulus-message-adapter-js": "2.0.1",
    "@cumulus/distribution-utils": "9.9.0",
    "@cumulus/launchpad-auth": "9.9.0",
    "@cumulus/logger": "9.9.0",
    "@cumulus/message": "9.9.0",
    "got": "11.8.2"
  },
  "devDependencies": {
<<<<<<< HEAD
    "@cumulus/types": "9.9.0"
=======
    "@cumulus/schemas": "9.9.0-alpha.1",
    "@cumulus/types": "9.8.0"
>>>>>>> b9d8919b
  }
}<|MERGE_RESOLUTION|>--- conflicted
+++ resolved
@@ -53,11 +53,7 @@
     "got": "11.8.2"
   },
   "devDependencies": {
-<<<<<<< HEAD
+    "@cumulus/schemas": "9.9.0-alpha.1",
     "@cumulus/types": "9.9.0"
-=======
-    "@cumulus/schemas": "9.9.0-alpha.1",
-    "@cumulus/types": "9.8.0"
->>>>>>> b9d8919b
   }
 }