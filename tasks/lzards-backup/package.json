--- conflicted
+++ resolved
@@ -45,19 +45,11 @@
     "@cumulus/aws-client": "9.7.0",
     "@cumulus/common": "9.7.0",
     "@cumulus/cumulus-message-adapter-js": "2.0.0",
-<<<<<<< HEAD
-    "@cumulus/distribution-utils": "9.6.0",
-    "@cumulus/launchpad-auth": "9.6.0",
-    "@cumulus/logger": "9.6.0",
-    "@cumulus/message": "9.6.0",
-    "got": "11.8.2"
-=======
     "@cumulus/distribution-utils": "9.7.0",
     "@cumulus/launchpad-auth": "9.7.0",
     "@cumulus/logger": "9.7.0",
     "@cumulus/message": "9.7.0",
-    "got": "11.7.0"
->>>>>>> 64a777b9
+    "got": "11.8.2"
   },
   "devDependencies": {
     "@cumulus/types": "9.7.0"
