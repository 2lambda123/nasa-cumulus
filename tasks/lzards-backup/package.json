--- conflicted
+++ resolved
@@ -1,10 +1,6 @@
 {
   "name": "@cumulus/lzards-backup",
-<<<<<<< HEAD
-  "version": "12.0.1",
-=======
   "version": "13.0.1",
->>>>>>> eb57ee60
   "description": "Run LZARDS backup",
   "author": "Cumulus Authors",
   "license": "Apache-2.0",
@@ -46,21 +42,6 @@
     }
   },
   "dependencies": {
-<<<<<<< HEAD
-    "@cumulus/api-client": "12.0.1",
-    "@cumulus/aws-client": "12.0.1",
-    "@cumulus/common": "12.0.1",
-    "@cumulus/cumulus-message-adapter-js": "2.0.4",
-    "@cumulus/distribution-utils": "12.0.1",
-    "@cumulus/launchpad-auth": "12.0.1",
-    "@cumulus/logger": "12.0.1",
-    "@cumulus/message": "12.0.1",
-    "got": "11.8.3"
-  },
-  "devDependencies": {
-    "@cumulus/schemas": "12.0.1",
-    "@cumulus/types": "12.0.1"
-=======
     "@cumulus/api-client": "13.0.1",
     "@cumulus/aws-client": "13.0.1",
     "@cumulus/common": "13.0.1",
@@ -74,6 +55,5 @@
   "devDependencies": {
     "@cumulus/schemas": "13.0.1",
     "@cumulus/types": "13.0.1"
->>>>>>> eb57ee60
   }
 }