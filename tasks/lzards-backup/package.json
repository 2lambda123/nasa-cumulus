{
  "name": "@cumulus/lzards-backup",
<<<<<<< HEAD
  "version": "16.1.1",
=======
  "version": "17.0.0",
>>>>>>> bd5d4569
  "description": "Run LZARDS backup",
  "author": "Cumulus Authors",
  "license": "Apache-2.0",
  "private": true,
  "homepage": "https://github.com/nasa/cumulus/tree/master/tasks/lzards-backup#readme",
  "repository": {
    "type": "git",
    "url": "https://github.com/nasa/cumulus",
    "directory": "tasks/lzards-backup"
  },
  "engines": {
    "node": ">=16.19.0"
  },
  "main": "dist/index.js",
  "directories": {
    "test": "tests"
  },
  "scripts": {
    "clean": "rm -rf dist",
    "generate-task-schemas": "npx generate-task-schemas . files",
    "package": "npm run generate-task-schemas && ./bin/package.sh",
    "test": "../../node_modules/.bin/ava",
    "test:coverage": "../../node_modules/.bin/nyc npm test",
    "prepare": "npm run tsc",
    "tsc": "../../node_modules/.bin/tsc",
    "tsc:listEmittedFiles": "../../node_modules/.bin/tsc --listEmittedFiles",
    "watch-test": "../../node_modules/.bin/tsc-watch --onsuccess 'npm test'",
    "webpack": "../../node_modules/.bin/webpack",
    "coverage": "python ../../scripts/coverage_handler/coverage.py"
  },
  "ava": {
    "files": [
      "tests/*"
    ],
    "verbose": true,
    "typescript": {
      "rewritePaths": {
        "tests/": "dist/tests/"
      }
    }
  },
  "dependencies": {
<<<<<<< HEAD
    "@cumulus/api-client": "16.1.1",
    "@cumulus/aws-client": "16.1.1",
    "@cumulus/common": "16.1.1",
    "@cumulus/cumulus-message-adapter-js": "2.0.5",
    "@cumulus/db": "16.1.1",
    "@cumulus/distribution-utils": "16.1.1",
    "@cumulus/launchpad-auth": "16.1.1",
    "@cumulus/logger": "16.1.1",
    "@cumulus/lzards-api-client": "16.1.1",
    "@cumulus/message": "16.1.1",
    "got": "^11.8.5"
  },
  "devDependencies": {
    "@cumulus/schemas": "16.1.1",
    "@cumulus/types": "16.1.1"
=======
    "@cumulus/api-client": "17.0.0",
    "@cumulus/aws-client": "17.0.0",
    "@cumulus/common": "17.0.0",
    "@cumulus/cumulus-message-adapter-js": "2.0.5",
    "@cumulus/db": "17.0.0",
    "@cumulus/distribution-utils": "17.0.0",
    "@cumulus/launchpad-auth": "17.0.0",
    "@cumulus/logger": "17.0.0",
    "@cumulus/lzards-api-client": "17.0.0",
    "@cumulus/message": "17.0.0",
    "got": "^11.8.5"
  },
  "devDependencies": {
    "@cumulus/schemas": "17.0.0",
    "@cumulus/types": "17.0.0"
>>>>>>> bd5d4569
  }
}<|MERGE_RESOLUTION|>--- conflicted
+++ resolved
@@ -1,10 +1,6 @@
 {
   "name": "@cumulus/lzards-backup",
-<<<<<<< HEAD
-  "version": "16.1.1",
-=======
   "version": "17.0.0",
->>>>>>> bd5d4569
   "description": "Run LZARDS backup",
   "author": "Cumulus Authors",
   "license": "Apache-2.0",
@@ -47,23 +43,6 @@
     }
   },
   "dependencies": {
-<<<<<<< HEAD
-    "@cumulus/api-client": "16.1.1",
-    "@cumulus/aws-client": "16.1.1",
-    "@cumulus/common": "16.1.1",
-    "@cumulus/cumulus-message-adapter-js": "2.0.5",
-    "@cumulus/db": "16.1.1",
-    "@cumulus/distribution-utils": "16.1.1",
-    "@cumulus/launchpad-auth": "16.1.1",
-    "@cumulus/logger": "16.1.1",
-    "@cumulus/lzards-api-client": "16.1.1",
-    "@cumulus/message": "16.1.1",
-    "got": "^11.8.5"
-  },
-  "devDependencies": {
-    "@cumulus/schemas": "16.1.1",
-    "@cumulus/types": "16.1.1"
-=======
     "@cumulus/api-client": "17.0.0",
     "@cumulus/aws-client": "17.0.0",
     "@cumulus/common": "17.0.0",
@@ -79,6 +58,5 @@
   "devDependencies": {
     "@cumulus/schemas": "17.0.0",
     "@cumulus/types": "17.0.0"
->>>>>>> bd5d4569
   }
 }