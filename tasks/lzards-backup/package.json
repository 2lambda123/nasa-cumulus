{
  "name": "@cumulus/lzards-backup",
  "version": "13.2.1",
  "description": "Run LZARDS backup",
  "author": "Cumulus Authors",
  "license": "Apache-2.0",
  "private": true,
  "homepage": "https://github.com/nasa/cumulus/tree/master/tasks/lzards-backup#readme",
  "repository": {
    "type": "git",
    "url": "https://github.com/nasa/cumulus",
    "directory": "tasks/lzards-backup"
  },
  "engines": {
    "node": ">=14.19.1"
  },
  "main": "dist/index.js",
  "directories": {
    "test": "tests"
  },
  "scripts": {
    "clean": "rm -rf dist",
    "generate-task-schemas": "npx generate-task-schemas . files",
    "package": "npm run generate-task-schemas && ./bin/package.sh",
    "test": "../../node_modules/.bin/ava",
    "test:coverage": "../../node_modules/.bin/nyc npm test",
    "prepare": "npm run tsc",
    "tsc": "../../node_modules/.bin/tsc",
    "tsc:listEmittedFiles": "../../node_modules/.bin/tsc --listEmittedFiles",
    "watch-test": "../../node_modules/.bin/tsc-watch --onsuccess 'npm test'",
    "webpack": "../../node_modules/.bin/webpack"
  },
  "ava": {
    "files": [
      "tests/*"
    ],
    "verbose": true,
    "typescript": {
      "rewritePaths": {
        "tests/": "dist/tests/"
      }
    }
  },
  "dependencies": {
    "@cumulus/api-client": "13.2.1",
    "@cumulus/aws-client": "13.2.1",
    "@cumulus/common": "13.2.1",
    "@cumulus/cumulus-message-adapter-js": "2.0.4",
<<<<<<< HEAD
    "@cumulus/db": "13.2.0",
    "@cumulus/distribution-utils": "13.2.0",
    "@cumulus/launchpad-auth": "13.2.0",
    "@cumulus/logger": "13.2.0",
    "@cumulus/message": "13.2.0",
    "@cumulus/lzards-api-client": "13.2.1-alpha.1",
=======
    "@cumulus/db": "13.2.1",
    "@cumulus/distribution-utils": "13.2.1",
    "@cumulus/launchpad-auth": "13.2.1",
    "@cumulus/logger": "13.2.1",
    "@cumulus/message": "13.2.1",
>>>>>>> 828bf158
    "got": "11.8.3"
  },
  "devDependencies": {
    "@cumulus/schemas": "13.2.1",
    "@cumulus/types": "13.2.1"
  }
}<|MERGE_RESOLUTION|>--- conflicted
+++ resolved
@@ -46,20 +46,12 @@
     "@cumulus/aws-client": "13.2.1",
     "@cumulus/common": "13.2.1",
     "@cumulus/cumulus-message-adapter-js": "2.0.4",
-<<<<<<< HEAD
-    "@cumulus/db": "13.2.0",
-    "@cumulus/distribution-utils": "13.2.0",
-    "@cumulus/launchpad-auth": "13.2.0",
-    "@cumulus/logger": "13.2.0",
-    "@cumulus/message": "13.2.0",
-    "@cumulus/lzards-api-client": "13.2.1-alpha.1",
-=======
     "@cumulus/db": "13.2.1",
     "@cumulus/distribution-utils": "13.2.1",
     "@cumulus/launchpad-auth": "13.2.1",
     "@cumulus/logger": "13.2.1",
     "@cumulus/message": "13.2.1",
->>>>>>> 828bf158
+    "@cumulus/lzards-api-client": "13.2.1-alpha.1",
     "got": "11.8.3"
   },
   "devDependencies": {
