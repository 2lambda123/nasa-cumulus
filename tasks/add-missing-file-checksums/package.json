{
  "name": "@cumulus/add-missing-file-checksums",
  "version": "9.7.0",
  "description": "Add checksums to files in S3 which don't have one",
  "author": "Cumulus Authors",
  "license": "Apache-2.0",
  "private": true,
  "homepage": "https://github.com/nasa/cumulus/tree/master/tasks/add-missing-file-checksums#readme",
  "repository": {
    "type": "git",
    "url": "https://github.com/nasa/cumulus",
    "directory": "tasks/add-missing-file-checksums"
  },
  "engines": {
    "node": ">=12.0.0"
  },
  "main": "dist/index.js",
  "directories": {
    "test": "tests"
  },
  "scripts": {
    "generate-task-schemas": "./node_modules/.bin/generate-task-schemas $(pwd) files",
    "clean": "rm -rf dist",
    "package": "npm run generate-task-schemas && ./bin/package.sh",
    "test": "../../node_modules/.bin/ava",
    "test:coverage": "../../node_modules/.bin/nyc npm test",
    "prepare": "npm run tsc",
    "tsc": "../../node_modules/.bin/tsc",
    "tsc:listEmittedFiles": "../../node_modules/.bin/tsc --listEmittedFiles",
    "watch-test": "../../node_modules/.bin/tsc-watch --onsuccess 'npm test'",
    "webpack": "../../node_modules/.bin/webpack"
  },
  "ava": {
    "files": [
      "tests/*"
    ],
    "verbose": true,
    "typescript": {
      "rewritePaths": {
        "tests/": "dist/tests/"
      }
    }
  },
  "dependencies": {
    "@cumulus/aws-client": "9.7.0",
    "@cumulus/cumulus-message-adapter-js": "2.0.0"
  },
  "devDependencies": {
<<<<<<< HEAD
    "@cumulus/schemas": "9.6.0-alpha.0",
    "@cumulus/types": "9.6.0",
=======
    "@cumulus/types": "9.7.0",
>>>>>>> 64a777b9
    "@types/aws-lambda": "^8.10.58"
  }
}<|MERGE_RESOLUTION|>--- conflicted
+++ resolved
@@ -46,12 +46,8 @@
     "@cumulus/cumulus-message-adapter-js": "2.0.0"
   },
   "devDependencies": {
-<<<<<<< HEAD
     "@cumulus/schemas": "9.6.0-alpha.0",
-    "@cumulus/types": "9.6.0",
-=======
     "@cumulus/types": "9.7.0",
->>>>>>> 64a777b9
     "@types/aws-lambda": "^8.10.58"
   }
 }