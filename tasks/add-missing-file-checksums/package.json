{
  "name": "@cumulus/add-missing-file-checksums",
<<<<<<< HEAD
  "version": "16.1.4",
=======
  "version": "18.2.2",
>>>>>>> d2f030f1
  "description": "Add checksums to files in S3 which don't have one",
  "author": "Cumulus Authors",
  "license": "Apache-2.0",
  "private": true,
  "homepage": "https://github.com/nasa/cumulus/tree/master/tasks/add-missing-file-checksums#readme",
  "repository": {
    "type": "git",
    "url": "https://github.com/nasa/cumulus",
    "directory": "tasks/add-missing-file-checksums"
  },
  "engines": {
    "node": ">=16.19.0"
  },
  "main": "dist/index.js",
  "directories": {
    "test": "tests"
  },
  "scripts": {
    "generate-task-schemas": "npx generate-task-schemas . files",
    "clean": "rm -rf dist",
    "package": "npm run generate-task-schemas && ./bin/package.sh",
    "test": "../../node_modules/.bin/ava",
    "test:coverage": "../../node_modules/.bin/nyc npm test",
    "prepare": "npm run tsc",
    "tsc": "../../node_modules/.bin/tsc",
    "tsc:listEmittedFiles": "../../node_modules/.bin/tsc --listEmittedFiles",
    "watch-test": "../../node_modules/.bin/tsc-watch --onsuccess 'npm test'",
    "webpack": "../../node_modules/.bin/webpack",
    "coverage": "python ../../scripts/coverage_handler/coverage.py"
  },
  "ava": {
    "files": [
      "tests/*"
    ],
    "verbose": true,
    "typescript": {
      "rewritePaths": {
        "tests/": "dist/tests/"
      }
    }
  },
  "dependencies": {
<<<<<<< HEAD
    "@cumulus/aws-client": "16.1.4",
    "@cumulus/cumulus-message-adapter-js": "2.0.5"
  },
  "devDependencies": {
    "@cumulus/schemas": "16.1.4",
    "@cumulus/types": "16.1.4",
=======
    "@cumulus/aws-client": "18.2.2",
    "@cumulus/cumulus-message-adapter-js": "2.0.5"
  },
  "devDependencies": {
    "@cumulus/schemas": "18.2.2",
    "@cumulus/types": "18.2.2",
>>>>>>> d2f030f1
    "@types/aws-lambda": "^8.10.58"
  }
}<|MERGE_RESOLUTION|>--- conflicted
+++ resolved
@@ -1,10 +1,6 @@
 {
   "name": "@cumulus/add-missing-file-checksums",
-<<<<<<< HEAD
-  "version": "16.1.4",
-=======
   "version": "18.2.2",
->>>>>>> d2f030f1
   "description": "Add checksums to files in S3 which don't have one",
   "author": "Cumulus Authors",
   "license": "Apache-2.0",
@@ -47,21 +43,12 @@
     }
   },
   "dependencies": {
-<<<<<<< HEAD
-    "@cumulus/aws-client": "16.1.4",
-    "@cumulus/cumulus-message-adapter-js": "2.0.5"
-  },
-  "devDependencies": {
-    "@cumulus/schemas": "16.1.4",
-    "@cumulus/types": "16.1.4",
-=======
     "@cumulus/aws-client": "18.2.2",
     "@cumulus/cumulus-message-adapter-js": "2.0.5"
   },
   "devDependencies": {
     "@cumulus/schemas": "18.2.2",
     "@cumulus/types": "18.2.2",
->>>>>>> d2f030f1
     "@types/aws-lambda": "^8.10.58"
   }
 }