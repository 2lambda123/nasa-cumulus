--- conflicted
+++ resolved
@@ -1,10 +1,6 @@
 {
   "name": "@cumulus/discover-granules",
-<<<<<<< HEAD
-  "version": "16.1.1",
-=======
   "version": "17.0.0",
->>>>>>> bd5d4569
   "description": "Discover Granules in FTP/HTTP/HTTPS/SFTP/S3 endpoints",
   "main": "index.js",
   "directories": {
@@ -40,28 +36,16 @@
   "author": "Cumulus Authors",
   "license": "Apache-2.0",
   "dependencies": {
-<<<<<<< HEAD
-    "@cumulus/api-client": "16.1.1",
-    "@cumulus/cumulus-message-adapter-js": "2.0.5",
-    "@cumulus/ingest": "16.1.1",
-    "@cumulus/logger": "16.1.1",
-=======
     "@cumulus/api-client": "17.0.0",
     "@cumulus/cumulus-message-adapter-js": "2.0.5",
     "@cumulus/ingest": "17.0.0",
     "@cumulus/logger": "17.0.0",
->>>>>>> bd5d4569
     "got": "^11.8.5",
     "lodash": "^4.17.21",
     "p-map": "^4.0.0"
   },
   "devDependencies": {
-<<<<<<< HEAD
-    "@cumulus/aws-client": "16.1.1",
-    "@cumulus/common": "16.1.1"
-=======
     "@cumulus/aws-client": "17.0.0",
     "@cumulus/common": "17.0.0"
->>>>>>> bd5d4569
   }
 }