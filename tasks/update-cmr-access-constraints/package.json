--- conflicted
+++ resolved
@@ -39,11 +39,7 @@
     "lodash": "^4.17.5"
   },
   "devDependencies": {
-<<<<<<< HEAD
-    "@cumulus/common": "9.4.0",
-    "@cumulus/schemas": "9.4.0"
-=======
-    "@cumulus/common": "9.5.0"
->>>>>>> 9bd48d32
+    "@cumulus/common": "9.5.0",
+    "@cumulus/schemas": "9.5.0"
   }
 }