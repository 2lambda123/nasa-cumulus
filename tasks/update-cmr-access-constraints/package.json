{
  "name": "@cumulus/update-cmr-access-constraints",
  "version": "9.8.0",
  "description": "Updates CMR metadata to set access constraints",
  "author": "Cumulus Authors",
  "license": "Apache-2.0",
  "private": true,
  "homepage": "https://github.com/nasa/cumulus/tree/master/tasks/update-cmr-access-constraints#readme",
  "repository": {
    "type": "git",
    "url": "https://github.com/nasa/cumulus",
    "directory": "tasks/update-cmr-access-constraints"
  },
  "engines": {
    "node": ">=12.0.0"
  },
  "main": "index.js",
  "directories": {
    "test": "tests"
  },
  "scripts": {
    "build": "rm -rf dist && mkdir dist && cp -R schemas dist/ && ../../node_modules/.bin/webpack",
    "package": "npm run build && (cd dist && node ../../../bin/zip.js lambda.zip index.js schemas)",
    "test": "../../node_modules/.bin/ava",
    "test:coverage": "../../node_modules/.bin/nyc npm test",
    "watch": "rm -rf dist && mkdir dist && cp -R schemas dist/ && ../../node_modules/.bin/webpack --progress -w"
  },
  "ava": {
    "files": [
      "tests/*"
    ],
    "verbose": true
  },
  "dependencies": {
<<<<<<< HEAD
    "@cumulus/aws-client": "9.7.0",
    "@cumulus/cmrjs": "9.7.0",
    "@cumulus/cumulus-message-adapter-js": "2.0.1",
=======
    "@cumulus/aws-client": "9.8.0",
    "@cumulus/cmrjs": "9.8.0",
    "@cumulus/cumulus-message-adapter-js": "2.0.0",
>>>>>>> 485bae19
    "lodash": "^4.17.5"
  },
  "devDependencies": {
    "@cumulus/common": "9.8.0"
  }
}<|MERGE_RESOLUTION|>--- conflicted
+++ resolved
@@ -32,15 +32,9 @@
     "verbose": true
   },
   "dependencies": {
-<<<<<<< HEAD
-    "@cumulus/aws-client": "9.7.0",
-    "@cumulus/cmrjs": "9.7.0",
-    "@cumulus/cumulus-message-adapter-js": "2.0.1",
-=======
     "@cumulus/aws-client": "9.8.0",
     "@cumulus/cmrjs": "9.8.0",
-    "@cumulus/cumulus-message-adapter-js": "2.0.0",
->>>>>>> 485bae19
+    "@cumulus/cumulus-message-adapter-js": "2.0.1",
     "lodash": "^4.17.5"
   },
   "devDependencies": {
