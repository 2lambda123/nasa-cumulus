{
  "root": true,
  "plugins": [
<<<<<<< HEAD
    "eslint-comments",
=======
    "import",
>>>>>>> bcfe56c5
    "jsdoc",
    "node",
    "unicorn"
  ],
  "extends": [
    "airbnb",
<<<<<<< HEAD
    "plugin:eslint-comments/recommended",
=======
    "plugin:import/errors",
    "plugin:import/warnings",
>>>>>>> bcfe56c5
    "plugin:node/recommended",
    "plugin:unicorn/recommended"
  ],
  "parser": "babel-eslint",
  "env": {
    "jasmine": true,
    "mocha": true,
    "node": true
  },
  "rules": {
    "indent": [ "error", 2 ],
    "require-jsdoc": "off",
    "valid-jsdoc": [ "error", {
      "prefer": {
        "arg": "param",
        "return": "returns"
      },
      "preferType": {
        "Boolean": "boolean",
        "Number": "number",
        "String": "string",
        "object": "Object",
        "array": "Array",
        "date": "Date",
        "regexp": "RegExp",
        "Regexp": "RegExp",
        "promise": "Promise"
      },
      "requireReturn": true
    }],
    "jsdoc/check-param-names": "error",
    "jsdoc/check-tag-names": "error",
    "jsdoc/check-types": "off",
    "jsdoc/newline-after-description": "error",
    "jsdoc/require-description-complete-sentence": "off",
    "jsdoc/require-example": "off",
    "jsdoc/require-hyphen-before-param-description": "error",
    "jsdoc/require-param": "error",
    "jsdoc/require-param-description": "error",
    "jsdoc/require-param-name": "error",
    "jsdoc/require-param-type": "error",
    "jsdoc/require-returns-description": "error",
    "jsdoc/require-returns-type": "error",
    "generator-star-spacing": "off",
    "import/no-extraneous-dependencies": "off",
    "import/newline-after-import": "off",
    "class-methods-use-this": "off",
    "no-warning-comments": "off",
    "no-unused-vars": [
      "error",
      { "argsIgnorePattern": "^_" }
    ],
    "no-useless-escape": "off",
    "no-console": "warn",
    "spaced-comment": "off",
    "require-yield": "off",
    "prefer-template": "warn",
    "no-underscore-dangle": "off",
    "comma-dangle": [
      "warn",
      "never"
    ],
    "strict": "off",
    "guard-for-in": "off",
    "object-shorthand": "off",
    "space-before-function-paren": [
      "error",
      {
        "anonymous": "always",
        "named": "never",
        "asyncArrow": "always"
      }
    ],
    "brace-style": [
      2,
      "stroustrup"
    ],
    "max-len": [
      2,
      {
        "code": 100,
        "ignorePattern": "(https?:|JSON\\.parse|[Uu]rl =)"
      }
    ],
    "arrow-parens": ["error", "always"],
    "prefer-destructuring": "off",
    "function-paren-newline": ["error", "consistent"],

    "eslint-comments/no-unused-disable": "warn",

    "unicorn/filename-case": "off",
    "unicorn/prefer-spread": "off"
  }
}<|MERGE_RESOLUTION|>--- conflicted
+++ resolved
@@ -1,23 +1,17 @@
 {
   "root": true,
   "plugins": [
-<<<<<<< HEAD
     "eslint-comments",
-=======
     "import",
->>>>>>> bcfe56c5
     "jsdoc",
     "node",
     "unicorn"
   ],
   "extends": [
     "airbnb",
-<<<<<<< HEAD
     "plugin:eslint-comments/recommended",
-=======
     "plugin:import/errors",
     "plugin:import/warnings",
->>>>>>> bcfe56c5
     "plugin:node/recommended",
     "plugin:unicorn/recommended"
   ],
